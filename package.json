{
  "name": "lisk",
<<<<<<< HEAD
  "version": "0.9.11a",
=======
  "version": "0.9.11",
>>>>>>> d533af33
  "private": true,
  "engines": {
    "node": "=6.12.3",
    "npm": "=3.10.10"
  },
  "scripts": {
    "start": "node app.js",
    "test": "bash test.sh",
    "jenkins": "./node_modules/.bin/grunt jenkins --verbose",
    "eslint": "./node_modules/.bin/grunt eslint-nofix --verbose",
    "fetchCoverage": "./node_modules/.bin/grunt exec:fetchCoverage --verbose",
    "jsdoc": "jsdoc -c docs/conf.json --verbose --pedantic",
    "server-docs": "npm run jsdoc && http-server docs/jsdoc/"
  },
  "author": "Lisk Foundation <admin@lisk.io>, lightcurve GmbH <admin@lightcurve.io>",
  "license": "GPL-3.0",
  "dependencies": {
    "async": "=2.1.4",
    "bignumber.js": "=4.0.0",
    "body-parser": "=1.18.2",
    "bytebuffer": "=5.0.1",
    "change-case": "=3.0.1",
    "colors": "=1.1.2",
    "commander": "=2.9.0",
    "compression": "=1.7.1",
    "cors": "=2.8.1",
    "decompress-zip": "LiskHQ/decompress-zip#f46b0a3",
    "ejs": "=2.5.5",
    "express": "=4.16.0",
    "express-domain-middleware": "=0.1.0",
    "express-query-int": "=1.0.1",
    "express-rate-limit": "=2.6.0",
    "extend": "=3.0.0",
    "ip": "=1.1.5",
    "json-schema": "=0.2.3",
    "json-sql": "LiskHQ/json-sql#27e1ed1",
    "lisk-sandbox": "LiskHQ/lisk-sandbox#162da38",
    "lodash": "=4.17.4",
    "method-override": "=2.3.10",
    "npm": "=3.10.10",
    "pg-monitor": "=0.7.1",
    "pg-native": "=1.10.0",
    "pg-promise": "=5.9.2",
    "popsicle": "=9.0.0",
    "randomstring": "=1.1.5",
    "redis": "=2.7.1",
    "rimraf": "=2.5.4",
    "semver": "=5.3.0",
    "socket.io": "=2.0.2",
    "sodium": "LiskHQ/node-sodium#895ac4482a56a34eba81205e43e0c859490fb99d",
    "strftime": "=0.10.0",
    "valid-url": "=1.0.9",
    "validator": "=6.2.1",
    "validator.js": "=2.0.3",
    "z-schema": "=3.18.2"
  },
  "devDependencies": {
    "bitcore-mnemonic": "=1.1.1",
    "bluebird": "=3.5.0",
    "browserify-bignum": "=1.3.0-2",
    "chai": "=3.5.0",
    "chai-bignumber": "=2.0.0",
    "coveralls": "=2.11.16",
    "crypto-browserify": "=3.11.0",
    "csv": "=1.1.1",
    "faker": "=3.1.0",
    "grunt": "=1.0.1",
    "grunt-cli": "=1.2.0",
    "grunt-contrib-compress": "=1.4.1",
    "grunt-eslint": "=19.0.0",
    "grunt-exec": "=1.0.1",
    "grunt-obfuscator": "=0.1.0",
    "istanbul": "=0.4.5",
    "istanbul-middleware": "=0.2.2",
    "jsdoc": "=3.4.3",
    "jsdox": "=0.4.10",
    "lisk-js": "=0.5.0",
    "mocha": "=3.2.0",
    "moment": "=2.17.1",
    "rewire": "=2.5.2",
    "rx-node": "=1.0.2",
    "sinon": "=1.17.7",
    "supertest": "=3.0.0"
  }
}<|MERGE_RESOLUTION|>--- conflicted
+++ resolved
@@ -1,10 +1,6 @@
 {
   "name": "lisk",
-<<<<<<< HEAD
   "version": "0.9.11a",
-=======
-  "version": "0.9.11",
->>>>>>> d533af33
   "private": true,
   "engines": {
     "node": "=6.12.3",
