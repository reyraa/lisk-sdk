--- conflicted
+++ resolved
@@ -18,15 +18,9 @@
 import {
 	Account,
 	DelegateAsset,
-	Status,
 	TransactionJSON,
 } from '../transaction_types';
-<<<<<<< HEAD
-import { validator } from '../utils';
-=======
 import { CreateBaseTransactionInput, validator } from '../utils';
-import { isTypedObjectArrayWithKeys } from '../utils/validation';
->>>>>>> 248b9172
 import {
 	BaseTransaction,
 	ENTITY_ACCOUNT,
@@ -119,57 +113,6 @@
 		this._fee = new BigNum(DELEGATE_FEE);
 	}
 
-<<<<<<< HEAD
-	public static create(input: RegisterDelegateInput): object {
-		validateInput(input);
-		const { username, passphrase, secondPassphrase } = input;
-
-		if (!username || typeof username !== 'string') {
-			throw new Error('Please provide a username. Expected string.');
-		}
-
-		if (username.length > USERNAME_MAX_LENGTH) {
-			throw new Error(
-				`Username length does not match requirements. Expected to be no more than ${USERNAME_MAX_LENGTH} characters.`,
-			);
-		}
-
-		const transaction = {
-			...createBaseTransaction(input),
-			type: 2,
-			fee: DELEGATE_FEE.toString(),
-			asset: { delegate: { username } },
-		};
-
-		if (!passphrase) {
-			return transaction;
-		}
-
-		const delegateTransaction = new DelegateTransaction(
-			transaction as TransactionJSON,
-		);
-		delegateTransaction.sign(passphrase, secondPassphrase);
-
-		return delegateTransaction.toJSON();
-	}
-
-	public static fromJSON(tx: TransactionJSON): DelegateTransaction {
-		const transaction = new DelegateTransaction(tx);
-		const { errors, status } = transaction.validate();
-
-		if (status === Status.FAIL && errors.length !== 0) {
-			throw new TransactionMultiError(
-				'Failed to validate schema',
-				tx.id,
-				errors,
-			);
-		}
-
-		return transaction;
-	}
-
-=======
->>>>>>> 248b9172
 	protected getAssetBytes(): Buffer {
 		const {
 			delegate: { username },
