--- conflicted
+++ resolved
@@ -53,15 +53,11 @@
 			"if [ -z $JENKINS_HOME ]; then npm run cover:local; else npm run cover:ci; fi",
 		"cover:base": "NODE_ENV=test nyc report",
 		"cover:local": "npm run cover:base -- --reporter=html --reporter=text",
-<<<<<<< HEAD
-		"cover:ci": "npm run cover:base -- --reporter=text-lcov | coveralls -v",
+		"cover:ci": "npm run cover:base -- --reporter=text",
 		"build:browsertest":
 			"npm run transpile:browsertest && npm run browserify:browsertest && npm run uglify:browsertest",
 		"postbuild:browsertest":
 			"rm -r browsertest.build/src browsertest.build/test",
-=======
-		"cover:ci": "npm run cover:base -- --reporter=text",
->>>>>>> 4d5bd937
 		"prebuild:node": "rm -r dist-node/* || mkdir dist-node | echo",
 		"build:node": "npm run transpile",
 		"prebuild:browser":
