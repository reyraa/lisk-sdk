--- conflicted
+++ resolved
@@ -1,22 +1,18 @@
 {
-    "port": 4000,
+    "port": 8000,
     "address": "0.0.0.0",
-<<<<<<< HEAD
-    "version": "0.9.12i",
-=======
     "version": "0.9.13",
->>>>>>> 397abec1
     "minVersion": ">=0.9.5",
-    "fileLogLevel": "debug",
+    "fileLogLevel": "info",
     "logFileName": "logs/lisk.log",
-    "consoleLogLevel": "info",
+    "consoleLogLevel": "none",
     "trustProxy": false,
-    "topAccounts": true,
-    "cacheEnabled": true,
+    "topAccounts": false,
+    "cacheEnabled": false,
     "db": {
         "host": "localhost",
         "port": 5432,
-        "database": "lisk_test",
+        "database": "lisk_main",
         "user": "",
         "password": "password",
         "poolSize": 95,
@@ -35,7 +31,7 @@
     "api": {
         "enabled": true,
         "access": {
-            "public": true,
+            "public": false,
             "whiteList": ["127.0.0.1"]
         },
         "options": {
@@ -51,8 +47,44 @@
         "enabled": true,
         "list": [
             {
-                "ip": "138.197.96.178",
-                "port": "4000"
+                "ip": "83.136.254.92",
+                "port": 8000
+            },
+            {
+                "ip": "83.136.249.76",
+                "port": 8000
+            },
+            {
+                "ip": "94.237.28.66",
+                "port": 8000
+            },
+            {
+                "ip": "94.237.24.199",
+                "port": 8000
+            },
+            {
+                "ip": "209.50.49.23",
+                "port": 8000
+            },
+            {
+                "ip": "209.50.49.40",
+                "port": 8000
+            },
+            {
+                "ip": "94.237.64.70",
+                "port": 8000
+            },
+            {
+                "ip": "94.237.64.73",
+                "port": 8000
+            },
+            {
+                "ip": "94.237.40.140",
+                "port": 8000
+            },
+            {
+                "ip": "94.237.40.141",
+                "port": 8000
             }
         ],
         "access": {
@@ -105,5 +137,5 @@
         "masterpassword": "",
         "autoexec": []
     },
-    "nethash": "198f2b61a8eb95fbeed58b8216780b68f697f26b849acf00c8c93bb9b24f783d"
+    "nethash": "ed14889723f24ecc54871d058d98ce91ff2f973192075c0155ba2b7b70ad2511"
 }