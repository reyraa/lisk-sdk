/*
 * Copyright © 2018 Lisk Foundation
 *
 * See the LICENSE file at the top-level directory of this distribution
 * for licensing information.
 *
 * Unless otherwise agreed in a custom licensing agreement with the Lisk Foundation,
 * no part of this software, including this file, may be copied, modified,
 * propagated, or distributed except according to the terms contained in the
 * LICENSE file.
 *
 * Removal or modification of this copyright notice is prohibited.
 */

'use strict';

const Promise = require('bluebird');
const fixtures = require('../fixtures');

let accounts = [];
let blocks = [];

const numSeedRecords = 5;

class DatabaseSeed {
	static getBlocks() {
		return blocks;
	}

	static getAccounts() {
		return accounts;
	}

	static seedAccounts(db) {
		// Prepare some fixture data to seed the database
		for (let i = 0; i < numSeedRecords; i++) {
			accounts.push(fixtures.accounts.Account());
		}
		return db
			.task('db:seed:accounts', t => {
				return t.accounts.insert(accounts);
			})
			.then(() => accounts);
	}

	static seedBlocks(db, accounts) {
		let block;

		// Seed one block per account
		accounts.forEach((account, index) => {
			if (index === 0) {
				block = fixtures.blocks.GenesisBlock({
					generatorPublicKey: account.publicKey,
				});
			} else {
				block = fixtures.blocks.Block({
					id: account.blockId,
					generatorPublicKey: account.publicKey,
					previousBlock: block ? block.id : null,
					height: blocks.length + 1,
				});
			}

			blocks.push(block);
		});

		return db
			.task('db:seed:blocks', t => {
				return Promise.mapSeries(blocks, block => {
					return t.blocks.save(block);
				});
			})
			.then(() => blocks);
	}

	static seedDapps(db, count = 1) {
		const trs = [];

		for (let i = 0; i < count; i++) {
			trs.push(
				fixtures.transactions.Transaction({ blockId: blocks[0].id, type: 5 })
			);
		}

		return db.tx('db:seed:dapps', t => {
			return t.transactions.save(trs).then(() => trs);
		});
	}

	static seedOutTransfer(db, dapp, inTransfer, count = 1) {
		const trs = [];

		for (let i = 0; i < count; i++) {
			trs.push(
				fixtures.transactions.Transaction({
					blockId: blocks[0].id,
					type: 7,
					dapp,
					inTransfer,
				})
			);
		}

		return db.tx('db:seed:outtransfer', t => {
			return t.transactions.save(trs).then(() => trs);
		});
	}

	static seedInTransfer(db, dapp, count = 1) {
		const trs = [];

		for (let i = 0; i < count; i++) {
			trs.push(
				fixtures.transactions.Transaction({
					blockId: blocks[0].id,
					type: 6,
					dapp,
				})
			);
		}

		return db.tx('db:seed:intransfer', t => {
			return t.transactions.save(trs).then(() => trs);
		});
	}

	static seed(db) {
		return this.seedAccounts(db).then(accounts =>
			this.seedBlocks(db, accounts)
		);
	}

	static reset(db) {
		const tables = [
			'mem_accounts',
			'blocks',
			'forks_stat',
			'dapps',
			'intransfer',
			'outtransfer',
<<<<<<< HEAD
			'mem_round',
			'rounds_rewards',
=======
			'peers',
>>>>>>> 7e3ce143
			'mem_accounts2multisignatures',
			'mem_accounts2u_multisignatures',
			'mem_accounts2delegates',
			'mem_accounts2u_delegates',
		];
		const promises = [];

		tables.forEach(table => {
			promises.push(db.query(`TRUNCATE TABLE "${table}" CASCADE`));
		});

		return db
			.task('db:seed:reset', t => {
				return t.batch(promises);
			})
			.then(() => {
				accounts = [];
				blocks = [];
			});
	}
}

module.exports = DatabaseSeed;<|MERGE_RESOLUTION|>--- conflicted
+++ resolved
@@ -138,12 +138,9 @@
 			'dapps',
 			'intransfer',
 			'outtransfer',
-<<<<<<< HEAD
 			'mem_round',
 			'rounds_rewards',
-=======
 			'peers',
->>>>>>> 7e3ce143
 			'mem_accounts2multisignatures',
 			'mem_accounts2u_multisignatures',
 			'mem_accounts2delegates',
