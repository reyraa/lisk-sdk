/*
 * Copyright © 2017 Lisk Foundation
 *
 * See the LICENSE file at the top-level directory of this distribution
 * for licensing information.
 *
 * Unless otherwise agreed in a custom licensing agreement with the Lisk Foundation,
 * no part of this software, including this file, may be copied, modified,
 * propagated, or distributed except according to the terms contained in the
 * LICENSE file.
 *
 * Removal or modification of this copyright notice is prohibited.
 *
 */
import liskApi from '../../src/api/liskApi';
import privateApi from '../../src/api/privateApi';

describe('Lisk.api()', () => {
	const fixedPoint = 10 ** 8;
	const testPort = 7000;
	const livePort = 8000;
	const defaultSecret = 'secret';
	const defaultSecondSecret = 'second secret';
	const GET = 'GET';
	const POST = 'POST';
	const defaultAddress = {
		publicKey: '5d036a858ce89f844491762eb89e2bfbd50a4a0a0da658e4b2628b25b117ae09',
		address: '18160565574430594874L',
	};
	const defaultRequestLimit = 10;
	const defaultRequestOffset = 101;
	const defaultAmount = 1 * fixedPoint;
	const defaultOrderBy = 'rate:asc';

	let LSK;

	beforeEach(() => {
		LSK = liskApi();
	});

	describe('liskApi()', () => {
		it('should create a new instance when using liskApi()', () => {
			(LSK).should.be.ok();
		});

		it('new liskApi() should be Object', () => {
			(LSK).should.be.type('object');
		});

		it('should use testnet peer for testnet settings', () => {
			LSK = liskApi({ testnet: true });
			(LSK).should.have.property('port').be.equal(testPort);
			(LSK).should.have.property('testnet').be.equal(true);
		});

		it('currentPeer should be set by default', () => {
			(LSK).should.have.property('currentPeer').be.ok();
		});
	});

	describe('#getPeers', () => {
		it('should get a set of peers', () => {
			(LSK.getPeers()).should.be.ok();
			(LSK.getPeers()).should.be.type('object');
			(LSK.getPeers()).should.have.property('official').have.property('length').be.equal(8);
			(LSK.getPeers()).should.have.property('testnet').have.property('length').be.equal(1);
		});
	});

	describe('#getNethash', () => {
		const defaultNethash = {
			'Content-Type': 'application/json',
			nethash: 'ed14889723f24ecc54871d058d98ce91ff2f973192075c0155ba2b7b70ad2511',
			broadhash: 'ed14889723f24ecc54871d058d98ce91ff2f973192075c0155ba2b7b70ad2511',
			os: 'lisk-js-api',
			version: '1.0.0',
			minVersion: '>=0.5.0',
			port: livePort,
		};
		const testnetNethash = Object.assign({}, defaultNethash, {
			nethash: 'da3ed6a45429278bac2666961289ca17ad86595d33b31037615d4b8e8f158bba',
			broadhash: 'da3ed6a45429278bac2666961289ca17ad86595d33b31037615d4b8e8f158bba',
			port: testPort,
		});
		const customNethash = Object.assign({}, defaultNethash, {
			nethash: '123',
			version: '0.0.0a',
			port: livePort,
		});

		it('nethash should provide default values', () => {
			(LSK.getNethash()).should.eql(defaultNethash);
		});

		it('should provide correct nethash for testnet', () => {
			LSK.setTestnet(true);
			(LSK.getNethash()).should.eql(testnetNethash);
		});

		it('should be possible to use my own nethash', () => {
			LSK = liskApi({ nethash: '123' });
			(LSK).should.have.property('nethash').be.eql(customNethash);
		});
	});

	describe('#setTestnet', () => {
		it('should set testnet to true', () => {
			LSK.setTestnet(true);
			(LSK).should.have.property('testnet').be.true();
		});

		it('should set testnet to false', () => {
			LSK.setTestnet(false);
			(LSK).should.have.property('testnet').be.false();
		});
	});

	describe('#setNode', () => {
		it('should be able to set my own node', () => {
			const myOwnNode = 'myOwnNode.com';
			LSK.setNode(myOwnNode);

			(LSK).should.have.property('currentPeer').be.equal(myOwnNode);
		});

		it('should select a node when not explicitly set', () => {
			LSK.setNode();

			(LSK).should.have.property('currentPeer').be.ok();
		});
	});

	describe('#getAddressFromSecret', () => {
		it('should create correct address and publicKey', () => {
			(LSK.getAddressFromSecret(defaultSecret)).should.eql(defaultAddress);
		});
	});

	describe('#sendRequest', () => {
		it('should receive block height from a random public peer', () => {
			const expectedResponse = {
				body: {
					success: true,
					height: 2850466,
				},
			};
			const stub = sinon.stub(privateApi, 'sendRequestPromise').resolves(expectedResponse);

			return LSK.sendRequest(GET, 'blocks/getHeight', (data) => {
				(data).should.be.ok();
				(data).should.be.type('object');
				(data).should.have.property('success').be.true();
				stub.restore();
			});
		});
	});

	describe('#checkOptions', () => {
		it('should not accept falsy options like undefined', () => {
			(function sendRequestWithUndefinedLimit() {
				LSK.sendRequest(GET, 'delegates', { limit: undefined }, () => {});
			}).should.throw('parameter value "limit" should not be undefined');
		});

		it('should not accept falsy options like NaN', () => {
			(function sendRequestWithNaNLimit() {
				LSK.sendRequest(GET, 'delegates', { limit: NaN }, () => {});
			}).should.throw('parameter value "limit" should not be NaN');
		});
	});

	describe('#sendRequest with promise', () => {
		it('should be able to use sendRequest as a promise for GET', () => {
			return liskApi().sendRequest(GET, 'blocks/getHeight', {}).then((result) => {
				(result).should.be.type('object');
				(result.success).should.be.equal(true);
				(result.height).should.be.type('number');
			});
		});

		it('should be able to use sendRequest as a promise for POST', () => {
			const options = {
				ssl: false,
				node: '',
				randomPeer: true,
				testnet: true,
				port: testPort,
				bannedPeers: [],
			};

			const LSKnode = liskApi(options);
			const secret = 'soap arm custom rhythm october dove chunk force own dial two odor';
			const secondSecret = 'spider must salmon someone toe chase aware denial same chief else human';
			const recipient = '10279923186189318946L';
			const amount = 100000000;

			return LSKnode.sendRequest(GET, 'transactions', { recipientId: recipient, secret, secondSecret, amount }).then((result) => {
				(result).should.be.type('object');
				(result).should.be.ok();
			});
		});

		it('should retry timestamp in future failures', () => {
			const successResponse = { body: { success: true } };
			const futureTimestampResponse = {
				body: { success: false, message: 'Invalid transaction timestamp. Timestamp is in the future' },
			};
			const stub = sinon.stub(privateApi, 'sendRequestPromise');
			const spy = sinon.spy(LSK, 'sendRequest');
			stub.resolves(futureTimestampResponse);
			stub.onThirdCall().resolves(successResponse);

			return LSK.sendRequest(GET, 'transactions')
				.then(() => {
					(spy.callCount).should.equal(3);
					(spy.args[1][2]).should.have.property('timeOffset').equal(10);
					(spy.args[2][2]).should.have.property('timeOffset').equal(20);
					stub.restore();
					spy.restore();
				});
		});

		it('should not retry timestamp in future failures forever', () => {
			const thisLSK = liskApi();
			const futureTimestampResponse = {
				body: { success: false, message: 'Invalid transaction timestamp. Timestamp is in the future' },
			};
			const stub = sinon.stub(privateApi, 'sendRequestPromise');
			const spy = sinon.spy(thisLSK, 'sendRequest');
			stub.resolves(futureTimestampResponse);

			return thisLSK.sendRequest(GET, 'transactions')
				.then((response) => {
					(response).should.equal(futureTimestampResponse.body);
					stub.restore();
					spy.restore();
				});
		});
	});

	describe('API Functions', () => {
		let callback;
		let stub;

		beforeEach(() => {
			callback = sinon.spy();
			stub = sinon.stub(LSK, 'sendRequest');
		});

		afterEach(() => {
			stub.restore();
		});

		describe('#getActiveDelegates', () => {
			it('should get active delegates', () => {
				const options = { limit: defaultRequestLimit };

				LSK.getActiveDelegates(defaultRequestLimit, callback);
				(LSK.sendRequest.calledWithExactly(GET, 'delegates', options, callback)).should.be.true();
			});
		});

		describe('#getStandbyDelegates', () => {
			it('should get standby delegates', () => {
				const orderBy = 'rate:desc';
				const offset = '202';
				const options = { orderBy, offset, limit: defaultRequestLimit };

				LSK.getStandbyDelegates(defaultRequestLimit, options, callback);
				(LSK.sendRequest.calledWithExactly(GET, 'delegates', options, callback)).should.be.true();
			});

			it('should get standby delegates with a default offset and ordering when not specified', () => {
				const options = {};

				LSK.getStandbyDelegates(defaultRequestLimit, options, callback);
				(LSK.sendRequest.calledWithExactly(GET, 'delegates', { limit: defaultRequestLimit, orderBy: defaultOrderBy, offset: defaultRequestOffset }, callback)).should.be.true();
			});
		});

		describe('#searchDelegatesByUsername', () => {
			it('should find delegates by name', () => {
				const options = { search: 'oliver' };

				LSK.searchDelegatesByUsername('oliver', callback);
				(LSK.sendRequest.calledWithExactly(GET, 'delegates', options, callback)).should.be.true();
			});
		});

		describe('#getBlocks', () => {
			it('should get amount of blocks defined', () => {
				const options = { limit: defaultRequestLimit };

				LSK.getBlocks(defaultRequestLimit, callback);
				(LSK.sendRequest.calledWithExactly(GET, 'blocks', options, callback)).should.be.true();
			});
		});

		describe('#getForgedBlocks', () => {
			it('should get amount of ForgedBlocks', () => {
				const key = '130649e3d8d34eb59197c00bcf6f199bc4ec06ba0968f1d473b010384569e7f0';
				const options = { generatorPublicKey: key };

				LSK.getForgedBlocks(key, callback);
				(LSK.sendRequest.calledWithExactly(GET, 'blocks', options, callback)).should.be.true();
			});
		});

		describe('#getBlock', () => {
			it('should get a block of certain height', () => {
				const blockId = '2346638';
				const options = { height: blockId };

				LSK.getBlock(blockId, callback);
				(LSK.sendRequest.calledWithExactly(GET, 'blocks', options, callback)).should.be.true();
			});
		});

		describe('#getTransactions', () => {
			it('should get transactions of a defined account', () => {
				const recipientAddress = '12731041415715717263L';
				const senderAddress = '15731041415715717263L';
				const orderBy = 'timestamp:desc';
				const options = {
					senderId: senderAddress,
					limit: defaultRequestLimit,
					offset: defaultRequestOffset,
					orderBy,
				};
				const expectedPassedOptions = {
					recipientId: recipientAddress,
					senderId: senderAddress,
					limit: defaultRequestLimit,
					offset: defaultRequestOffset,
					orderBy,
				};

				LSK.getTransactions(recipientAddress, options, callback);
				(LSK.sendRequest.calledWithExactly(GET, 'transactions', expectedPassedOptions, callback)).should.be.true();
			});
		});

		describe('#getTransaction', () => {
			it('should get a defined transaction', () => {
				const transactionId = '7520138931049441691';
				const options = {
					transactionId,
				};

				LSK.getTransaction(transactionId, callback);
				(LSK.sendRequest.calledWithExactly(GET, 'transactions', options, callback)).should.be.true();
			});
		});

		describe('#getVotes', () => {
			it('should get votes of an account', () => {
				const address = '16010222169256538112L';
				const options = {
					address,
				};

				LSK.getVotes(address, callback);
				(LSK.sendRequest.calledWithExactly(GET, 'votes', options, callback)).should.be.true();
			});
		});

		describe('#getVoters', () => {
			it('should get voters of an account', () => {
				const username = 'lightcurve';
				const options = {
					username,
				};

				LSK.getVoters(username, callback);
				(LSK.sendRequest.calledWithExactly(GET, 'voters', options, callback)).should.be.true();
			});
		});

		describe('#getAccount', () => {
			it('should get account information', () => {
				const address = '12731041415715717263L';
				const options = {
					address,
				};

				LSK.getAccount(address, callback);
				(LSK.sendRequest.calledWithExactly(GET, 'accounts', options, callback)).should.be.true();
			});
		});

		describe('#getUnsignedMultisignatureTransactions', () => {
			it('should get all current unsigned multisignature transactions', () => {
				const transactionId = '7520138931049441691';
				const options = {
					transactionId,
				};
				LSK.getUnsignedMultisignatureTransactions(options, callback);
				(LSK.sendRequest.calledWithExactly(GET, 'transactions/unsigned', options, callback)).should.be.true();
			});
		});

		describe('#getDapp', () => {
			it('should get a dapp by transactiondId', () => {
				const transactionId = '7520138931049441691';
				const options = {
					transactionId,
				};
				LSK.getDapp(transactionId, callback);
				(LSK.sendRequest.calledWithExactly(GET, 'dapps', options, callback)).should.be.true();
			});
		});

		describe('#getDapps', () => {
			it('should get dapps with options', () => {
				const options = {
<<<<<<< HEAD
					limit: 10,
					offset: 1,
=======
					limit: defaultRequestLimit,
					offset: defaultRequestOffset,
>>>>>>> 424d8c49
				};
				LSK.getDapps(options, callback);
				(LSK.sendRequest.calledWithExactly(GET, 'dapps', options, callback)).should.be.true();
			});
		});

<<<<<<< HEAD
		describe('#getDappCategory', () => {
			it('should get getDappCategory', () => {
				const options = {
					limit: 10,
					offset: 1,
				};
				const expectedPassedOptions = {
					limit: 10,
					offset: 1,
					category: 'blockchain',
				};
				LSK.getDappCategory('blockchain', options, callback);
=======
		describe('#getDappsByCategory', () => {
			it('should get dapps by category', () => {
				const options = {
					limit: defaultRequestLimit,
					offset: defaultRequestOffset,
				};
				const expectedPassedOptions = {
					limit: defaultRequestLimit,
					offset: defaultRequestOffset,
					category: 'blockchain',
				};
				LSK.getDappsByCategory('blockchain', options, callback);
>>>>>>> 424d8c49
				(LSK.sendRequest.calledWithExactly(GET, 'dapps', expectedPassedOptions, callback)).should.be.true();
			});
		});

		describe('#sendLSK', () => {
			it('should send testnet LSK', () => {
				const recipientId = '10279923186189318946L';
				const options = {
					recipientId,
					amount: defaultAmount,
					secret: defaultSecret,
					secondSecret: defaultSecondSecret,
				};

				LSK.sendLSK(recipientId, defaultAmount, defaultSecret, defaultSecondSecret, callback);
				(LSK.sendRequest.calledWithExactly(POST, 'transactions', options, callback)).should.be.true();
			});
		});
	});

	describe('#broadcastSignedTransaction', () => {
		it('should be able to broadcast a finished and signed transaction', () => {
			const LSKAPI = liskApi({ testnet: true });
			const transaction = {
				type: 0,
				amount: 100000,
				fee: 10000000,
				recipientId: '1859190791819301L',
				senderPublicKey: 'a056010eed1ad3233d7872a5e158d90a777a6d894a3c0ec7ff1a2ddfd393f530',
				timestamp: 38349628,
				asset: {},
				signature: '2a36c96669bd8eeae22a3b8bb88ad8ddc519777cade7526e70cd77a608c4bed218e34a6bf82921fcc85ec54390bcb6fd9212c46e70b499f65f6db54dfe69250f',
				id: '15207344917078411810',
			};

			return LSKAPI.broadcastSignedTransaction(transaction, (result) => {
				(result.success).should.be.true();
			});
		});
	});


	describe('#constructRequestData', () => {
		const { address } = defaultAddress;
		const optionsObject = {
			limit: defaultRequestLimit,
			offset: defaultRequestOffset,
		};
		const expectedObject = {
			address: '18160565574430594874L',
			limit: defaultRequestLimit,
			offset: defaultRequestOffset,
		};
		const optionsWithConflictObject = {
			address: '123L',
			limit: 4,
			offset: 5,
		};
		const resolvedConflictObject = {
			address: '123L',
			limit: defaultRequestLimit,
			offset: defaultRequestOffset,
		};

		it('should merge a data object with an options object', () => {
			const requestData = privateApi.constructRequestData({ address }, optionsObject);
			(requestData).should.be.eql(expectedObject);
		});

		it('should recognise when a callback function is passed instead of an options object', () => {
			const requestData = privateApi.constructRequestData({ address }, () => true);
			(requestData).should.be.eql({ address });
		});

		it('should prioritise values from the data object when the data object and options object conflict', () => {
			const requestData = privateApi.constructRequestData(
				{ limit: defaultRequestLimit, offset: defaultRequestOffset }, optionsWithConflictObject,
			);
			(requestData).should.be.eql(resolvedConflictObject);
		});
	});
});<|MERGE_RESOLUTION|>--- conflicted
+++ resolved
@@ -413,33 +413,14 @@
 		describe('#getDapps', () => {
 			it('should get dapps with options', () => {
 				const options = {
-<<<<<<< HEAD
-					limit: 10,
-					offset: 1,
-=======
 					limit: defaultRequestLimit,
 					offset: defaultRequestOffset,
->>>>>>> 424d8c49
 				};
 				LSK.getDapps(options, callback);
 				(LSK.sendRequest.calledWithExactly(GET, 'dapps', options, callback)).should.be.true();
 			});
 		});
 
-<<<<<<< HEAD
-		describe('#getDappCategory', () => {
-			it('should get getDappCategory', () => {
-				const options = {
-					limit: 10,
-					offset: 1,
-				};
-				const expectedPassedOptions = {
-					limit: 10,
-					offset: 1,
-					category: 'blockchain',
-				};
-				LSK.getDappCategory('blockchain', options, callback);
-=======
 		describe('#getDappsByCategory', () => {
 			it('should get dapps by category', () => {
 				const options = {
@@ -452,7 +433,6 @@
 					category: 'blockchain',
 				};
 				LSK.getDappsByCategory('blockchain', options, callback);
->>>>>>> 424d8c49
 				(LSK.sendRequest.calledWithExactly(GET, 'dapps', expectedPassedOptions, callback)).should.be.true();
 			});
 		});
