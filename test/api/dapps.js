--- conflicted
+++ resolved
@@ -1,14 +1,13 @@
 'use strict';
 
-var node = require('../node.js');
+var node = require('./../node.js');
 var http = require('../common/httpCommunication.js');
+var ws = require('../common/wsCommunication.js');
 var clearDatabaseTable = require('../common/globalBefore').clearDatabaseTable;
 var modulesLoader = require('../common/initModule').modulesLoader;
 
 function postTransaction (transaction, done) {
-	node.post('/peer/transactions', {
-		transaction: transaction
-	}, done);
+	ws.call('postTransactions', { transaction: transaction }, done, true);
 }
 
 before(function (done) {
@@ -32,10 +31,6 @@
 	}, done);
 });
 
-<<<<<<< HEAD
-	function getDapps (params, done) {
-		http.get('/api/dapps?' + params, done);
-=======
 before(function (done) {
 	node.onNewBlock(done);
 });
@@ -43,8 +38,7 @@
 describe('GET /api/dapps/get?id=', function () {
 
 	function getDapp (id, done) {
-		node.get('/api/dapps/get?id=' + id, done);
->>>>>>> a633e7cc
+		http.get('/api/dapps/get?id=' + id, done);
 	}
 
 	it('using no id should fail', function (done) {
@@ -96,7 +90,7 @@
 describe('GET /api/dapps/categories', function () {
 
 	it('should be ok', function (done) {
-		node.get('/api/dapps/categories', function (err, res) {
+		http.get('/api/dapps/categories', function (err, res) {
 			node.expect(res.body).to.have.property('success').to.be.ok;
 			node.expect(res.body).to.have.property('categories').that.is.an('object');
 			for (var i in node.dappCategories) {
@@ -110,7 +104,7 @@
 describe('GET /api/dapps/?type=', function () {
 
 	function getDapps (params, done) {
-		node.get('/api/dapps?type=' + params, done);
+		http.get('/api/dapps?type=' + params, done);
 	}
 
 	it('using no type should fail', function (done) {
@@ -169,7 +163,7 @@
 describe('GET /api/dapps/?name=', function () {
 
 	function getDapps (params, done) {
-		node.get('/api/dapps?name=' + params, done);
+		http.get('/api/dapps?name=' + params, done);
 	}
 
 	it('using name with length < 1 should fail', function (done) {
@@ -228,7 +222,7 @@
 describe('GET /api/dapps/?category=', function () {
 
 	function getDapps (params, done) {
-		node.get('/api/dapps?category=' + params, done);
+		http.get('/api/dapps?category=' + params, done);
 	}
 
 	it('using numeric category should fail', function (done) {
@@ -277,7 +271,7 @@
 describe('GET /api/dapps/?link=', function () {
 
 	function getDapps (params, done) {
-		node.get('/api/dapps?link=' + params, done);
+		http.get('/api/dapps?link=' + params, done);
 	}
 
 	it('using numeric link should fail', function (done) {
@@ -335,7 +329,7 @@
 describe('GET /api/dapps/?limit=', function () {
 
 	function getDapps (params, done) {
-		node.get('/api/dapps?limit=' + params, done);
+		http.get('/api/dapps?limit=' + params, done);
 	}
 
 	it('using limit == 0 should fail', function (done) {
@@ -383,13 +377,8 @@
 
 describe('GET /api/dapps/?limit=1&offset=', function () {
 
-<<<<<<< HEAD
-	function getDapps (id, done) {
-		http.get('/api/dapps?id=' + id, done);
-=======
-	function getDapps (params, done) {
-		node.get('/api/dapps?limit=1&offset=' + params, done);
->>>>>>> a633e7cc
+	function getDapps (params, done) {
+		http.get('/api/dapps?limit=1&offset=' + params, done);
 	}
 
 	it('using offset < 0 should fail', function (done) {
@@ -426,7 +415,7 @@
 describe('GET /api/dapps/?orderBy=', function () {
 
 	function getDapps (params, done) {
-		node.get('/api/dapps?orderBy=' + params, done);
+		http.get('/api/dapps?orderBy=' + params, done);
 	}
 
 	it('using orderBy == "category:asc" should be ok', function (done) {
@@ -449,13 +438,8 @@
 		});
 	});
 
-<<<<<<< HEAD
-	it('should be ok', function (done) {
-		http.get('/api/dapps/categories', function (err, res) {
-=======
 	it('using orderBy == "category:unknown" should be ok', function (done) {
 		getDapps('category:unknown', function (err, res) {
->>>>>>> a633e7cc
 			node.expect(res.body).to.have.property('success').to.be.ok;
 			node.expect(res.body).to.have.property('dapps').that.is.an('array');
 			node.expect(res.body.dapps[0].category).to.equal(0);
