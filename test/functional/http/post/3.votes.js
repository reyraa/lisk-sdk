--- conflicted
+++ resolved
@@ -120,11 +120,7 @@
 				for (let i = 0; i < MAX_VOTES_PER_TRANSACTION; i++) {
 					const tempAccount = randomUtil.account();
 					delegatesMaxVotesPerTransaction.push(tempAccount);
-<<<<<<< HEAD
-					var transfer1 = lisk.transaction.transfer({
-=======
-					const transaction = lisk.transaction.transfer({
->>>>>>> ef1a7c56
+					const transfer1 = lisk.transaction.transfer({
 						amount: FEES.DELEGATE,
 						passphrase: accountFixtures.genesis.passphrase,
 						recipientId: tempAccount.address,
@@ -154,11 +150,7 @@
 				for (let i = 0; i < ACTIVE_DELEGATES; i++) {
 					const tempAccount = randomUtil.account();
 					delegatesMaxVotesPerAccount.push(tempAccount);
-<<<<<<< HEAD
-					var transfer2 = lisk.transaction.transfer({
-=======
-					const transaction = lisk.transaction.transfer({
->>>>>>> ef1a7c56
+					const transfer2 = lisk.transaction.transfer({
 						amount: FEES.DELEGATE,
 						passphrase: accountFixtures.genesis.passphrase,
 						recipientId: tempAccount.address,
@@ -185,11 +177,7 @@
 			})
 			.then(() => {
 				transactionsToWaitFor = [];
-<<<<<<< HEAD
-				var delegateRegistration = lisk.transaction.registerDelegate({
-=======
-				const transaction = lisk.transaction.registerDelegate({
->>>>>>> ef1a7c56
+				const delegateRegistration = lisk.transaction.registerDelegate({
 					passphrase: delegateAccount.passphrase,
 					username: delegateAccount.username,
 				});
@@ -199,17 +187,10 @@
 				});
 			})
 			.then(() => {
-<<<<<<< HEAD
-				var promisesDelegatesMaxVotesPerTransaction = [];
-				var transactionsDelegateMaxForPerTransaction = [];
-				for (var i = 0; i < MAX_VOTES_PER_TRANSACTION; i++) {
-					var delegateRegistration = lisk.transaction.registerDelegate({
-=======
 				const promisesDelegatesMaxVotesPerTransaction = [];
 				const transactionsDelegateMaxForPerTransaction = [];
 				for (let i = 0; i < MAX_VOTES_PER_TRANSACTION; i++) {
-					const transaction = lisk.transaction.registerDelegate({
->>>>>>> ef1a7c56
+					const delegateRegistration = lisk.transaction.registerDelegate({
 						passphrase: delegatesMaxVotesPerTransaction[i].passphrase,
 						username: delegatesMaxVotesPerTransaction[i].username,
 					});
@@ -233,17 +214,10 @@
 				);
 			})
 			.then(() => {
-<<<<<<< HEAD
-				var transactionsDelegateMaxVotesPerAccount = [];
-				var promisesDelegatesMaxVotesPerAccount = [];
-				for (var i = 0; i < ACTIVE_DELEGATES; i++) {
-					var delegateRegistration = lisk.transaction.registerDelegate({
-=======
 				const transactionsDelegateMaxVotesPerAccount = [];
 				const promisesDelegatesMaxVotesPerAccount = [];
 				for (let i = 0; i < ACTIVE_DELEGATES; i++) {
-					const transaction = lisk.transaction.registerDelegate({
->>>>>>> ef1a7c56
+					const delegateRegistration = lisk.transaction.registerDelegate({
 						passphrase: delegatesMaxVotesPerAccount[i].passphrase,
 						username: delegatesMaxVotesPerAccount[i].username,
 					});
