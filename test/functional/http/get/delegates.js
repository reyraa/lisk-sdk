/*
 * Copyright © 2018 Lisk Foundation
 *
 * See the LICENSE file at the top-level directory of this distribution
 * for licensing information.
 *
 * Unless otherwise agreed in a custom licensing agreement with the Lisk Foundation,
 * no part of this software, including this file, may be copied, modified,
 * propagated, or distributed except according to the terms contained in the
 * LICENSE file.
 *
 * Removal or modification of this copyright notice is prohibited.
 */
'use strict';

require('../../functional.js');
var lisk = require('lisk-js');
var Promise = require('bluebird');

var genesisDelegates = require('../../../data/genesis_delegates.json');
var accountFixtures = require('../../../fixtures/accounts');

var constants = require('../../../../helpers/constants');
var slots = require('../../../../helpers/slots');

var randomUtil = require('../../../common/utils/random');
var waitFor = require('../../../common/utils/wait_for');
Promise.promisify(waitFor.newRound);
var swaggerEndpoint = require('../../../common/swagger_spec');
var apiHelpers = require('../../../common/helpers/api');
var expectSwaggerParamError = apiHelpers.expectSwaggerParamError;

describe('GET /delegates', () => {
	var delegatesEndpoint = new swaggerEndpoint('GET /delegates');
	var validDelegate = genesisDelegates.delegates[0];
	var validNotExistingPublicKey = 'addb0e15a44b0fdc6ff291be28d8c98f5551d0cd9218d749e30ddb87c6e31ca8';

	describe('/', () => {
		it('using no params should return genesis delegates with default limit', () => {
 return delegatesEndpoint.makeRequest({}, 200).then(res => {
				expect(res.body.data).to.have.lengthOf(10);
			});
});

		it('using no params but with higher limit should return at least 101 genesis delegates', () => {
			var data = [];

			return delegatesEndpoint.makeRequest({ limit: 100 }, 200).then(res => {
				data = res.body.data;

				return delegatesEndpoint.makeRequest({ offset: 100, limit: 100 }, 200);
			}).then(res => {
				data.push(...res.body.data);

				expect(data).to.have.lengthOf.at.least(101);
			});
		});

		describe('publicKey', () => {
			it('using no publicKey should return an empty array', () => {
 return delegatesEndpoint.makeRequest({ publicKey: '' }, 200).then(res => {
					expect(res.body.data).to.be.empty;
				});
});

			it('using invalid publicKey should fail', () => {
 return delegatesEndpoint.makeRequest({ publicKey: 'invalidPublicKey' }, 400).then(res => {
					expectSwaggerParamError(res, 'publicKey');
				});
});

			it('using valid existing publicKey of genesis delegate should return the result', () => {
return delegatesEndpoint.makeRequest({ publicKey: validDelegate.publicKey }, 200).then(res => {
					expect(res.body.data).to.have.length(1);
					expect(res.body.data[0].account.publicKey).to.be.eql(validDelegate.publicKey);
				});
});

			it('using valid not existing publicKey should return an empty array', () => {
return delegatesEndpoint.makeRequest({ publicKey: validNotExistingPublicKey }, 200).then(res => {
					expect(res.body.data).to.be.empty;
				});
});
		});

		describe('secondPublicKey', () => {
			var secondSecretAccount = randomUtil.account();

			var creditTransaction = lisk.transaction.createTransaction(secondSecretAccount.address, constants.fees.secondSignature + constants.fees.delegate, accountFixtures.genesis.password);
			var signatureTransaction = lisk.signature.createSignature(secondSecretAccount.password, secondSecretAccount.secondPassword);
			var delegateTransaction = lisk.delegate.createDelegate(secondSecretAccount.password, secondSecretAccount.username);

			before(() => {
return apiHelpers.sendTransactionPromise(creditTransaction).then(res => {
					expect(res.statusCode).to.be.eql(200);
					return waitFor.confirmations([creditTransaction.id]);
				}).then(() => { return apiHelpers.sendTransactionsPromise([signatureTransaction, delegateTransaction]); }).then(res => {
					expect(res[0].statusCode).to.be.eql(200);
					expect(res[1].statusCode).to.be.eql(200);
					return waitFor.confirmations([signatureTransaction.id, delegateTransaction.id]);
				});
});

<<<<<<< HEAD
			it('using no secondPublicKey should return an empty array', function () {
				return delegatesEndpoint.makeRequest({secondPublicKey: ''}, 200).then(function (res) {
=======
			it.only('using no secondPublicKey should return an empty array', () => {
 return delegatesEndpoint.makeRequest({ secondPublicKey: '' }, 200).then(res => {
>>>>>>> 05875943
					expect(res.body.data).to.be.empty;
				});
});

			it('using invalid secondPublicKey should fail', () => {
 return delegatesEndpoint.makeRequest({ secondPublicKey: 'invalidAddress' }, 400).then(res => {
					expectSwaggerParamError(res, 'secondPublicKey');
				});
});

			it('using valid existing secondPublicKey of delegate should return the result', () => {
 return delegatesEndpoint.makeRequest({ secondPublicKey: secondSecretAccount.secondPublicKey }, 200).then(res => {
					expect(res.body.data).to.have.length(1);
					expect(res.body.data[0].account.secondPublicKey).to.be.eql(secondSecretAccount.secondPublicKey);
				});
});

			it('using valid not existing secondPublicKey should return an empty array', () => {
 return delegatesEndpoint.makeRequest({ secondPublicKey: validNotExistingPublicKey }, 200).then(res => {
					expect(res.body.data).to.be.empty;
				});
});
		});

		describe('address', () => {
			it('using no address should return a schema error', () => {
return delegatesEndpoint.makeRequest({ address: '' }, 400).then(res => {
					expectSwaggerParamError(res, 'address');
				});
});

			it('using invalid address should fail', () => {
 return delegatesEndpoint.makeRequest({ address: 'invalidAddress' }, 400).then(res => {
					expectSwaggerParamError(res, 'address');
				});
});

			it('using valid existing address of genesis delegate should return the result', () => {
return delegatesEndpoint.makeRequest({ address: validDelegate.address }, 200).then(res => {
					expect(res.body.data[0].account.address).to.eql(validDelegate.address);
				});
});

			it('using valid not existing address should return an empty array', () => {
 return delegatesEndpoint.makeRequest({ address: '1111111111111111111L' }, 200).then(res => {
					expect(res.body.data).to.be.empty;
				});
});
		});

		describe('username', () => {
			it('using no username should return a schema error', () => {
 return delegatesEndpoint.makeRequest({ username: '' }, 400).then(res => {
					expectSwaggerParamError(res, 'username');
				});
});

			it('using integer username should be ok', () => { return delegatesEndpoint.makeRequest({ username: 1 }, 200); });

			it('using valid existing username of genesis delegate should return the result', () => {
 return delegatesEndpoint.makeRequest({ username: validDelegate.username }, 200).then(res => {
					expect(res.body.data[0].username).to.eql(validDelegate.username);
				});
});

			it('using valid not existing username should return an empty array', () => {
return delegatesEndpoint.makeRequest({ username: 'unknownusername' }, 200).then(res => {
					expect(res.body.data).to.be.empty;
				});
});
		});

<<<<<<< HEAD
		// TOFIX: #1445
		describe.skip('search', function () {

			it('using blank search should fail', function () {
				return delegatesEndpoint.makeRequest({search: ''}, 400).then(function (res) {
=======
		describe('search', () => {
			it('using blank search should fail', () => {
 return delegatesEndpoint.makeRequest({ search: '' }, 400).then(res => {
>>>>>>> 05875943
					expectSwaggerParamError(res, 'search');
				});
});

			it('using the special match all character should return all results', () => {
 return delegatesEndpoint.makeRequest({ search: '%' }, 200).then(res => {
					expect(res.body.data).to.have.length.of.at.least(10);
				});
});

			it('using valid search with length=1 should be ok', () => { return delegatesEndpoint.makeRequest({ search: 'g' }, 200); });

			it('using search with length=20 should be ok', () => { return delegatesEndpoint.makeRequest({ search: 'genesis_123456789012' }, 200); });

			it('using search with length > 20 should fail', () => {
 return delegatesEndpoint.makeRequest({ search: 'genesis_1234567890123' }, 400).then(res => {
					expectSwaggerParamError(res, 'search');
				});
});

			it('using search="genesis_1" should return 13 delegates', () => {
 return delegatesEndpoint.makeRequest({ search: 'genesis_1', limit: 20 }, 200).then(res => {
					expect(res.body.data).to.have.length(13);
					res.body.data.map(d => { expect(/^genesis_1.*/.test(d.username)).to.be.true; });
				});
});

			it('using search="genesis_10" should return 3 delegates', () => {
 return delegatesEndpoint.makeRequest({ search: 'genesis_10' }, 200).then(res => {
					expect(res.body.data).to.have.length(3);
					res.body.data.map(d => { expect(/^genesis_10.*/.test(d.username)).to.be.true; });
				});
});

			it('using search="genesis_101" should return 1 delegate', () => {
 return delegatesEndpoint.makeRequest({ search: 'genesis_101' }, 200).then(res => {
					expect(res.body.data).to.have.length(1);
					expect(res.body.data[0].username).to.eql('genesis_101');
				});
});

			it('using higher limit should return 101 delegates', () => {
return delegatesEndpoint.makeRequest({ search: 'genesis_', limit: 100 }, 200).then(res => {
					expect(res.body.data).to.have.length(100);
					res.body.data.map(d => { expect(/^genesis_.*/.test(d.username)).to.be.true; });
				});
});
		});

		describe('sort', () => {
			it('using sort="unknown:asc" should not sort results', () => {
 return delegatesEndpoint.makeRequest({ sort: '' }, 400).then(res => {
					expectSwaggerParamError(res, 'sort');
				});
});

			it('using sort="rank:asc" should sort results in ascending order', () => {
return delegatesEndpoint.makeRequest({ sort: 'rank:asc' }, 200).then(res => {
					expect(_.map(res.data, 'rank').sort()).to.eql(_.map(res.data, 'rank'));
				});
});

			it('using sort="rank:desc" should sort results in descending order', () => {
return delegatesEndpoint.makeRequest({ sort: 'rank:asc' }, 200).then(res => {
					expect(_.map(res.data, 'rank').sort().reverse()).to.eql(_.map(res.data, 'rank'));
				});
});

			it('using sort="username:asc" should sort results in ascending order', () => {
return delegatesEndpoint.makeRequest({ sort: 'username:asc' }, 200).then(res => {
					expect(_(res.data).map('username').dbSort()).to.eql(_.map(res.data, 'username'));
				});
});

			it('using sort="username:desc" should sort results in descending order', () => {
 return delegatesEndpoint.makeRequest({ sort: 'username:desc' }, 200).then(res => {
					expect(_(res.data).map('username').dbSort('desc')).to.eql(_.map(res.data, 'username'));
				});
});

			it('using sort="missedBlocks:asc" should sort results in ascending order', () => {
return delegatesEndpoint.makeRequest({ sort: 'missedBlocks:asc' }, 200).then(res => {
					expect(_.map(res.data, 'missedBlocks').sort()).to.eql(_.map(res.data, 'missedBlocks'));
				});
});

			it('using sort="missedBlocks:desc" should sort results in descending order', () => {
return delegatesEndpoint.makeRequest({ sort: 'missedBlocks:desc' }, 200).then(res => {
					expect(_.map(res.data, 'missedBlocks').sort().reverse()).to.eql(_.map(res.data, 'missedBlocks'));
				});
});

			it('using sort="productivity:asc" should sort results in ascending order', () => {
return delegatesEndpoint.makeRequest({ sort: 'productivity:asc' }, 200).then(res => {
					expect(_.map(res.data, 'productivity').sort()).to.eql(_.map(res.data, 'productivity'));
				});
});

			it('using sort="productivity:desc" should sort results in descending order', () => {
 return delegatesEndpoint.makeRequest({ sort: 'productivity:desc' }, 200).then(res => {
					expect(_.map(res.data, 'productivity').sort().reverse()).to.eql(_.map(res.data, 'productivity'));
				});
});

			it('using sort with any of sort fields should not place NULLs first', () => {
				var delegatesSortFields = ['rank', 'username', 'missedBlocks', 'productivity'];
				return Promise.all(delegatesSortFields.map(sortField => {
 return delegatesEndpoint.makeRequest({ sort: `${sortField}:asc` }, 200).then(res => {
						_(_.map(res.data, sortField)).appearsInLast(null);
					});
}));
			});
		});

		describe('limit', () => {
			it('using string limit should fail', () => {
return delegatesEndpoint.makeRequest({ limit: 'one' }, 400).then(res => {
					expectSwaggerParamError(res, 'limit');
				});
});

			it('using limit=-1 should fail', () => {
 return delegatesEndpoint.makeRequest({ limit: -1 }, 400).then(res => {
					expectSwaggerParamError(res, 'limit');
				});
});

			it('using limit=0 should fail', () => {
 return delegatesEndpoint.makeRequest({ limit: 0 }, 400).then(res => {
					expectSwaggerParamError(res, 'limit');
				});
});

			it('using limit=1 should be ok', () => {
 return delegatesEndpoint.makeRequest({ limit: 1 }, 200).then(res => {
					expect(res.body.data).to.have.length(1);
				});
});

			it('using limit=101 should be ok', () => {
 return delegatesEndpoint.makeRequest({ limit: 100 }, 200).then(res => {
					expect(res.body.data).to.have.length(100);
				});
});

			it('using limit > 100 should fail', () => {
 return delegatesEndpoint.makeRequest({ limit: 101 }, 400).then(res => {
					expectSwaggerParamError(res, 'limit');
				});
});
		});

		describe('offset', () => {
			it('using string offset should fail', () => {
 return delegatesEndpoint.makeRequest({ offset: 'one' }, 400).then(res => {
					expectSwaggerParamError(res, 'offset');
				});
});

			it('using offset=1 should be ok', () => {
 return delegatesEndpoint.makeRequest({ offset: 1, limit: 10 }, 200).then(res => {
					expect(res.body.data).to.have.lengthOf.at.least(10);
				});
});

			it('using offset=-1 should fail', () => {
return delegatesEndpoint.makeRequest({ offset: -1 }, 400).then(res => {
					expectSwaggerParamError(res, 'offset');
				});
});
		});
	});

	describe('GET /forgers', () => {
		var forgersEndpoint = new swaggerEndpoint('GET /delegates/forgers');

		it('using no params should be ok', () => {
 return forgersEndpoint.makeRequest({}, 200).then(res => {
				expect(res.body.data).to.have.length(10);
			});
});

		it('using limit=1 should be ok', () => {
 return forgersEndpoint.makeRequest({ limit: 1 }, 200).then(res => {
				expect(res.body.data).to.have.length(1);
			});
});

		it('using offset=1 limit=10 should be ok', () => {
 return forgersEndpoint.makeRequest({ limit: 10, offset: 1 }, 200).then(res => {
				expect(res.body.data).to.have.length(10);
			});
});

		describe('slot numbers are correct', () => {
			var forgersData;

			before(() => {
 return forgersEndpoint.makeRequest({}, 200).then(res => {
					forgersData = res.body;
				});
});

			it('lastBlockSlot should be less or equal to currentSlot', () => {
				expect(forgersData.meta.lastBlockSlot).to.be.at.most(forgersData.meta.currentSlot);
			});

			it('every forger nextSlot should be greater than currentSlot', () => {
				forgersData.data.forEach(forger => {
					expect(forgersData.meta.currentSlot).to.be.at.most(forger.nextSlot);
				});
			});
		});
	});

	describe('GET /{address}/forging_stats', function () {

		var forgedEndpoint = new swaggerEndpoint('GET /delegates/{address}/forging_stats');

		describe('address', function () {

			it('using known address should be ok', function () {
				return forgedEndpoint.makeRequest({ address: validDelegate.address }, 200).then(function (res) {
					var group = res.body.data;
					expect(parseInt(group.fees)).to.be.at.least(0);
					expect(parseInt(group.rewards)).to.be.at.least(0);
					expect(parseInt(group.forged)).to.be.at.least(0);
					expect(parseInt(group.count)).to.be.at.least(0);
					var meta = res.body.meta;
					expect(parseInt(meta.fromTimestamp)).to.be.at.least(0);
					expect(parseInt(meta.toTimestamp)).to.be.at.least(1);
				});
			});

			it('using unknown address should return empty result', function () {
				return forgedEndpoint.makeRequest({ address: randomUtil.account().address }, 400).then(function (res) {
					expectSwaggerParamError(res, 'address');
				});
			});

			it('using invalid address should fail', function () {
				return forgedEndpoint.makeRequest({ address: 'InvalidAddress' }, 400).then(function (res) {
					expectSwaggerParamError(res, 'address');
				});
			});

			it('using empty address should fail', function () {
				return forgedEndpoint.makeRequest({ address: ' ' }, 400).then(function (res) {
					expectSwaggerParamError(res, 'address');
				});
			});

			it('using null address should fail', function () {
				return forgedEndpoint.makeRequest({ address: null }, 400).then(function (res) {
					expectSwaggerParamError(res, 'address');
				});
			});

			describe('?', function () {

				describe('fromTimestamp', function () {

					it('using too small fromTimestamp should fail', function () {
						return forgedEndpoint.makeRequest({ address: validDelegate.address, fromTimestamp: -1 }, 400).then(function (res) {
							expectSwaggerParamError(res, 'fromTimestamp');
						});
					});

					it('using valid fromTimestamp should return transactions', function () {
						// Last hour lisk time
						var queryTime = slots.getTime() - 60 * 60;

						return forgedEndpoint.makeRequest({ address: validDelegate.address, fromTimestamp: queryTime }, 200).then(function (res) {
							var group = res.body.data;
							expect(parseInt(group.fees)).to.be.at.least(0);
							expect(parseInt(group.rewards)).to.be.at.least(0);
							expect(parseInt(group.forged)).to.be.at.least(0);
							expect(parseInt(group.count)).to.be.at.least(0);
							var meta = res.body.meta;
							expect(parseInt(meta.fromTimestamp)).to.be.at.least(0);
							expect(parseInt(meta.toTimestamp)).to.be.at.least(1);
						});
					});
				});

				describe('toTimestamp', function () {

					it('using too small toTimestamp should fail', function () {
						return forgedEndpoint.makeRequest({ address: validDelegate.address, toTimestamp: 0 }, 400).then(function (res) {
							expectSwaggerParamError(res, 'toTimestamp');
						});
					});

					it('using valid toTimestamp should return transactions', function () {
						// Current lisk time
						var queryTime = slots.getTime();

						return forgedEndpoint.makeRequest({ address: validDelegate.address, toTimestamp: queryTime }, 200).then(function (res) {
							var group = res.body.data;
							expect(parseInt(group.fees)).to.be.at.least(0);
							expect(parseInt(group.rewards)).to.be.at.least(0);
							expect(parseInt(group.forged)).to.be.at.least(0);
							expect(parseInt(group.count)).to.be.at.least(0);
							var meta = res.body.meta;
							expect(parseInt(meta.fromTimestamp)).to.be.at.least(0);
							expect(parseInt(meta.toTimestamp)).to.be.at.least(1);
						});
					});
				});
			});
		});
	});
});<|MERGE_RESOLUTION|>--- conflicted
+++ resolved
@@ -101,13 +101,8 @@
 				});
 });
 
-<<<<<<< HEAD
 			it('using no secondPublicKey should return an empty array', function () {
 				return delegatesEndpoint.makeRequest({secondPublicKey: ''}, 200).then(function (res) {
-=======
-			it.only('using no secondPublicKey should return an empty array', () => {
- return delegatesEndpoint.makeRequest({ secondPublicKey: '' }, 200).then(res => {
->>>>>>> 05875943
 					expect(res.body.data).to.be.empty;
 				});
 });
@@ -180,17 +175,11 @@
 });
 		});
 
-<<<<<<< HEAD
 		// TOFIX: #1445
 		describe.skip('search', function () {
 
 			it('using blank search should fail', function () {
 				return delegatesEndpoint.makeRequest({search: ''}, 400).then(function (res) {
-=======
-		describe('search', () => {
-			it('using blank search should fail', () => {
- return delegatesEndpoint.makeRequest({ search: '' }, 400).then(res => {
->>>>>>> 05875943
 					expectSwaggerParamError(res, 'search');
 				});
 });
