/*
 * Copyright © 2018 Lisk Foundation
 *
 * See the LICENSE file at the top-level directory of this distribution
 * for licensing information.
 *
 * Unless otherwise agreed in a custom licensing agreement with the Lisk Foundation,
 * no part of this software, including this file, may be copied, modified,
 * propagated, or distributed except according to the terms contained in the
 * LICENSE file.
 *
 * Removal or modification of this copyright notice is prohibited.
 */

'use strict';

var crypto = require('crypto');
var rewire = require('rewire');
var lisk = require('lisk-js');
var modulesLoader = require('../../common/modules_loader');
var randomUtil = require('../../common/utils/random');
var constants = require('../../../helpers/constants');
var accountFixtures = require('../../fixtures/accounts');
var slots = require('../../../helpers/slots');
var Diff = require('../../../helpers/diff');
var testData = require('./test_data/multisignature');

var Multisignature = rewire('../../../logic/multisignature');
var validKeypair = testData.validKeypair;
var validSender = testData.validSender;
var validTransaction = testData.validTransaction;
var rawValidTransaction = testData.rawValidTransaction;
var multiSigAccount1 = testData.multiSigAccount1;
var multiSigAccount2 = testData.multiSigAccount2;

describe('multisignature', () => {
	var transactionMock;
	// logic is singular, modules are plural
	var accountMock;
	var accountsMock;

	var dummyBlock;
	var multisignature;
	var transaction;
	var rawTransaction;
	var sender;

	beforeEach(() => {
		transactionMock = {
			verifySignature: sinonSandbox.stub().returns(1),
		};
		accountMock = {
			merge: sinonSandbox.mock().callsArg(2),
		};
		accountsMock = {
			generateAddressByPublicKey: sinonSandbox
				.stub()
				.returns(lisk.crypto.getKeys(randomUtil.password()).publicKey),
			setAccountAndGet: sinonSandbox.stub().callsArg(1),
		};
		transaction = _.cloneDeep(validTransaction);
		rawTransaction = _.cloneDeep(rawValidTransaction);
		sender = _.cloneDeep(validSender);
		dummyBlock = {
			id: '9314232245035524467',
			height: 1,
		};
		multisignature = new Multisignature(
			modulesLoader.scope.schema,
			modulesLoader.scope.network,
			transactionMock,
			accountMock,
			modulesLoader.logger
		);
		multisignature.bind(accountsMock);
	});

	afterEach(() => {
		accountMock.merge.reset();
		accountsMock.generateAddressByPublicKey.reset();
		accountsMock.setAccountAndGet.reset();
	});

	describe('constructor', () => {
		var library;

		beforeEach(() => {
			new Multisignature(
				modulesLoader.scope.schema,
				modulesLoader.scope.network,
				transactionMock,
				accountMock,
				modulesLoader.logger
			);
			library = Multisignature.__get__('library');
		});

		it('should attach schema to library variable', () => {
			expect(library.schema).to.eql(modulesLoader.scope.schema);
		});

		it('should attach network to library variable', () => {
			expect(library.network).to.eql(modulesLoader.scope.network);
		});

		it('should attach logger to library variable', () => {
			expect(library.logger).to.eql(modulesLoader.logger);
		});

		it('should attach logic.transaction to library variable', () => {
			expect(library.logic.transaction).to.eql(transactionMock);
		});

		it('should attach schema to library variable', () => {
			expect(library.logic.account).to.eql(accountMock);
		});
	});

	describe('bind', () => {
		describe('modules', () => {
			it('should assign accounts', () => {
				multisignature.bind(accountsMock);
				var modules = Multisignature.__get__('modules');

				expect(modules).to.eql({
					accounts: accountsMock,
				});
			});
		});
	});

	describe('calculateFee', () => {
		it('should return correct fee based on formula for 1 keysgroup', () => {
			transaction.asset.multisignature.keysgroup = [
				`+${lisk.crypto.getKeys(randomUtil.password()).publicKey}`,
			];
			expect(multisignature.calculateFee(transaction).toString()).to.equal(
				'1000000000'
			);
		});

		it('should return correct fee based on formula for 4 keysgroup', () => {
			transaction.asset.multisignature.keysgroup = new Array(4).fill(
				`+${lisk.crypto.getKeys(randomUtil.password()).publicKey}`
			);

			expect(multisignature.calculateFee(transaction).toString()).to.equal(
				'2500000000'
			);
		});

		it('should return correct fee based on formula for 8 keysgroup', () => {
			transaction.asset.multisignature.keysgroup = new Array(8).fill(
				`+${lisk.crypto.getKeys(randomUtil.password()).publicKey}`
			);

			expect(multisignature.calculateFee(transaction).toString()).to.equal(
				'4500000000'
			);
		});

		it('should return correct fee based on formula for 16 keysgroup', () => {
			transaction.asset.multisignature.keysgroup = new Array(16).fill(
				`+${lisk.crypto.getKeys(randomUtil.password()).publicKey}`
			);

			expect(multisignature.calculateFee(transaction).toString()).to.equal(
				'8500000000'
			);
		});
	});

	describe('verify', () => {
		describe('from multisignature.verify tests', () => {
			it('should return error when min value is smaller than minimum acceptable value', done => {
				var min = constants.multisigConstraints.min.minimum - 1;
				var transaction = lisk.multisignature.createMultisignature(
					accountFixtures.genesis.password,
					null,
					[`+${multiSigAccount1.publicKey}`, `+${multiSigAccount2.publicKey}`],
					1,
					1
				);
				transaction.asset.multisignature.min = min;

				multisignature.verify(transaction, accountFixtures.genesis, err => {
					expect(err).to.equal(
						'Invalid multisignature min. Must be between 1 and 15'
					);
					done();
				});
			});
		});

		it('should return error when min value is greater than maximum acceptable value', done => {
			var min = constants.multisigConstraints.min.maximum + 1;
			var transaction = lisk.multisignature.createMultisignature(
				accountFixtures.genesis.password,
				null,
				[`+${multiSigAccount1.publicKey}`, `+${multiSigAccount2.publicKey}`],
				1,
				min
			);

			multisignature.verify(transaction, accountFixtures.genesis, err => {
				expect(err).to.equal(
					'Invalid multisignature min. Must be between 1 and 15'
				);
				done();
			});
		});

		describe('when asset = undefined', () => {
			it('should call callback with error = "Invalid transaction asset"', done => {
				delete transaction.asset;

				multisignature.verify(transaction, sender, err => {
					expect(err).to.equal('Invalid transaction asset');
					done();
				});
			});
		});

		describe('when asset.multisignature = undefined', () => {
			it('should call callback with error = "Invalid transaction asset"', done => {
				delete transaction.asset.multisignature;

				multisignature.verify(transaction, sender, err => {
					expect(err).to.equal('Invalid transaction asset');
					done();
				});
			});
		});

		describe('when asset.multisignature = []', () => {
			it('should call callback with error = "Invalid multisignature keysgroup. Must not be empty"', done => {
				transaction.asset.multisignature.keysgroup = [];

				multisignature.verify(transaction, sender, err => {
					expect(err).to.equal(
						'Invalid multisignature keysgroup. Must not be empty'
					);
					done();
				});
			});
		});

		describe('when min <= 1', () => {
			it('should call callback with error = "Invalid multisignature min. Must be between 1 and 16"', done => {
				transaction.asset.multisignature.min = 0;

				multisignature.verify(transaction, sender, err => {
					expect(err).to.equal(
						'Invalid multisignature min. Must be between 1 and 15'
					);
					done();
				});
			});
		});

		describe('when min >= 16', () => {
			it('should call callback with error = "Invalid multisignature min. Must be between 1 and 15"', done => {
				transaction.asset.multisignature.min = 16;

				multisignature.verify(transaction, sender, err => {
					expect(err).to.equal(
						'Invalid multisignature min. Must be between 1 and 15'
					);
					done();
				});
			});
		});

		describe('when min = 2', () => {
			it('should call callback with error = null', done => {
				transaction.asset.multisignature.min = 2;

				multisignature.verify(transaction, sender, err => {
					expect(err).to.not.exist;
					done();
				});
			});
		});

		describe('when min = 15', () => {
			before(() => {
				transaction.asset.multisignature.min = 15;
				transaction.asset.keysgroup = _.map(new Array(16), () => {
					return `+${randomUtil.account().publicKey}`;
				});
			});

			it('should call callback with error = null', done => {
				multisignature.verify(transaction, sender, err => {
					expect(err).to.not.exist;
					done();
				});
			});
		});

		describe('when lifetime < 1', () => {
			it('should call callback with error = "Invalid multisignature lifetime. Must be between 1 and 72"', done => {
				transaction.asset.multisignature.lifetime = 0;

				multisignature.verify(transaction, sender, err => {
					expect(err).to.equal(
						'Invalid multisignature lifetime. Must be between 1 and 72'
					);
					done();
				});
			});
		});

		describe('when lifetime > 72', () => {
			it('should call callback with error = "Invalid multisignature lifetime. Must be between 1 and 72"', done => {
				transaction.asset.multisignature.lifetime = 73;

				multisignature.verify(transaction, sender, err => {
					expect(err).to.equal(
						'Invalid multisignature lifetime. Must be between 1 and 72'
					);
					done();
				});
			});
		});

		describe('when sender has multisignature enbled', () => {
			it('should call callback with error = "Account already has multisignatures enabled"', done => {
				sender.multisignatures = [
					lisk.crypto.getKeys(randomUtil.password()).publicKey,
				];

				multisignature.verify(transaction, sender, err => {
					expect(err).to.equal('Account already has multisignatures enabled');
					done();
				});
			});
		});

		describe('when keysgroup contains sender', () => {
			// check for case where we have a ready transaction - nit done; (reference confusion)
			it('should call callback with error = "Invalid multisignature keysgroup. Can not contain sender"', done => {
				transaction.asset.multisignature.keysgroup.push(`+${sender.publicKey}`);

				multisignature.verify(transaction, sender, err => {
					expect(err).to.equal(
						'Invalid multisignature keysgroup. Can not contain sender'
					);
					done();
				});
			});
		});

		describe('when keysgroup has an entry which does not start with + character', () => {
			it('should call callback with error = "Invalid math operator in multisignature keysgroup"', done => {
				transaction.asset.multisignature.keysgroup.push(
					`-${lisk.crypto.getKeys(randomUtil.password()).publicKey}`
				);

				multisignature.verify(transaction, accountFixtures.genesis, err => {
					expect(err).to.equal(
						'Invalid math operator in multisignature keysgroup'
					);
					done();
				});
			});
		});

		describe('when multisignature keysgroup has an entry which is null', () => {
			it('should call callback with error = "Invalid member in keysgroup"', done => {
				transaction.asset.multisignature.keysgroup.push(null);

				multisignature.verify(transaction, accountFixtures.genesis, err => {
					expect(err).to.equal('Invalid member in keysgroup');
					done();
				});
			});
		});

		describe('when multisignature keysgroup has an entry which is undefined', () => {
			it('should return error = "Invalid member in keysgroup"', done => {
				transaction.asset.multisignature.keysgroup.push(undefined);

				multisignature.verify(transaction, accountFixtures.genesis, err => {
					expect(err).to.equal('Invalid member in keysgroup');
					done();
				});
			});
		});

		describe('when multisignature keysgroup has an entry which is an integer', () => {
			it('should return error = "Invalid member in keysgroup"', done => {
				transaction.asset.multisignature.keysgroup.push(1);

				multisignature.verify(transaction, accountFixtures.genesis, err => {
					expect(err).to.equal('Invalid member in keysgroup');
					done();
				});
			});
		});

		describe('when multisignature keysgroup has an entry which is not an hex string', () => {
			it('should call callback with error = Invalid member in keysgroup', done => {
				transaction.asset.multisignature.keysgroup.push(1);

				multisignature.verify(transaction, accountFixtures.genesis, err => {
					expect(err).to.equal('Invalid member in keysgroup');
					done();
				});
			});
		});

		describe('when multisignature keysgroup has non unique elements', () => {
			it('should call callback with error = Encountered duplicate public key in multisignature keysgroup', done => {
				transaction.asset.multisignature.keysgroup.push(
					transaction.asset.multisignature.keysgroup[0]
				);

				multisignature.verify(transaction, accountFixtures.genesis, err => {
					expect(err).to.equal(
						'Encountered duplicate public key in multisignature keysgroup'
					);
					done();
				});
			});
		});

		it('should be okay for valid transaction', done => {
			multisignature.verify(transaction, sender, (err, result) => {
				expect(err).to.not.exist;
				expect(transaction).to.eql(result);
				done();
			});
		});
	});

	describe('process', () => {
		it('should call callback with error = null', done => {
			multisignature.process(transaction, sender, err => {
				expect(err).to.be.null;
				done();
			});
		});

		it('should call callback with result = transaction', done => {
			multisignature.process(transaction, sender, (err, result) => {
				expect(result).to.eql(transaction);
				done();
			});
		});
	});

	describe('getBytes', () => {
		describe('when transaction.asset.multisignature.keysgroup is undefined', () => {
			beforeEach(() => {
				transaction.asset.multisignature.keysgroup = undefined;
			});

			it('should throw', () => {
				expect(multisignature.getBytes.bind(null, transaction)).to.throw();
			});
		});

		describe('when transaction.asset.multisignature.keysgroup is a valid keysgroup', () => {
			it('should not throw', () => {
				expect(multisignature.getBytes.bind(null, transaction)).not.to.throw();
			});

			it('should get bytes of valid transaction', () => {
				var bytes = multisignature.getBytes(transaction);
				expect(bytes.toString('utf8')).to.equal(
					'\u0002\u0002+bd6d0388dcc0b07ab2035689c60a78d3ebb27901c5a5ed9a07262eab1a2e9bd2+addb0e15a44b0fdc6ff291be28d8c98f5551d0cd9218d749e30ddb87c6e31ca9'
				);
				expect(bytes.length).to.equal(132);
			});

			it('should return result as a Buffer type', () => {
				expect(multisignature.getBytes(transaction)).to.be.instanceOf(Buffer);
			});
		});
	});

	describe('apply', () => {
		beforeEach(done => {
			accountMock.merge = sinonSandbox.stub().callsArg(2);
			multisignature.apply(transaction, dummyBlock, sender, done);
		});

		it('should set __private.unconfirmedSignatures[sender.address] = false', () => {
			var unconfirmedSignatures = Multisignature.__get__(
				'__private.unconfirmedSignatures'
			);
			expect(unconfirmedSignatures)
				.to.contain.property(sender.address)
				.equal(false);
		});

		it('should call library.logic.account.merge', () => {
			expect(accountMock.merge.calledOnce).to.be.true;
		});

		it('should call library.logic.account.merge with sender.address', () => {
			expect(accountMock.merge.calledWith(sender.address)).to.be.true;
		});

		it('should call library.logic.account.merge with expected params', () => {
			var expectedParams = {
				multisignatures: transaction.asset.multisignature.keysgroup,
				multimin: transaction.asset.multisignature.min,
				multilifetime: transaction.asset.multisignature.lifetime,
				blockId: dummyBlock.id,
				round: slots.calcRound(dummyBlock.height),
			};
			expect(accountMock.merge.args[0][1]).to.eql(expectedParams);
		});

		describe('when library.logic.account.merge fails', () => {
			beforeEach(() => {
				accountMock.merge = sinonSandbox.stub().callsArgWith(2, 'merge error');
			});

			it('should call callback with error', () => {
				multisignature.apply(transaction, dummyBlock, sender, err => {
					expect(err).not.to.be.empty;
				});
			});
		});

		describe('when library.logic.account.merge succeeds', () => {
			describe('for every keysgroup member', () => {
				validTransaction.asset.multisignature.keysgroup.forEach(member => {
					it('should call modules.accounts.generateAddressByPublicKey', () => {
						expect(accountsMock.generateAddressByPublicKey.callCount).to.equal(
							validTransaction.asset.multisignature.keysgroup.length
						);
					});

					it('should call modules.accounts.generateAddressByPublicKey with member.substring(1)', () => {
						expect(
							accountsMock.generateAddressByPublicKey.calledWith(
								member.substring(1)
							)
						).to.be.true;
					});

					describe('when key and the address', () => {
						var key;
						var address;

						beforeEach(() => {
							key = member.substring(1);
							address = accountsMock.generateAddressByPublicKey(key);
						});

						it('should call library.logic.account.setAccountAndGet', () => {
							expect(accountsMock.setAccountAndGet.callCount).to.equal(
								validTransaction.asset.multisignature.keysgroup.length
							);
						});

						it('should call library.logic.account.setAccountAndGet with {address: address}', () => {
							expect(
								accountsMock.setAccountAndGet.calledWith(
									sinonSandbox.match({ address })
								)
							).to.be.true;
						});

						it('should call library.logic.account.setAccountAndGet with sender.address', () => {
							expect(
								accountsMock.setAccountAndGet.calledWith(
									sinonSandbox.match({ publicKey: key })
								)
							).to.be.true;
						});

						describe('when modules.accounts.setAccountAndGet fails', () => {
							beforeEach(() => {
								accountsMock.setAccountAndGet = sinonSandbox
									.stub()
									.callsArgWith(1, 'mergeAccountAndGet error');
							});

							it('should call callback with error', () => {
								multisignature.apply(transaction, dummyBlock, sender, err => {
									expect(err).not.to.be.empty;
								});
							});
						});

						describe('when modules.accounts.mergeAccountAndGet succeeds', () => {
							it('should call callback with error = null', () => {
								multisignature.apply(transaction, dummyBlock, sender, err => {
									expect(err).to.be.null;
								});
							});

							it('should call callback with result = undefined', () => {
								multisignature.apply(
									transaction,
									dummyBlock,
									sender,
									(err, res) => {
										expect(res).to.be.undefined;
									}
								);
							});
						});
					});
				});
			});
		});
	});

<<<<<<< HEAD
	describe('undo', () => {
=======
	// The below skipped test should be fixed as part of this issue: https://github.com/LiskHQ/lisk/issues/1527
	// eslint-disable-next-line mocha/no-skipped-tests
	it.skip('undo', () => {
>>>>>>> a55bdbaa
		/* eslint-disable mocha/no-sibling-hooks */
		beforeEach(done => {
			transaction = _.cloneDeep(validTransaction);
			accountMock.merge = sinonSandbox.stub().callsArg(2);
			multisignature.undo(transaction, dummyBlock, sender, done);
		});
		/* eslint-enable */

		/* eslint-disable mocha/no-nested-tests */
		it('should set __private.unconfirmedSignatures[sender.address] = true', () => {
			var unconfirmedSignatures = Multisignature.__get__(
				'__private.unconfirmedSignatures'
			);
			expect(unconfirmedSignatures)
				.to.contain.property(sender.address)
				.equal(true);
		});

		it('should call library.logic.account.merge', () => {
			expect(accountMock.merge.calledOnce).to.be.true;
		});

		it('should call library.logic.account.merge with sender.address', () => {
			expect(accountMock.merge.calledWith(sender.address)).to.be.true;
		});

		it('should call library.logic.account.merge with expected params', () => {
			var expectedParams = {
				multisignatures: Diff.reverse(
					transaction.asset.multisignature.keysgroup
				),
				multimin: -transaction.asset.multisignature.min,
				multilifetime: -transaction.asset.multisignature.lifetime,
				blockId: dummyBlock.id,
				round: slots.calcRound(dummyBlock.height),
			};
			expect(accountMock.merge.args[0][1]).to.eql(expectedParams);
		});

		describe('when library.logic.account.merge fails', () => {
			beforeEach(() => {
				accountMock.merge = sinonSandbox.stub().callsArgWith(2, 'merge error');
			});

			it('should call callback with error', () => {
				multisignature.undo(transaction, dummyBlock, sender, err => {
					expect(err).not.to.be.empty;
				});
			});
		});

		describe('when library.logic.account.merge succeeds', () => {
			it('should call callback with error = null', () => {
				multisignature.apply(transaction, dummyBlock, sender, err => {
					expect(err).to.be.null;
				});
			});

			it('should call callback with result = undefined', () => {
				multisignature.apply(transaction, dummyBlock, sender, (err, res) => {
					expect(res).to.be.undefined;
				});
			});
		});
		/* eslint-enable */
	});

	describe('applyUnconfirmed', () => {
		describe('when transaction is pending for confirmation', () => {
			beforeEach(() => {
				var unconfirmedSignatures = Multisignature.__get__(
					'__private.unconfirmedSignatures'
				);
				unconfirmedSignatures[sender.address] = true;
			});

			it('should call callback with error = "Signature on this account is pending confirmation"', done => {
				multisignature.applyUnconfirmed(transaction, sender, err => {
					expect(err).to.equal(
						'Signature on this account is pending confirmation'
					);
					done();
				});
			});
		});

		describe('when transaction is not pending confirmation', () => {
			beforeEach(() => {
				var unconfirmedSignatures = Multisignature.__get__(
					'__private.unconfirmedSignatures'
				);
				unconfirmedSignatures[sender.address] = false;
			});

			it('should set __private.unconfirmedSignatures[sender.address] = true', done => {
				var unconfirmedSignatures = Multisignature.__get__(
					'__private.unconfirmedSignatures'
				);
				multisignature.applyUnconfirmed(transaction, sender, () => {
					expect(unconfirmedSignatures)
						.to.contain.property(sender.address)
						.equal(true);
					done();
				});
			});

			it('should call library.logic.account.merge', done => {
				multisignature.applyUnconfirmed(transaction, sender, () => {
					expect(accountMock.merge.calledOnce).to.be.true;
					done();
				});
			});

			it('should call library.logic.account.merge with sender.address', done => {
				multisignature.applyUnconfirmed(transaction, sender, () => {
					expect(accountMock.merge.calledWith(sender.address)).to.be.true;
					done();
				});
			});

			it('should call library.logic.account.merge with expected params', done => {
				var expectedParams = {
					u_multisignatures: transaction.asset.multisignature.keysgroup,
					u_multimin: transaction.asset.multisignature.min,
					u_multilifetime: transaction.asset.multisignature.lifetime,
				};
				multisignature.applyUnconfirmed(transaction, sender, () => {
					expect(accountMock.merge.args[0][1]).to.eql(expectedParams);
					done();
				});
			});

			describe('when library.logic.account.merge fails', () => {
				beforeEach(() => {
					accountMock.merge.callsArgWith(2, 'merge error');
				});

				afterEach(() => {
					accountMock.merge.reset();
				});

				it('should call callback with error = merge error', done => {
					multisignature.applyUnconfirmed(transaction, sender, err => {
						expect(err).not.to.be.empty;
						expect(err).to.equal('merge error');
						done();
					});
				});
			});

			describe('when library.logic.account.merge succeeds', () => {
				it('should call callback with error = null', done => {
					multisignature.applyUnconfirmed(transaction, sender, err => {
						expect(err).to.be.not.exist;
						done();
					});
				});

				it('should call callback with result = undefined', done => {
					multisignature.applyUnconfirmed(transaction, sender, (err, res) => {
						expect(res).to.be.undefined;
						done();
					});
				});
			});
		});
	});

	describe('undoUnconfirmed', () => {
		beforeEach(done => {
			accountMock.merge = sinonSandbox.stub().callsArg(2);
			multisignature.undoUnconfirmed(transaction, sender, done);
		});

		it('should set __private.unconfirmedSignatures[sender.address] = false', () => {
			var unconfirmedSignatures = Multisignature.__get__(
				'__private.unconfirmedSignatures'
			);
			expect(unconfirmedSignatures)
				.to.contain.property(sender.address)
				.equal(false);
		});

		it('should call library.logic.account.merge', () => {
			expect(accountMock.merge.calledOnce).to.be.true;
		});

		it('should call library.logic.account.merge with sender.address', () => {
			expect(accountMock.merge.calledWith(sender.address)).to.be.true;
		});

		it('should call library.logic.account.merge with expected params', () => {
			var expectedParams = {
				u_multisignatures: Diff.reverse(
					transaction.asset.multisignature.keysgroup
				),
				u_multimin: -transaction.asset.multisignature.min,
				u_multilifetime: -transaction.asset.multisignature.lifetime,
			};
			expect(accountMock.merge.args[0][1]).to.eql(expectedParams);
		});

		describe('when library.logic.account.merge fails', () => {
			beforeEach(() => {
				accountMock.merge = sinonSandbox.stub().callsArgWith(2, 'merge error');
			});

			it('should call callback with error', () => {
				multisignature.undo(transaction, dummyBlock, sender, err => {
					expect(err).not.to.be.empty;
				});
			});
		});

		describe('when library.logic.account.merge succeeds', () => {
			it('should call callback with error = null', () => {
				multisignature.apply(transaction, dummyBlock, sender, err => {
					expect(err).to.be.null;
				});
			});

			it('should call callback with result = undefined', () => {
				multisignature.apply(transaction, dummyBlock, sender, (err, res) => {
					expect(res).to.be.undefined;
				});
			});
		});
	});

	describe('objectNormalize', () => {
		describe('min', () => {
			it('should return error when value is not an integer', () => {
				var min = '2';
				var transaction = lisk.multisignature.createMultisignature(
					accountFixtures.genesis.password,
					null,
					[`+${multiSigAccount1.publicKey}`, `+${multiSigAccount2.publicKey}`],
					1,
					2
				);
				transaction.asset.multisignature.min = min;

				expect(() => {
					multisignature.objectNormalize(transaction);
				}).to.throw(
					'Failed to validate multisignature schema: Expected type integer but found type string'
				);
			});

			it('should return error when value is a negative integer', () => {
				var min = -1;
				var transaction = lisk.multisignature.createMultisignature(
					accountFixtures.genesis.password,
					null,
					[`+${multiSigAccount1.publicKey}`, `+${multiSigAccount2.publicKey}`],
					1,
					2
				);
				transaction.asset.multisignature.min = min;

				expect(() => {
					multisignature.objectNormalize(transaction);
				}).to.throw(
					'Failed to validate multisignature schema: Value -1 is less than minimum 1'
				);
			});

			it('should return error when value is smaller than minimum acceptable value', () => {
				var min = constants.multisigConstraints.min.minimum - 1;
				var transaction = lisk.multisignature.createMultisignature(
					accountFixtures.genesis.password,
					null,
					[`+${multiSigAccount1.publicKey}`, `+${multiSigAccount2.publicKey}`],
					1,
					min
				);

				expect(() => {
					multisignature.objectNormalize(transaction);
				}).to.throw(
					'Failed to validate multisignature schema: Value 0 is less than minimum 1'
				);
			});

			it('should return error when value is greater than maximum acceptable value', () => {
				var min = constants.multisigConstraints.min.maximum + 1;
				var transaction = lisk.multisignature.createMultisignature(
					accountFixtures.genesis.password,
					null,
					[`+${multiSigAccount1.publicKey}`, `-${multiSigAccount2.publicKey}`],
					1,
					min
				);

				expect(() => {
					multisignature.objectNormalize(transaction);
				}).to.throw(
					'Failed to validate multisignature schema: Value 16 is greater than maximum 15'
				);
			});

			it('should return error when value is an overflow number', () => {
				var min = Number.MAX_VALUE + 1;
				var transaction = lisk.multisignature.createMultisignature(
					accountFixtures.genesis.password,
					null,
					[`+${multiSigAccount1.publicKey}`, `-${multiSigAccount2.publicKey}`],
					1,
					2
				);
				transaction.asset.multisignature.min = min;

				expect(() => {
					multisignature.objectNormalize(transaction);
				}).to.throw(
					'Failed to validate multisignature schema: Value 1.7976931348623157e+308 is greater than maximum 15'
				);
			});
		});

		describe('lifetime', () => {
			it('should return error when value is not an integer', () => {
				var lifetime = '2';
				var transaction = lisk.multisignature.createMultisignature(
					accountFixtures.genesis.password,
					null,
					[`+${multiSigAccount1.publicKey}`, `-${multiSigAccount2.publicKey}`],
					1,
					2
				);
				transaction.asset.multisignature.lifetime = lifetime;

				expect(() => {
					multisignature.objectNormalize(transaction);
				}).to.throw(
					'Failed to validate multisignature schema: Expected type integer but found type string'
				);
			});

			it('should return error when value is smaller than minimum acceptable value', () => {
				var lifetime = constants.multisigConstraints.lifetime.minimum - 1;
				var transaction = lisk.multisignature.createMultisignature(
					accountFixtures.genesis.password,
					null,
					[`+${multiSigAccount1.publicKey}`, `-${multiSigAccount2.publicKey}`],
					lifetime,
					2
				);

				expect(() => {
					multisignature.objectNormalize(transaction);
				}).to.throw(
					'Failed to validate multisignature schema: Value 0 is less than minimum 1'
				);
			});

			it('should return error when value is greater than maximum acceptable value', () => {
				var lifetime = constants.multisigConstraints.lifetime.maximum + 1;
				var transaction = lisk.multisignature.createMultisignature(
					accountFixtures.genesis.password,
					null,
					[`+${multiSigAccount1.publicKey}`, `-${multiSigAccount2.publicKey}`],
					lifetime,
					2
				);

				expect(() => {
					multisignature.objectNormalize(transaction);
				}).to.throw(
					'Failed to validate multisignature schema: Value 73 is greater than maximum 72'
				);
			});

			it('should return error when value is an overflow number', () => {
				var lifetime = Number.MAX_VALUE;
				var transaction = lisk.multisignature.createMultisignature(
					accountFixtures.genesis.password,
					null,
					[`+${multiSigAccount1.publicKey}`, `-${multiSigAccount2.publicKey}`],
					1,
					2
				);
				transaction.asset.multisignature.lifetime = lifetime;

				expect(() => {
					multisignature.objectNormalize(transaction);
				}).to.throw(
					'Failed to validate multisignature schema: Value 1.7976931348623157e+308 is greater than maximum 72'
				);
			});
		});

		describe('keysgroup', () => {
			it('should return error when it is not an array', () => {
				var transaction = lisk.multisignature.createMultisignature(
					accountFixtures.genesis.password,
					null,
					[''],
					1,
					2
				);
				transaction.asset.multisignature.keysgroup = '';

				expect(() => {
					multisignature.objectNormalize(transaction);
				}).to.throw(
					'Failed to validate multisignature schema: Expected type array but found type string'
				);
			});

			it('should return error when array length is smaller than minimum acceptable value', () => {
				var keysgroup = [];
				var transaction = lisk.multisignature.createMultisignature(
					accountFixtures.genesis.password,
					null,
					keysgroup,
					1,
					2
				);

				expect(() => {
					multisignature.objectNormalize(transaction);
				}).to.throw(
					'Failed to validate multisignature schema: Array is too short (0), minimum 1'
				);
			});

			it('should return error when array length is greater than maximum acceptable value', () => {
				var keysgroup = Array(
					...Array(constants.multisigConstraints.keysgroup.maxItems + 1)
				).map(() => {
					return `+${lisk.crypto.getKeys(randomUtil.password()).publicKey}`;
				});
				var transaction = lisk.multisignature.createMultisignature(
					accountFixtures.genesis.password,
					null,
					keysgroup,
					1,
					2
				);

				expect(() => {
					multisignature.objectNormalize(transaction);
				}).to.throw(
					'Failed to validate multisignature schema: Array is too long (16), maximum 15'
				);
			});
		});

		it('should return transaction when asset is valid', () => {
			var transaction = lisk.multisignature.createMultisignature(
				accountFixtures.genesis.password,
				null,
				Array(...Array(10)).map(() => {
					return `+${lisk.crypto.getKeys(randomUtil.password()).publicKey}`;
				}),
				1,
				2
			);

			expect(multisignature.objectNormalize(transaction)).to.eql(transaction);
		});

		it('should use the correct format to validate against', () => {
			var library = Multisignature.__get__('library');
			var schemaSpy = sinonSandbox.spy(library.schema, 'validate');
			multisignature.objectNormalize(transaction);
			expect(schemaSpy.calledOnce).to.equal(true);
			expect(
				schemaSpy.calledWithExactly(
					transaction.asset.multisignature,
					Multisignature.prototype.schema
				)
			).to.equal(true);
			schemaSpy.restore();
		});

		it('should return error asset schema is invalid', () => {
			transaction.asset.multisignature.min = -1;

			expect(() => {
				multisignature.objectNormalize(transaction);
			}).to.throw(
				'Failed to validate multisignature schema: Value -1 is less than minimum 1'
			);
		});

		it('should return transaction when asset is valid', () => {
			expect(multisignature.objectNormalize(transaction)).to.eql(transaction);
		});
	});

	describe('dbRead', () => {
		describe('when raw.m_keysgroup does not exist', () => {
			beforeEach(() => {
				delete rawTransaction.m_keysgroup;
			});

			it('should return null', () => {
				expect(multisignature.dbRead(rawTransaction)).to.eql(null);
			});
		});

		describe('when raw.m_keysgroup exists', () => {
			it('should return result containing multisignature', () => {
				expect(multisignature.dbRead(rawTransaction)).to.have.property(
					'multisignature'
				);
			});

			it('should return result containing multisignature.min = raw.m_min', () => {
				expect(multisignature.dbRead(rawTransaction))
					.to.have.nested.property('multisignature.min')
					.equal(rawTransaction.m_min);
			});

			it('should return result containing multisignature.lifetime = raw.lifetime', () => {
				expect(multisignature.dbRead(rawTransaction))
					.to.have.nested.property('multisignature.lifetime')
					.equal(rawTransaction.m_lifetime);
			});

			describe('when raw.m_keysgroup is not a string', () => {
				beforeEach(() => {
					rawTransaction.m_keysgroup = {};
				});

				it('should return result containing multisignature.keysgroup = []', () => {
					expect(multisignature.dbRead(rawTransaction))
						.to.have.nested.property('multisignature.keysgroup')
						.eql([]);
				});
			});

			describe('when raw.m_keysgroup = "a,b,c"', () => {
				beforeEach(() => {
					rawTransaction.m_keysgroup = 'a,b,c';
				});

				it('should return result containing multisignature.keysgroup = ["a", "b", "c"]', () => {
					expect(multisignature.dbRead(rawTransaction))
						.to.have.nested.property('multisignature.keysgroup')
						.eql(['a', 'b', 'c']);
				});
			});
		});
	});

	describe('ready', () => {
		it('should return true for single signature transaction', () => {
			expect(multisignature.ready(transaction, sender)).to.equal(true);
		});

		it('should return false for multi signature transaction with less signatures', () => {
			sender.multisignatures = [validKeypair.publicKey.toString('hex')];

			expect(multisignature.ready(transaction, sender)).to.equal(false);
		});

		it('should return true for multi signature transaction with alteast min signatures', () => {
			sender.multisignatures = [validKeypair.publicKey.toString('hex')];
			sender.multimin = 1;

			delete transaction.signature;
			// Not really correct signature, but we are not testing that over here
			transaction.signature = crypto.randomBytes(64).toString('hex');
			transaction.signatures = [crypto.randomBytes(64).toString('hex')];

			expect(multisignature.ready(transaction, sender)).to.equal(true);
		});
	});
});<|MERGE_RESOLUTION|>--- conflicted
+++ resolved
@@ -612,13 +612,7 @@
 		});
 	});
 
-<<<<<<< HEAD
 	describe('undo', () => {
-=======
-	// The below skipped test should be fixed as part of this issue: https://github.com/LiskHQ/lisk/issues/1527
-	// eslint-disable-next-line mocha/no-skipped-tests
-	it.skip('undo', () => {
->>>>>>> a55bdbaa
 		/* eslint-disable mocha/no-sibling-hooks */
 		beforeEach(done => {
 			transaction = _.cloneDeep(validTransaction);
