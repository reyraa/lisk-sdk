--- conflicted
+++ resolved
@@ -16,31 +16,6 @@
 
 var crypto = require('crypto');
 var async = require('async');
-<<<<<<< HEAD
-
-var chai = require('chai');
-var expect = require('chai').expect;
-var _  = require('lodash');
-
-var node = require('./../../node.js');
-var ed = require('../../../helpers/ed');
-var diff = require('../../../helpers/diff.js');
-var transactionTypes = require('../../../helpers/transactionTypes');
-var constants = require('../../../helpers/constants.js');
-
-var modulesLoader = require('../../common/initModule').modulesLoader;
-var TransactionLogic = require('../../../logic/transaction.js');
-var Vote = require('../../../logic/vote.js');
-var Transfer = require('../../../logic/transfer.js');
-var Delegate = require('../../../logic/delegate.js');
-var Rounds = require('../../../modules/rounds.js');
-var AccountLogic = require('../../../logic/account.js');
-var AccountModule = require('../../../modules/accounts.js');
-var DelegateModule = require('../../../modules/delegates.js');
-
-var validPassword = 'robust weapon course unknown head trial pencil latin acid';
-var validKeypair = ed.makeKeypair(crypto.createHash('sha256').update(validPassword, 'utf8').digest());
-=======
 var lisk = require('lisk-elements').default;
 var accountFixtures = require('../../fixtures/accounts');
 var application = require('../../common/application');
@@ -60,7 +35,6 @@
 		.update(validPassphrase, 'utf8')
 		.digest()
 );
->>>>>>> 2a4460b6
 
 var validSender = {
 	balance: 8067474861277,
@@ -295,17 +269,10 @@
 			});
 		});
 
-<<<<<<< HEAD
-		it('should return error when voting for an account twice', function (done) {
-			var trs = _.cloneDeep(validTransaction);
-			trs.asset.votes = Array.apply(null, Array(2)).map(function (v, i) {
-				return (i % 2 ? '+': '-') + votedDelegates[0];
-=======
 		it('should return error when voting for an account twice', done => {
 			var transaction = _.cloneDeep(validTransaction);
 			transaction.asset.votes = Array(...Array(2)).map((v, i) => {
 				return (i % 2 ? '+' : '-') + votedDelegates[0];
->>>>>>> 2a4460b6
 			});
 
 			vote.verify(transaction, validSender, err => {
@@ -393,15 +360,6 @@
 			});
 		});
 
-<<<<<<< HEAD
-		it('should return error for casting multiple votes for same account in a transaction', function (done) {
-			var trs = _.cloneDeep(validTransaction);
-			trs.asset.votes = Array.apply(null, Array(2)).map(function (v, i) {
-				return '+904c294899819cce0283d8d351cb10febfa0e9f0acd90a820ec8eb90a7084c37';
-			});
-			vote.verify(trs, validSender, function (err) {
-				expect(err).to.equal('Multiple votes for same delegate are not allowed');
-=======
 		it('should return error for casting multiple votes for same account in a transaction', done => {
 			var transaction = _.cloneDeep(validTransaction);
 			transaction.asset.votes = Array(...Array(2)).map(() => {
@@ -411,7 +369,6 @@
 				expect(err).to.equal(
 					'Multiple votes for same delegate are not allowed'
 				);
->>>>>>> 2a4460b6
 				done();
 			});
 		});
@@ -742,35 +699,6 @@
 		});
 	});
 
-<<<<<<< HEAD
-		it('should throw error for duplicate votes in a transaction', function () {
-			var trs = _.cloneDeep(validTransaction);
-			trs.asset.votes.push(trs.asset.votes[0]);
-			expect(function () {
-				vote.objectNormalize.call(transaction, trs);
-			}).to.throw('Failed to validate vote schema: Array items are not unique (indexes 0 and 3)');
-		});
-
-		it('should return error when votes array is longer than maximum acceptable', function () {
-			var trs = _.cloneDeep(validTransaction);
-			trs.asset.votes = Array.apply(null, Array(constants.maxVotesPerTransaction + 1)).map(function () {
-				return '+' + node.lisk.crypto.getKeys(node.randomPassword()).publicKey;
-			});
-			expect(function () {
-				vote.objectNormalize.call(transaction, trs);
-			}).to.throw('Failed to validate vote schema: Array is too long (34), maximum 33');
-		});
-	});
-
-	describe('dbRead', function () {
-
-		it('should read votes correct', function () {
-			var rawVotes = '+9d3058175acab969f41ad9b86f7a2926c74258670fe56b37c429c01fca9f2f0f,+141b16ac8d5bd150f16b1caa08f689057ca4c4434445e56661831f4e671b7c0a,+3ff32442bb6da7d60c1b7752b24e6467813c9b698e0f278d48c43580da972135';
-			expect(vote.dbRead({
-				v_votes: rawVotes
-			})).to.eql({
-				votes: rawVotes.split(',')
-=======
 	describe('undoUnconfirmed', () => {
 		it('should undo remove votes for delegates', done => {
 			var transaction = _.clone(validTransaction);
@@ -838,7 +766,6 @@
 				...Array(constants.maxVotesPerTransaction + 1)
 			).map(() => {
 				return `+${lisk.cryptography.getKeys(randomUtil.password()).publicKey}`;
->>>>>>> 2a4460b6
 			});
 			return expect(() => {
 				vote.objectNormalize.call(transactionLogic, transaction);
@@ -860,12 +787,6 @@
 				votes: rawVotes.split(','),
 			});
 		});
-<<<<<<< HEAD
-	});
-
-	describe('dbSave', function () {
-=======
->>>>>>> 2a4460b6
 
 		it('should return null if no votes are supplied', () => {
 			return expect(
