/* eslint-disable mocha/no-pending-tests */
/*
 * Copyright © 2018 Lisk Foundation
 *
 * See the LICENSE file at the top-level directory of this distribution
 * for licensing information.
 *
 * Unless otherwise agreed in a custom licensing agreement with the Lisk Foundation,
 * no part of this software, including this file, may be copied, modified,
 * propagated, or distributed except according to the terms contained in the
 * LICENSE file.
 *
 * Removal or modification of this copyright notice is prohibited.
 */

'use strict';

<<<<<<< HEAD
var rewire = require('rewire');
var Bignum = require('../../../../helpers/bignum.js');
=======
const rewire = require('rewire');
const exceptions = require('../../../../helpers/exceptions.js');
>>>>>>> 7db094c8

const BlocksVerify = rewire('../../../../modules/blocks/verify.js');

describe('blocks/verify', () => {
	let library;
	let __private;
	let loggerStub;
	let dbStub;
	let logicBlockStub;
	let logicTransactionStub;
	let blocksVerifyModule;
	let modulesStub;
	let modules;

	beforeEach(done => {
		// Logic
		loggerStub = {
			trace: sinonSandbox.spy(),
			info: sinonSandbox.spy(),
			error: sinonSandbox.spy(),
			warn: sinonSandbox.spy(),
			debug: sinonSandbox.spy(),
		};

		dbStub = {
			blocks: {
				loadLastNBlockIds: sinonSandbox.stub(),
				blockExists: sinonSandbox.stub(),
			},
		};

		logicBlockStub = {
			verifySignature: sinonSandbox.stub(),
			getId: sinonSandbox.stub(),
			objectNormalize: sinonSandbox.stub(),
		};

		logicTransactionStub = {
			getId: sinonSandbox.stub(),
			checkConfirmed: sinonSandbox.stub(),
			verify: sinonSandbox.stub(),
			getBytes: sinonSandbox.stub(),
		};

		blocksVerifyModule = new BlocksVerify(
			loggerStub,
			logicBlockStub,
			logicTransactionStub,
			dbStub
		);

		library = BlocksVerify.__get__('library');
		__private = BlocksVerify.__get__('__private');

		// Modules
		const modulesAccountsStub = {
			getAccount: sinonSandbox.stub(),
			validateBlockSlot: sinonSandbox.stub(),
		};

		const modulesDelegatesStub = {
			fork: sinonSandbox.stub(),
			validateBlockSlot: sinonSandbox.stub(),
		};

		const modulesTransactionsStub = {
			undoUnconfirmed: sinonSandbox.stub(),
			removeUnconfirmedTransaction: sinonSandbox.stub(),
		};

		const modulesSystemStub = {
			update: sinonSandbox.stub(),
		};

		const modulesTransportStub = {
			broadcastHeaders: sinonSandbox.stub(),
		};

		const modulesBlocksStub = {
			lastBlock: {
				get: sinonSandbox.stub(),
			},
			isCleaning: {
				get: sinonSandbox.stub(),
			},
			chain: {
				broadcastReducedBlock: sinonSandbox.stub(),
				applyBlock: sinonSandbox.stub(),
			},
		};

		modulesStub = {
			accounts: modulesAccountsStub,
			blocks: modulesBlocksStub,
			delegates: modulesDelegatesStub,
			transactions: modulesTransactionsStub,
			system: modulesSystemStub,
			transport: modulesTransportStub,
		};

		blocksVerifyModule.onBind(modulesStub);
		modules = BlocksVerify.__get__('modules');
		done();
	});

	afterEach(() => {
		return sinonSandbox.restore();
	});

	describe('constructor', () => {
		it('should assign params to library', () => {
			expect(library.logger).to.eql(loggerStub);
			expect(library.db).to.eql(dbStub);
			expect(library.logic.block).to.eql(logicBlockStub);
			return expect(library.logic.transaction).to.eql(logicTransactionStub);
		});

		it('should initialize __private.blockReward', () => {
			expect(__private.blockReward).to.be.an('object');
			return expect(__private.blockReward.calcReward).to.be.a('function');
		});

		it('should call library.logger.trace with "Blocks->Verify: Submodule initialized."', () => {
			return expect(loggerStub.trace.args[0][0]).to.equal(
				'Blocks->Verify: Submodule initialized.'
			);
		});

		it('should return self', () => {
			expect(blocksVerifyModule).to.be.an('object');
			expect(blocksVerifyModule.verifyReceipt).to.be.a('function');
			expect(blocksVerifyModule.onBlockchainReady).to.be.a('function');
			expect(blocksVerifyModule.onNewBlock).to.be.a('function');
			expect(blocksVerifyModule.verifyBlock).to.be.a('function');
			expect(blocksVerifyModule.addBlockProperties).to.be.a('function');
			expect(blocksVerifyModule.deleteBlockProperties).to.be.a('function');
			expect(blocksVerifyModule.processBlock).to.be.a('function');
			return expect(blocksVerifyModule.onBind).to.be.a('function');
		});
	});

	describe('__private.checkTransaction', () => {
		const dummyBlock = { id: '5', height: 5 };
		const dummyTransaction = { id: '5', type: 0 };

		describe('when library.logic.transaction.getId fails', () => {
			beforeEach(() => {
				return library.logic.transaction.getId.throws('getId-ERR');
			});

			it('should call a callback with error', done => {
				__private.checkTransaction(dummyBlock, dummyTransaction, true, err => {
					expect(err).to.equal('getId-ERR');
					done();
				});
			});
		});

		describe('when library.logic.transaction.getId succeeds', () => {
			beforeEach(() => {
				return library.logic.transaction.getId.returns('4');
			});

			describe('when modules.accounts.getAccount fails', () => {
				beforeEach(() => {
					return modules.accounts.getAccount.callsArgWith(
						1,
						'getAccount-ERR',
						null
					);
				});

				it('should call a callback with error', done => {
					__private.checkTransaction(
						dummyBlock,
						dummyTransaction,
						true,
						err => {
							expect(err).to.equal('getAccount-ERR');
							done();
						}
					);
				});
			});

			describe('when modules.accounts.getAccount succeeds', () => {
				beforeEach(() => {
					return modules.accounts.getAccount.callsArgWith(1, null, true);
				});

				describe('when library.logic.transaction.verify succeeds', () => {
					beforeEach(() => {
						return library.logic.transaction.verify.callsArgWith(4, null, true);
					});

					it('should call a callback with no error', done => {
						__private.checkTransaction(
							dummyBlock,
							dummyTransaction,
							true,
							err => {
								expect(err).to.be.null;
								done();
							}
						);
					});
				});

				describe('when library.logic.transaction.verify fails', () => {
					beforeEach(() => {
						return library.logic.transaction.verify.callsArgWith(
							4,
							'verify-ERR',
							null
						);
					});

					it('should call a callback with error', done => {
						__private.checkTransaction(
							dummyBlock,
							dummyTransaction,
							true,
							err => {
								expect(err).to.equal('verify-ERR');
								done();
							}
						);
					});

					describe('when failure is related to fork 2', () => {
						beforeEach(() => {
							library.logic.transaction.verify.callsArgWith(
								4,
								'Transaction is already confirmed',
								null
							);
							modules.delegates.fork.returns();
							modules.transactions.removeUnconfirmedTransaction.returns();
							return modules.transactions.undoUnconfirmed.callsArgWith(1, null);
						});

						it('should log the fork 2 entry', done => {
							__private.checkTransaction(
								dummyBlock,
								dummyTransaction,
								true,
								err => {
									expect(err).to.equal('Transaction is already confirmed');
									expect(modules.delegates.fork).to.be.calledOnce;
									expect(modules.delegates.fork).to.be.calledWithExactly(
										dummyBlock,
										2
									);
									done();
								}
							);
						});

						it('should undo unconfirmed state for that transaction', done => {
							__private.checkTransaction(
								dummyBlock,
								dummyTransaction,
								true,
								err => {
									expect(err).to.equal('Transaction is already confirmed');
									expect(modules.transactions.undoUnconfirmed).to.be.calledOnce;
									expect(
										modules.transactions.undoUnconfirmed.firstCall.args[0]
									).to.be.eql(dummyTransaction);
									expect(modules.transactions.removeUnconfirmedTransaction).to
										.be.calledOnce;
									expect(
										modules.transactions.removeUnconfirmedTransaction
									).to.be.calledWithExactly(dummyTransaction.id);
									done();
								}
							);
						});
					});
				});
			});
		});
	});

	describe('__private.setHeight', () => {
		const dummyBlock = {
			id: '6',
			height: 4,
		};
		const dummyLastBlock = {
			id: '5',
			height: 5,
		};

		it('should return block with increased height based on last block', () => {
			return expect(
				__private.setHeight(dummyBlock, dummyLastBlock)
			).to.deep.equal({
				id: '6',
				height: 6,
			});
		});
	});

	describe('__private.verifySignature', () => {
		describe('when library.logic.block.verifySignature fails', () => {
			describe('if throws error', () => {
				beforeEach(() => {
					return library.logic.block.verifySignature.throws(
						'verifySignature-ERR'
					);
				});

				it('should return error', () => {
					const verifySignature = __private.verifySignature(
						{ id: 6 },
						{ errors: [] }
					);
					expect(verifySignature.errors[0]).to.equal('verifySignature-ERR');
					return expect(verifySignature.errors[1]).to.equal(
						'Failed to verify block signature'
					);
				});
			});

			describe('if is not valid', () => {
				beforeEach(() => {
					return library.logic.block.verifySignature.returns(false);
				});

				it('should return error', () => {
					const verifySignature = __private.verifySignature(
						{ id: 6 },
						{ errors: [] }
					);
					return expect(verifySignature.errors[0]).to.equal(
						'Failed to verify block signature'
					);
				});
			});
		});

		describe('when library.logic.block.verifySignature succeeds', () => {
			beforeEach(() => {
				return library.logic.block.verifySignature.returns(true);
			});

			it('should return no error', () => {
				const verifySignature = __private.verifySignature(
					{ id: 6 },
					{ errors: [] }
				);
				return expect(verifySignature.errors.length).to.equal(0);
			});
		});
	});

	describe('when __private.verifyPreviousBlock fails', () => {
		describe('if block.previousBlock is not defined and height != 1', () => {
			it('should return error', () => {
				const verifyPreviousBlock = __private.verifyPreviousBlock(
					{ id: 6, height: 3 },
					{ errors: [] }
				);
				return expect(verifyPreviousBlock.errors[0]).to.equal(
					'Invalid previous block'
				);
			});
		});
	});

	describe('when __private.verifyPreviousBlock succeeds', () => {
		describe('if block.previousBlock is not defined and height = 1', () => {
			it('should return no error', () => {
				const verifyPreviousBlock = __private.verifyPreviousBlock(
					{ id: 6, height: 1 },
					{ errors: [] }
				);
				return expect(verifyPreviousBlock.errors.length).to.equal(0);
			});
		});

		describe('if block.previousBlock is defined and block.height != 1', () => {
			it('should return no error', () => {
				const verifyPreviousBlock = __private.verifyPreviousBlock(
					{ id: 6, previousBlock: 5, height: 3 },
					{ errors: [] }
				);
				return expect(verifyPreviousBlock.errors.length).to.equal(0);
			});
		});

		describe('if block.previousBlock is defined and block.height = 1', () => {
			it('should return no error', () => {
				const verifyPreviousBlock = __private.verifyPreviousBlock(
					{ id: 6, previousBlock: 5, height: 1 },
					{ errors: [] }
				);
				return expect(verifyPreviousBlock.errors.length).to.equal(0);
			});
		});
	});

	describe('__private.verifyAgainstLastNBlockIds', () => {
		let lastNBlockIdsTemp;

		beforeEach(done => {
			lastNBlockIdsTemp = __private.lastNBlockIds;
			__private.lastNBlockIds = [1, 2, 3, 4];
			done();
		});

		afterEach(done => {
			__private.lastNBlockIds = lastNBlockIdsTemp;
			done();
		});

		it('should return error when block is in list', () => {
			const verifyAgainstLastNBlockIds = __private.verifyAgainstLastNBlockIds(
				{ id: 3 },
				{ errors: [] }
			);
			return expect(verifyAgainstLastNBlockIds.errors[0]).to.equal(
				'Block already exists in chain'
			);
		});

		it('should return no error when block is not in list', () => {
			const verifyAgainstLastNBlockIds = __private.verifyAgainstLastNBlockIds(
				{ id: 5 },
				{ errors: [] }
			);
			return expect(verifyAgainstLastNBlockIds.errors.length).to.equal(0);
		});
	});

	describe('__private.verifyVersion', () => {
		let verifyVersion;

		describe('when there are no exceptions for block versions', () => {
			describe('when block height provided', () => {
				it('should return no error when block version = 1', () => {
					verifyVersion = __private.verifyVersion(
						{ version: 1, height: 1 },
						{ errors: [] }
					);
					return expect(verifyVersion.errors.length).to.equal(0);
				});

				it('should return error when block version = 0', () => {
					verifyVersion = __private.verifyVersion(
						{ version: 0, height: 1 },
						{ errors: [] }
					);
					return expect(verifyVersion.errors[0]).to.equal(
						'Invalid block version'
					);
				});

				it('should return error when block version 2', () => {
					verifyVersion = __private.verifyVersion(
						{ version: 2, height: 1 },
						{ errors: [] }
					);
					return expect(verifyVersion.errors[0]).to.equal(
						'Invalid block version'
					);
				});
			});

			describe('when block height is missing', () => {
				it('should return no error when block version = 1', () => {
					verifyVersion = __private.verifyVersion(
						{ version: 1 },
						{ errors: [] }
					);
					return expect(verifyVersion.errors.length).to.equal(0);
				});

				it('should return error when block version = 2', () => {
					verifyVersion = __private.verifyVersion(
						{ version: 2 },
						{ errors: [] }
					);
					return expect(verifyVersion.errors[0]).to.equal(
						'Invalid block version'
					);
				});

				it('should return error when block version = 3', () => {
					verifyVersion = __private.verifyVersion(
						{ version: 3 },
						{ errors: [] }
					);
					return expect(verifyVersion.errors[0]).to.equal(
						'Invalid block version'
					);
				});
			});
		});

		describe('when there are proper exceptions set for block versions', () => {
			before(done => {
				// Set proper exceptions for blocks versions
				exceptions.blockVersions = {
					0: { start: 1, end: 101 },
				};
				done();
			});

			after(done => {
				// Reset exceptions
				exceptions.blockVersions = {};
				done();
			});

			describe('when block height provided', () => {
				it('should return no error when block version = 0', () => {
					verifyVersion = __private.verifyVersion(
						{ version: 0, height: 1 },
						{ errors: [] }
					);
					return expect(verifyVersion.errors.length).to.equal(0);
				});

				it('should return error when block version = 1', () => {
					verifyVersion = __private.verifyVersion(
						{ version: 1, height: 1 },
						{ errors: [] }
					);
					return expect(verifyVersion.errors[0]).to.equal(
						'Invalid block version'
					);
				});

				it('should return error when block version = 2', () => {
					verifyVersion = __private.verifyVersion(
						{ version: 2, height: 1 },
						{ errors: [] }
					);
					return expect(verifyVersion.errors[0]).to.equal(
						'Invalid block version'
					);
				});
			});

			describe('when block height is missing', () => {
				it('should return no error when block version = 1', () => {
					verifyVersion = __private.verifyVersion(
						{ version: 1 },
						{ errors: [] }
					);
					return expect(verifyVersion.errors.length).to.equal(0);
				});

				it('should return error when block version = 2', () => {
					verifyVersion = __private.verifyVersion(
						{ version: 2 },
						{ errors: [] }
					);
					return expect(verifyVersion.errors[0]).to.equal(
						'Invalid block version'
					);
				});

				it('should return error when block version = 3', () => {
					verifyVersion = __private.verifyVersion(
						{ version: 3 },
						{ errors: [] }
					);
					return expect(verifyVersion.errors[0]).to.equal(
						'Invalid block version'
					);
				});
			});
		});
	});

	describe('__private.verifyReward', () => {
		let verifyReward;
		let blockRewardTemp;
		let exceptions;
		let exceptionsTemp;

		beforeEach(done => {
			blockRewardTemp = __private.blockReward;
			__private.blockReward = {
				calcReward: sinonSandbox.stub(),
			};
			exceptions = BlocksVerify.__get__('exceptions');
			exceptionsTemp = exceptions;
			exceptions.blockRewards = [1, 2, 3, 4];
			done();
		});

		afterEach(done => {
			__private.blockReward = blockRewardTemp;
			exceptions = exceptionsTemp;
			done();
		});

		describe('when __private.blockReward.calcReward succeeds', () => {
			beforeEach(() => {
				return __private.blockReward.calcReward.returns(new Bignum(5));
			});

			describe('if block.height != 1 && expectedReward != block.reward && exceptions.blockRewards.indexOf(block.id) = -1', () => {
				it('should return error', () => {
					verifyReward = __private.verifyReward(
						{ height: 5, reward: 1, id: 5 },
						{ errors: [] }
					);
					return expect(verifyReward.errors[0]).to.equal(
						'Invalid block reward: 1 expected: 5'
					);
				});
			});

			describe('if block.height != 1 && expectedReward != block.reward && exceptions.blockRewards.indexOf(block.id) != -1', () => {
				it('should return no error', () => {
					verifyReward = __private.verifyReward(
						{ height: 5, reward: 1, id: 3 },
						{ errors: [] }
					);
					return expect(verifyReward.errors.length).to.equal(0);
				});
			});

			describe('if block.height != 1 && expectedReward = block.reward && exceptions.blockRewards.indexOf(block.id) = -1', () => {
				it('should return no error', () => {
					verifyReward = __private.verifyReward(
						{ height: 5, reward: 5, id: 3 },
						{ errors: [] }
					);
					return expect(verifyReward.errors.length).to.equal(0);
				});
			});

			describe('if block.height != 1 && expectedReward = block.reward && exceptions.blockRewards.indexOf(block.id) != -1', () => {
				it('should return no error', () => {
					verifyReward = __private.verifyReward(
						{ height: 5, reward: 5, id: 5 },
						{ errors: [] }
					);
					return expect(verifyReward.errors.length).to.equal(0);
				});
			});

			describe('if block.height = 1 && expectedReward != block.reward && exceptions.blockRewards.indexOf(block.id) = -1', () => {
				it('should return no error', () => {
					verifyReward = __private.verifyReward(
						{ height: 1, reward: 1, id: 5 },
						{ errors: [] }
					);
					return expect(verifyReward.errors.length).to.equal(0);
				});
			});

			describe('if block.height = 1 && expectedReward != block.reward && exceptions.blockRewards.indexOf(block.id) != -1', () => {
				it('should return no error', () => {
					verifyReward = __private.verifyReward(
						{ height: 1, reward: 1, id: 3 },
						{ errors: [] }
					);
					return expect(verifyReward.errors.length).to.equal(0);
				});
			});

			describe('if block.height = 1 && expectedReward = block.reward && exceptions.blockRewards.indexOf(block.id) = -1', () => {
				it('should return no error', () => {
					verifyReward = __private.verifyReward(
						{ height: 1, reward: 5, id: 5 },
						{ errors: [] }
					);
					return expect(verifyReward.errors.length).to.equal(0);
				});
			});

			describe('if block.height = 1 && expectedReward = block.reward && exceptions.blockRewards.indexOf(block.id) != -1', () => {
				it('should return no error', () => {
					verifyReward = __private.verifyReward(
						{ height: 1, reward: 5, id: 3 },
						{ errors: [] }
					);
					return expect(verifyReward.errors.length).to.equal(0);
				});
			});
		});
	});

	describe('__private.verifyId', () => {
		let verifyId;

		describe('when block = undefined', () => {
			it('should return error', () => {
				verifyId = __private.verifyId(undefined, { errors: [] });
				return expect(verifyId.errors[0]).to.equal(
					"TypeError: Cannot set property 'id' of undefined"
				);
			});
		});

		describe('when library.logic.block.getId fails', () => {
			beforeEach(() => {
				return library.logic.block.getId.throws('getId-ERR');
			});

			it('should return error', () => {
				verifyId = __private.verifyId({ id: 5 }, { errors: [] });
				return expect(verifyId.errors[0]).to.equal('getId-ERR');
			});
		});

		describe('when library.logic.block.getId succeeds', () => {
			beforeEach(() => {
				return library.logic.block.getId.returns(5);
			});

			it('should return no error', () => {
				verifyId = __private.verifyId({ id: 5 }, { errors: [] });
				return expect(verifyId.errors.length).to.equal(0);
			});
		});
	});

	describe('__private.verifyPayload', () => {
		let verifyPayload;
		const dummyBlock = {
			payloadLength: 2,
			numberOfTransactions: 2,
			payloadHash:
				'e3b0c44298fc1c149afbf4c8996fb92427ae41e4649b934ca495991b7852b855',
			totalAmount: 10,
			totalFee: 2,
			transactions: [
				{
					amount: 5,
					fee: 1,
					id: 1,
				},
				{
					amount: 5,
					fee: 1,
					id: 2,
				},
			],
		};

		describe('when __private.verifyPayload fails', () => {
			afterEach(() => {
				return expect(verifyPayload.errors)
					.to.be.an('array')
					.with.lengthOf(1);
			});

			describe('when payload lenght is too long', () => {
				it('should return error', () => {
					const dummyBlockERR = _.cloneDeep(dummyBlock);
					dummyBlockERR.payloadLength = 1048577;
					verifyPayload = __private.verifyPayload(dummyBlockERR, {
						errors: [],
					});
					return expect(verifyPayload.errors[0]).to.equal(
						'Payload length is too long'
					);
				});
			});

			describe('when transactions do not match block transactions count', () => {
				it('should return error', () => {
					const dummyBlockERR = _.cloneDeep(dummyBlock);
					dummyBlockERR.numberOfTransactions = 4;
					verifyPayload = __private.verifyPayload(dummyBlockERR, {
						errors: [],
					});
					return expect(verifyPayload.errors[0]).to.equal(
						'Included transactions do not match block transactions count'
					);
				});
			});

			describe('when number of transactions exceeds maximum per block', () => {
				it('should return error', () => {
					const dummyBlockERR = _.cloneDeep(dummyBlock);
					dummyBlockERR.numberOfTransactions = 32;
					dummyBlockERR.transactions = dummyBlockERR.transactions.concat(
						new Array(30)
					);
					verifyPayload = __private.verifyPayload(dummyBlockERR, {
						errors: [],
					});
					return expect(verifyPayload.errors[0]).to.equal(
						'Number of transactions exceeds maximum per block'
					);
				});
			});

			describe('library.logic.transaction.getBytes fails', () => {
				describe('when throws error', () => {
					beforeEach(() => {
						return library.logic.transaction.getBytes
							.onCall(0)
							.throws('getBytes-ERR')
							.onCall(1)
							.returns(0);
					});

					it('should return error', () => {
						verifyPayload = __private.verifyPayload(dummyBlock, { errors: [] });
						return expect(verifyPayload.errors[0]).to.equal('getBytes-ERR');
					});
				});

				describe('when returns invalid bytes', () => {
					beforeEach(() => {
						return library.logic.transaction.getBytes.returns('abc');
					});

					it('should return error', () => {
						verifyPayload = __private.verifyPayload(dummyBlock, { errors: [] });
						return expect(verifyPayload.errors[0]).to.equal(
							'Invalid payload hash'
						);
					});
				});
			});

			describe('when encountered duplicate transaction', () => {
				it('should return error', () => {
					const dummyBlockERR = _.cloneDeep(dummyBlock);
					dummyBlockERR.transactions[1].id = 1;
					verifyPayload = __private.verifyPayload(dummyBlockERR, {
						errors: [],
					});
					return expect(verifyPayload.errors[0]).to.equal(
						'Encountered duplicate transaction: 1'
					);
				});
			});

			describe('when payload hash is invalid', () => {
				it('should return error', () => {
					const dummyBlockERR = _.cloneDeep(dummyBlock);
					dummyBlockERR.payloadHash = 'abc';
					verifyPayload = __private.verifyPayload(dummyBlockERR, {
						errors: [],
					});
					return expect(verifyPayload.errors[0]).to.equal(
						'Invalid payload hash'
					);
				});
			});

			describe('when total amount is invalid', () => {
				it('should return error', () => {
					const dummyBlockERR = _.cloneDeep(dummyBlock);
					dummyBlockERR.totalAmount = 1;
					verifyPayload = __private.verifyPayload(dummyBlockERR, {
						errors: [],
					});
					return expect(verifyPayload.errors[0]).to.equal(
						'Invalid total amount'
					);
				});
			});

			describe('when total fee is invalid', () => {
				it('should return error', () => {
					const dummyBlockERR = _.cloneDeep(dummyBlock);
					dummyBlockERR.totalFee = 1;
					verifyPayload = __private.verifyPayload(dummyBlockERR, {
						errors: [],
					});
					return expect(verifyPayload.errors[0]).to.equal('Invalid total fee');
				});
			});
		});

		describe('when __private.verifyPayload succeeds', () => {
			it('should return no error', () => {
				verifyPayload = __private.verifyPayload(dummyBlock, { errors: [] });
				return expect(verifyPayload.errors.length).to.equal(0);
			});
		});
	});

	describe('__private.verifyForkOne', () => {
		let verifyForkOne;
		let block;
		let lastBlock;

		describe('when __private.verifyForkOne fails', () => {
			describe('when block.previousBlock && block.previousBlock != lastBlock.id', () => {
				afterEach(() => {
					expect(modules.delegates.fork.calledOnce).to.be.true;
					expect(modules.delegates.fork.args[0][0]).to.deep.equal(block);
					return expect(modules.delegates.fork.args[0][1]).to.equal(1);
				});

				it('should return error', () => {
					block = { previousBlock: 4 };
					lastBlock = { id: 5 };
					verifyForkOne = __private.verifyForkOne(block, lastBlock, {
						errors: [],
					});
					return expect(verifyForkOne.errors[0]).to.equal(
						'Invalid previous block: 4 expected: 5'
					);
				});
			});
		});

		describe('when __private.verifyForkOne succeeds', () => {
			describe('when block.previousBlock = undefined', () => {
				afterEach(() => {
					return expect(modules.delegates.fork.calledOnce).to.be.false;
				});

				it('should return no error', () => {
					block = { id: 6 };
					lastBlock = { id: 5 };
					verifyForkOne = __private.verifyForkOne(block, lastBlock, {
						errors: [],
					});
					return expect(verifyForkOne.errors.length).to.equal(0);
				});
			});

			describe('when block.previousBlock = lastBlock.id', () => {
				afterEach(() => {
					return expect(modules.delegates.fork.calledOnce).to.be.false;
				});

				it('should return no error', () => {
					block = { previousBlock: 5 };
					lastBlock = { id: 5 };
					verifyForkOne = __private.verifyForkOne(block, lastBlock, {
						errors: [],
					});
					return expect(verifyForkOne.errors.length).to.equal(0);
				});
			});
		});
	});

	describe('__private.verifyBlockSlot', () => {
		let verifyBlockSlot;
		let block;
		let lastBlock;
		let slots;
		let slotsTemp;

		beforeEach(done => {
			slots = BlocksVerify.__get__('slots');
			slotsTemp = slots;
			slots.getSlotNumber = input => {
				return input === undefined ? 4 : input;
			};
			done();
		});

		afterEach(done => {
			slots = slotsTemp;
			done();
		});

		describe('when __private.verifyBlockSlot fails', () => {
			describe('when blockSlotNumber > slots.getSlotNumber()', () => {
				it('should return error', () => {
					block = { timestamp: 5 };
					lastBlock = { timestamp: 5 };
					verifyBlockSlot = __private.verifyBlockSlot(block, lastBlock, {
						errors: [],
					});
					return expect(verifyBlockSlot.errors[0]).to.equal(
						'Invalid block timestamp'
					);
				});
			});

			describe('when blockSlotNumber <= lastBlockSlotNumber', () => {
				it('should return error', () => {
					block = { timestamp: 3 };
					lastBlock = { timestamp: 3 };
					verifyBlockSlot = __private.verifyBlockSlot(block, lastBlock, {
						errors: [],
					});
					return expect(verifyBlockSlot.errors[0]).to.equal(
						'Invalid block timestamp'
					);
				});
			});
		});

		describe('when __private.verifyBlockSlot succeeds', () => {
			it('should return no error', () => {
				block = { timestamp: 4 };
				lastBlock = { timestamp: 3 };
				verifyBlockSlot = __private.verifyBlockSlot(block, lastBlock, {
					errors: [],
				});
				return expect(verifyBlockSlot.errors.length).to.equal(0);
			});
		});
	});

	describe('__private.verifyBlockSlotWindow', () => {
		let verifyBlockSlotWindow;
		let slots;
		let slotsTemp;

		beforeEach(done => {
			slots = BlocksVerify.__get__('slots');
			slotsTemp = slots;
			slots.getSlotNumber = input => {
				return input === undefined ? 100 : input;
			};
			done();
		});

		afterEach(done => {
			slots = slotsTemp;
			done();
		});

		describe('when __private.verifyBlockSlotWindow fails', () => {
			describe('when currentApplicationSlot - blockSlot > constants.blockSlotWindow', () => {
				it('should return error', () => {
					verifyBlockSlotWindow = __private.verifyBlockSlotWindow(
						{ timestamp: 10 },
						{ errors: [] }
					);
					return expect(verifyBlockSlotWindow.errors[0]).to.equal(
						'Block slot is too old'
					);
				});
			});

			describe('currentApplicationSlot < blockSlot', () => {
				it('should return error', () => {
					verifyBlockSlotWindow = __private.verifyBlockSlotWindow(
						{ timestamp: 110 },
						{ errors: [] }
					);
					return expect(verifyBlockSlotWindow.errors[0]).to.equal(
						'Block slot is in the future'
					);
				});
			});
		});

		describe('when __private.verifyBlockSlotWindow succeeds', () => {
			it('should return no error', () => {
				verifyBlockSlotWindow = __private.verifyBlockSlotWindow(
					{ timestamp: 99 },
					{ errors: [] }
				);
				return expect(verifyBlockSlotWindow.errors.length).to.equal(0);
			});
		});
	});

	describe('verifyReceipt', () => {
		let privateTemp;
		let verifyReceipt;
		const dummyBlock = { id: 5 };
		const dummylastBlock = { id: 4 };

		beforeEach(done => {
			privateTemp = __private;
			__private.setHeight = sinonSandbox.stub().returns(dummyBlock);
			__private.verifySignature = sinonSandbox
				.stub()
				.returns({ verified: false, errors: [] });
			__private.verifyPreviousBlock = sinonSandbox
				.stub()
				.returns({ verified: false, errors: [] });
			__private.verifyAgainstLastNBlockIds = sinonSandbox
				.stub()
				.returns({ verified: false, errors: [] });
			__private.verifyBlockSlotWindow = sinonSandbox
				.stub()
				.returns({ verified: false, errors: [] });
			__private.verifyVersion = sinonSandbox
				.stub()
				.returns({ verified: false, errors: [] });
			__private.verifyReward = sinonSandbox
				.stub()
				.returns({ verified: false, errors: [] });
			__private.verifyId = sinonSandbox
				.stub()
				.returns({ verified: false, errors: [] });
			__private.verifyPayload = sinonSandbox
				.stub()
				.returns({ verified: false, errors: [] });
			modules.blocks.lastBlock.get.returns(dummylastBlock);
			done();
		});

		afterEach(done => {
			expect(modules.blocks.lastBlock.get.calledOnce).to.be.true;
			expect(__private.setHeight).to.have.been.calledWith(
				dummyBlock,
				dummylastBlock
			);
			expect(__private.verifySignature).to.have.been.calledWith(dummyBlock, {
				verified: false,
				errors: [],
			});
			expect(__private.verifyPreviousBlock).to.have.been.calledWith(
				dummyBlock,
				{ verified: false, errors: [] }
			);
			expect(__private.verifyAgainstLastNBlockIds).to.have.been.calledWith(
				dummyBlock,
				{ verified: false, errors: [] }
			);
			expect(__private.verifyBlockSlotWindow).to.have.been.calledWith(
				dummyBlock,
				{ verified: false, errors: [] }
			);
			expect(__private.verifyVersion).to.have.been.calledWith(dummyBlock, {
				verified: false,
				errors: [],
			});
			expect(__private.verifyReward).to.have.been.calledWith(dummyBlock, {
				verified: false,
				errors: [],
			});
			expect(__private.verifyId).to.have.been.calledWith(dummyBlock, {
				verified: false,
				errors: [],
			});
			expect(__private.verifyPayload).to.have.been.calledWith(dummyBlock, {
				verified: false,
				errors: [],
			});
			__private = privateTemp;
			done();
		});

		it('should call private functions with correct parameters', () => {
			verifyReceipt = blocksVerifyModule.verifyReceipt(dummyBlock);
			return expect(verifyReceipt).to.deep.equal({
				verified: true,
				errors: [],
			});
		});
	});

	describe('onBlockchainReady', () => {
		describe('when library.db.blocks.loadLastNBlockIds fails', () => {
			beforeEach(() => {
				return library.db.blocks.loadLastNBlockIds.rejects(
					'loadLastNBlockIds-ERR'
				);
			});

			afterEach(() => {
				expect(loggerStub.error.args[0][0]).to.equal(
					'Unable to load last 5 block ids'
				);
				return expect(loggerStub.error.args[1][0].name).to.equal(
					'loadLastNBlockIds-ERR'
				);
			});

			it('should log error', () => {
				return blocksVerifyModule.onBlockchainReady();
			});
		});

		describe('when library.db.blocks.loadLastNBlockIds succeeds', () => {
			beforeEach(() => {
				return library.db.blocks.loadLastNBlockIds.resolves([
					{ id: 1 },
					{ id: 2 },
					{ id: 3 },
					{ id: 4 },
				]);
			});

			afterEach(() => {
				expect(__private.lastNBlockIds).to.deep.equal([1, 2, 3, 4]);
				return expect(loggerStub.error.args.length).to.equal(0);
			});

			it('should log error', () => {
				return blocksVerifyModule.onBlockchainReady();
			});
		});
	});

	describe('onNewBlock', () => {
		describe('when __private.lastNBlockIds.length > constants.blockSlotWindow', () => {
			beforeEach(done => {
				__private.lastNBlockIds = [1, 2, 3, 4, 5, 6];
				done();
			});

			afterEach(() => {
				expect(__private.lastNBlockIds).to.deep.equal([2, 3, 4, 5, 6, 7]);
				return expect();
			});

			it('should add new id to the end of lastNBlockIds array and delete first one', () => {
				return blocksVerifyModule.onNewBlock({ id: 7 });
			});
		});

		describe('when __private.lastNBlockIds.length <= constants.blockSlotWindow', () => {
			beforeEach(done => {
				__private.lastNBlockIds = [1, 2, 3, 4];
				done();
			});

			afterEach(() => {
				expect(__private.lastNBlockIds).to.deep.equal([1, 2, 3, 4, 5]);
				return expect();
			});

			it('should add new id to the end of lastNBlockIds array', () => {
				return blocksVerifyModule.onNewBlock({ id: 5 });
			});
		});
	});

	describe('verifyBlock', () => {
		let privateTemp;
		let verifyReceipt;
		const dummyBlock = { id: 5 };
		const dummylastBlock = { id: 4 };

		beforeEach(done => {
			modules.blocks.lastBlock.get.returns(dummylastBlock);
			privateTemp = __private;
			__private.setHeight = sinonSandbox.stub().returns(dummyBlock);
			__private.verifySignature = sinonSandbox
				.stub()
				.returns({ verified: false, errors: [] });
			__private.verifyPreviousBlock = sinonSandbox
				.stub()
				.returns({ verified: false, errors: [] });
			__private.verifyVersion = sinonSandbox
				.stub()
				.returns({ verified: false, errors: [] });
			__private.verifyReward = sinonSandbox
				.stub()
				.returns({ verified: false, errors: [] });
			__private.verifyId = sinonSandbox
				.stub()
				.returns({ verified: false, errors: [] });
			__private.verifyPayload = sinonSandbox
				.stub()
				.returns({ verified: false, errors: [] });
			__private.verifyForkOne = sinonSandbox
				.stub()
				.returns({ verified: false, errors: [] });
			__private.verifyBlockSlot = sinonSandbox
				.stub()
				.returns({ verified: false, errors: [] });
			done();
		});

		afterEach(done => {
			expect(modules.blocks.lastBlock.get.calledOnce).to.be.true;
			expect(__private.setHeight).to.have.been.calledWith(
				dummyBlock,
				dummylastBlock
			);
			expect(__private.verifySignature).to.have.been.calledWith(dummyBlock, {
				verified: false,
				errors: [],
			});
			expect(__private.verifyPreviousBlock).to.have.been.calledWith(
				dummyBlock,
				{ verified: false, errors: [] }
			);
			expect(__private.verifyVersion).to.have.been.calledWith(dummyBlock, {
				verified: false,
				errors: [],
			});
			expect(__private.verifyReward).to.have.been.calledWith(dummyBlock, {
				verified: false,
				errors: [],
			});
			expect(__private.verifyId).to.have.been.calledWith(dummyBlock, {
				verified: false,
				errors: [],
			});
			expect(__private.verifyPayload).to.have.been.calledWith(dummyBlock, {
				verified: false,
				errors: [],
			});
			expect(__private.verifyForkOne).to.have.been.calledWith(
				dummyBlock,
				dummylastBlock,
				{ verified: false, errors: [] }
			);
			expect(__private.verifyBlockSlot).to.have.been.calledWith(
				dummyBlock,
				dummylastBlock,
				{ verified: false, errors: [] }
			);
			__private = privateTemp;
			done();
		});

		it('should call private functions with correct parameters', () => {
			verifyReceipt = blocksVerifyModule.verifyBlock(dummyBlock);
			return expect(verifyReceipt).to.deep.equal({
				verified: true,
				errors: [],
			});
		});
	});

	describe('addBlockProperties', () => {
		let dummyBlockReturned;
		const dummyBlock = {
			id: 1,
			version: 0,
			numberOfTransactions: 0,
			transactions: [],
			totalAmount: new Bignum(0),
			totalFee: new Bignum(0),
			payloadLength: 0,
			reward: new Bignum(0),
		};

		afterEach(() => {
			return expect(dummyBlockReturned).to.deep.equal(dummyBlock);
		});

		describe('when block.version = undefined', () => {
			it('should add version = 0', () => {
				const dummyBlockReduced = _.cloneDeep(dummyBlock);
				delete dummyBlockReduced.version;
				dummyBlockReturned = blocksVerifyModule.addBlockProperties(
					dummyBlockReduced
				);
				return dummyBlockReturned;
			});
		});

		describe('when block.numberOfTransactions = undefined', () => {
			describe('and block.transactions = undefined', () => {
				it('should add numberOfTransactions = 0', () => {
					const dummyBlockReduced = _.cloneDeep(dummyBlock);
					delete dummyBlockReduced.numberOfTransactions;
					delete dummyBlockReduced.transactions;
					dummyBlockReturned = blocksVerifyModule.addBlockProperties(
						dummyBlockReduced
					);
					return dummyBlockReturned;
				});
			});

			describe('and block.transactions != undefined', () => {
				it('should add numberOfTransactions = block.transactions.length', () => {
					const dummyBlockReduced = _.cloneDeep(dummyBlock);
					delete dummyBlockReduced.numberOfTransactions;
					dummyBlockReturned = blocksVerifyModule.addBlockProperties(
						dummyBlockReduced
					);
					return dummyBlockReturned;
				});
			});
		});

		describe('when block.totalAmount = undefined', () => {
			it('should add totalAmount = 0', () => {
				const dummyBlockReduced = _.cloneDeep(dummyBlock);
				delete dummyBlockReduced.totalAmount;
				dummyBlockReturned = blocksVerifyModule.addBlockProperties(
					dummyBlockReduced
				);
				return dummyBlockReturned;
			});
		});

		describe('when block.totalFee = undefined', () => {
			it('should add totalFee = 0', () => {
				const dummyBlockReduced = _.cloneDeep(dummyBlock);
				delete dummyBlockReduced.totalFee;
				dummyBlockReturned = blocksVerifyModule.addBlockProperties(
					dummyBlockReduced
				);
				return dummyBlockReturned;
			});
		});

		describe('when block.payloadLength = undefined', () => {
			it('should add payloadLength = 0', () => {
				const dummyBlockReduced = _.cloneDeep(dummyBlock);
				delete dummyBlockReduced.payloadLength;
				dummyBlockReturned = blocksVerifyModule.addBlockProperties(
					dummyBlockReduced
				);
				return dummyBlockReturned;
			});
		});

		describe('when block.reward = undefined', () => {
			it('should add reward = 0', () => {
				const dummyBlockReduced = _.cloneDeep(dummyBlock);
				delete dummyBlockReduced.reward;
				dummyBlockReturned = blocksVerifyModule.addBlockProperties(
					dummyBlockReduced
				);
				return dummyBlockReturned;
			});
		});

		describe('when block.transactions = undefined', () => {
			it('should add transactions = []', () => {
				const dummyBlockReduced = _.cloneDeep(dummyBlock);
				delete dummyBlockReduced.transactions;
				dummyBlockReturned = blocksVerifyModule.addBlockProperties(
					dummyBlockReduced
				);
				return dummyBlockReturned;
			});
		});
	});

	describe('deleteBlockProperties', () => {
		let dummyBlockReduced;
		const dummyBlock = {
			id: 1,
			version: 1,
			numberOfTransactions: 1,
			transactions: [{ id: 1 }],
			totalAmount: new Bignum(1),
			totalFee: new Bignum(1),
			payloadLength: 1,
			reward: new Bignum(1),
		};

		describe('when block.version = 0', () => {
			afterEach(() => {
				expect(dummyBlockReduced).to.not.have.property('version');
				expect(dummyBlockReduced).to.not.have.property('numberOfTransactions');
				expect(dummyBlockReduced).to.have.property('totalAmount');
				expect(dummyBlockReduced).to.have.property('totalFee');
				expect(dummyBlockReduced).to.have.property('payloadLength');
				expect(dummyBlockReduced).to.have.property('reward');
				return expect(dummyBlockReduced).to.have.property('transactions');
			});

			it('should delete version property', () => {
				const dummyBlockCompleted = _.cloneDeep(dummyBlock);
				dummyBlockCompleted.version = 0;
				dummyBlockReduced = blocksVerifyModule.deleteBlockProperties(
					dummyBlockCompleted
				);
				return dummyBlockReduced;
			});
		});

		describe('when block.numberOfTransactions = number', () => {
			afterEach(() => {
				expect(dummyBlockReduced).to.have.property('version');
				expect(dummyBlockReduced).to.not.have.property('numberOfTransactions');
				expect(dummyBlockReduced).to.have.property('totalAmount');
				expect(dummyBlockReduced).to.have.property('totalFee');
				expect(dummyBlockReduced).to.have.property('payloadLength');
				expect(dummyBlockReduced).to.have.property('reward');
				return expect(dummyBlockReduced).to.have.property('transactions');
			});

			it('should delete numberOfTransactions property', () => {
				const dummyBlockCompleted = _.cloneDeep(dummyBlock);
				dummyBlockReduced = blocksVerifyModule.deleteBlockProperties(
					dummyBlockCompleted
				);
				return dummyBlockReduced;
			});
		});

		describe('when block.totalAmount = 0', () => {
			afterEach(() => {
				expect(dummyBlockReduced).to.have.property('version');
				expect(dummyBlockReduced).to.not.have.property('numberOfTransactions');
				expect(dummyBlockReduced).to.not.have.property('totalAmount');
				expect(dummyBlockReduced).to.have.property('totalFee');
				expect(dummyBlockReduced).to.have.property('payloadLength');
				expect(dummyBlockReduced).to.have.property('reward');
				return expect(dummyBlockReduced).to.have.property('transactions');
			});

			it('should delete totalAmount property', () => {
				const dummyBlockCompleted = _.cloneDeep(dummyBlock);
				dummyBlockCompleted.totalAmount = new Bignum(0);
				dummyBlockReduced = blocksVerifyModule.deleteBlockProperties(
					dummyBlockCompleted
				);
				return dummyBlockReduced;
			});
		});

		describe('when block.totalFee = 0', () => {
			afterEach(() => {
				expect(dummyBlockReduced).to.have.property('version');
				expect(dummyBlockReduced).to.not.have.property('numberOfTransactions');
				expect(dummyBlockReduced).to.have.property('totalAmount');
				expect(dummyBlockReduced).to.not.have.property('totalFee');
				expect(dummyBlockReduced).to.have.property('payloadLength');
				expect(dummyBlockReduced).to.have.property('reward');
				return expect(dummyBlockReduced).to.have.property('transactions');
			});

			it('should delete totalFee property', () => {
				const dummyBlockCompleted = _.cloneDeep(dummyBlock);
				dummyBlockCompleted.totalFee = new Bignum(0);
				dummyBlockReduced = blocksVerifyModule.deleteBlockProperties(
					dummyBlockCompleted
				);
				return dummyBlockReduced;
			});
		});

		describe('when block.payloadLength = 0', () => {
			afterEach(() => {
				expect(dummyBlockReduced).to.have.property('version');
				expect(dummyBlockReduced).to.not.have.property('numberOfTransactions');
				expect(dummyBlockReduced).to.have.property('totalAmount');
				expect(dummyBlockReduced).to.have.property('totalFee');
				expect(dummyBlockReduced).to.not.have.property('payloadLength');
				expect(dummyBlockReduced).to.have.property('reward');
				return expect(dummyBlockReduced).to.have.property('transactions');
			});

			it('should delete totalFee property', () => {
				const dummyBlockCompleted = _.cloneDeep(dummyBlock);
				dummyBlockCompleted.payloadLength = 0;
				dummyBlockReduced = blocksVerifyModule.deleteBlockProperties(
					dummyBlockCompleted
				);
				return dummyBlockReduced;
			});
		});

		describe('when block.reward = 0', () => {
			afterEach(() => {
				expect(dummyBlockReduced).to.have.property('version');
				expect(dummyBlockReduced).to.not.have.property('numberOfTransactions');
				expect(dummyBlockReduced).to.have.property('totalAmount');
				expect(dummyBlockReduced).to.have.property('totalFee');
				expect(dummyBlockReduced).to.have.property('payloadLength');
				expect(dummyBlockReduced).to.not.have.property('reward');
				return expect(dummyBlockReduced).to.have.property('transactions');
			});

			it('should delete totalFee property', () => {
				const dummyBlockCompleted = _.cloneDeep(dummyBlock);
				dummyBlockCompleted.reward = new Bignum(0);
				dummyBlockReduced = blocksVerifyModule.deleteBlockProperties(
					dummyBlockCompleted
				);
				return dummyBlockReduced;
			});
		});

		describe('when block.transactions.length = 0', () => {
			afterEach(() => {
				expect(dummyBlockReduced).to.have.property('version');
				expect(dummyBlockReduced).to.not.have.property('numberOfTransactions');
				expect(dummyBlockReduced).to.have.property('totalAmount');
				expect(dummyBlockReduced).to.have.property('totalFee');
				expect(dummyBlockReduced).to.have.property('payloadLength');
				expect(dummyBlockReduced).to.have.property('reward');
				return expect(dummyBlockReduced).to.not.have.property('transactions');
			});

			it('should delete totalFee property', () => {
				const dummyBlockCompleted = _.cloneDeep(dummyBlock);
				dummyBlockCompleted.transactions = [];
				dummyBlockReduced = blocksVerifyModule.deleteBlockProperties(
					dummyBlockCompleted
				);
				return dummyBlockReduced;
			});
		});
	});

	describe('__private.addBlockProperties', () => {
		let addBlockPropertiesTemp;
		const dummyBlock = { id: 1 };

		beforeEach(done => {
			addBlockPropertiesTemp = blocksVerifyModule.addBlockProperties;
			blocksVerifyModule.addBlockProperties = sinonSandbox.stub();
			done();
		});

		afterEach(done => {
			blocksVerifyModule.addBlockProperties = addBlockPropertiesTemp;
			done();
		});

		describe('when broadcast = false', () => {
			describe('when self.addBlockProperties fails', () => {
				beforeEach(() => {
					return blocksVerifyModule.addBlockProperties.throws(
						'addBlockProperties-ERR'
					);
				});

				it('should call a callback with error', done => {
					__private.addBlockProperties(dummyBlock, false, err => {
						expect(err.name).to.equal('addBlockProperties-ERR');
						done();
					});
				});
			});

			describe('when self.addBlockProperties succeeds', () => {
				beforeEach(() => {
					return blocksVerifyModule.addBlockProperties.returns({
						id: 1,
						version: 0,
					});
				});

				it('should call a callback with no error', done => {
					__private.addBlockProperties(dummyBlock, false, err => {
						expect(err).to.be.undefined;
						done();
					});
				});
			});
		});

		describe('when broadcast = true', () => {
			beforeEach(() => {
				return blocksVerifyModule.addBlockProperties.returns({
					id: 1,
					version: 0,
				});
			});

			it('should call a callback with no error', done => {
				__private.addBlockProperties(dummyBlock, true, err => {
					expect(err).to.be.undefined;
					done();
				});
			});
		});
	});

	describe('__private.normalizeBlock', () => {
		const dummyBlock = { id: 1 };

		describe('when library.logic.block.objectNormalize fails', () => {
			beforeEach(() => {
				return library.logic.block.objectNormalize.throws(
					'objectNormalize-ERR'
				);
			});

			it('should call a callback with error', done => {
				__private.normalizeBlock(dummyBlock, err => {
					expect(err.name).to.equal('objectNormalize-ERR');
					done();
				});
			});
		});

		describe('when library.logic.block.objectNormalize succeeds', () => {
			beforeEach(() => {
				return library.logic.block.objectNormalize.returns({
					id: 1,
					version: 0,
				});
			});

			it('should call a callback with no error', done => {
				__private.normalizeBlock(dummyBlock, err => {
					expect(err).to.be.undefined;
					done();
				});
			});
		});
	});

	describe('__private.verifyBlock', () => {
		let verifyBlockTemp;
		const dummyBlock = { id: 1 };

		beforeEach(done => {
			verifyBlockTemp = blocksVerifyModule.verifyBlock;
			blocksVerifyModule.verifyBlock = sinonSandbox.stub();
			done();
		});

		afterEach(done => {
			blocksVerifyModule.verifyBlock = verifyBlockTemp;
			done();
		});

		describe('when self.verifyBlock fails', () => {
			beforeEach(() => {
				return blocksVerifyModule.verifyBlock.returns({
					verified: false,
					errors: ['verifyBlock-ERR'],
				});
			});

			afterEach(() => {
				expect(loggerStub.error.args[0][0]).to.be.equal(
					'Block 1 verification failed'
				);
				return expect(loggerStub.error.args[0][1]).to.be.equal(
					'verifyBlock-ERR'
				);
			});

			it('should call a callback with error', done => {
				__private.verifyBlock(dummyBlock, err => {
					expect(err).to.equal('verifyBlock-ERR');
					done();
				});
			});
		});

		describe('when self.verifyBlock succeeds', () => {
			beforeEach(() => {
				return blocksVerifyModule.verifyBlock.returns({
					verified: true,
					errors: [],
				});
			});

			it('should call a callback with no error', done => {
				__private.verifyBlock(dummyBlock, err => {
					expect(err).to.be.undefined;
					done();
				});
			});
		});
	});

	describe('__private.broadcastBlock', () => {
		let broadcastReducedBlockTemp;
		let deleteBlockPropertiesTemp;
		const dummyBlock = { id: 1, version: 0 };
		const dummyBlockReduced = { id: 1 };

		beforeEach(done => {
			broadcastReducedBlockTemp = blocksVerifyModule.broadcastReducedBlock;
			deleteBlockPropertiesTemp = blocksVerifyModule.deleteBlockProperties;
			blocksVerifyModule.broadcastReducedBlock = sinonSandbox.stub();
			blocksVerifyModule.deleteBlockProperties = sinonSandbox
				.stub()
				.returns(dummyBlock);
			done();
		});

		afterEach(done => {
			blocksVerifyModule.broadcastReducedBlock = broadcastReducedBlockTemp;
			blocksVerifyModule.deleteBlockProperties = deleteBlockPropertiesTemp;
			done();
		});

		describe('when broadcast = true', () => {
			describe('when self.deleteBlockProperties fails', () => {
				beforeEach(() => {
					return blocksVerifyModule.deleteBlockProperties.throws(
						'deleteBlockProperties-ERR'
					);
				});

				afterEach(() => {
					return expect(modules.blocks.chain.broadcastReducedBlock.calledOnce)
						.to.be.false;
				});

				it('should call a callback with error', done => {
					__private.broadcastBlock(dummyBlock, true, err => {
						expect(err.name).to.equal('deleteBlockProperties-ERR');
						done();
					});
				});
			});

			describe('when self.deleteBlockProperties succeeds', () => {
				beforeEach(() => {
					return blocksVerifyModule.deleteBlockProperties.returns(
						dummyBlockReduced
					);
				});

				afterEach(() => {
					expect(modules.blocks.chain.broadcastReducedBlock.calledOnce).to.be
						.true;
					return expect(
						modules.blocks.chain.broadcastReducedBlock
					).to.have.been.calledWith(dummyBlockReduced, true);
				});

				it('should call a callback with no error', done => {
					__private.broadcastBlock(dummyBlock, true, err => {
						expect(err).to.be.undefined;
						done();
					});
				});
			});
		});

		describe('when broadcast = false', () => {
			afterEach(() => {
				expect(blocksVerifyModule.deleteBlockProperties.calledOnce).to.be.false;
				return expect(modules.blocks.chain.broadcastReducedBlock.calledOnce).to
					.be.false;
			});

			it('should call a callback with no error', done => {
				__private.broadcastBlock(dummyBlock, false, err => {
					expect(err).to.be.undefined;
					done();
				});
			});
		});
	});

	describe('__private.checkExists', () => {
		const dummyBlock = { id: 1 };

		describe('when library.db.blocks.blockExists fails', () => {
			beforeEach(() => {
				return library.db.blocks.blockExists.rejects('blockExists-ERR');
			});

			afterEach(() => {
				return expect(loggerStub.error.args[0][0].name).to.equal(
					'blockExists-ERR'
				);
			});

			it('should call a callback with error', done => {
				__private.checkExists(dummyBlock, err => {
					expect(err).to.equal('Block#blockExists error');
					done();
				});
			});
		});

		describe('when library.db.blocks.blockExists succeeds', () => {
			describe('if rows = true', () => {
				beforeEach(() => {
					return library.db.blocks.blockExists.resolves(true);
				});

				it('should call a callback with error', done => {
					__private.checkExists(dummyBlock, err => {
						expect(err).to.be.equal('Block 1 already exists');
						done();
					});
				});
			});

			describe('if rows = false', () => {
				beforeEach(() => {
					return library.db.blocks.blockExists.resolves(false);
				});

				it('should call a callback with no error', done => {
					__private.checkExists(dummyBlock, err => {
						expect(err).to.be.undefined;
						done();
					});
				});
			});
		});
	});

	describe('__private.validateBlockSlot', () => {
		const dummyBlock = { id: 1 };

		describe('when modules.delegates.validateBlockSlot fails', () => {
			beforeEach(() => {
				return modules.delegates.validateBlockSlot.callsArgWith(
					1,
					'validateBlockSlot-ERR',
					null
				);
			});

			afterEach(() => {
				expect(modules.delegates.validateBlockSlot).calledWith(dummyBlock);
				return expect(modules.delegates.fork).calledWith(dummyBlock, 3);
			});

			it('should call a callback with error', done => {
				__private.validateBlockSlot(dummyBlock, err => {
					expect(err).to.equal('validateBlockSlot-ERR');
					done();
				});
			});
		});

		describe('when modules.delegates.validateBlockSlot succeeds', () => {
			beforeEach(() => {
				return modules.delegates.validateBlockSlot.callsArgWith(1, null, true);
			});

			afterEach(() => {
				expect(modules.delegates.validateBlockSlot).calledWith(dummyBlock);
				return expect(modules.delegates.fork.calledOnce).to.be.false;
			});

			it('should call a callback with no error', done => {
				__private.validateBlockSlot(dummyBlock, err => {
					expect(err).to.be.undefined;
					done();
				});
			});
		});
	});

	describe('__private.checkTransactions', () => {
		let checkTransactionTemp;
		let dummyBlock;

		beforeEach(done => {
			checkTransactionTemp = __private.checkTransaction;
			__private.checkTransaction = sinonSandbox.stub();
			done();
		});

		afterEach(done => {
			__private.checkTransaction = checkTransactionTemp;
			done();
		});

		describe('when block.transactions is empty', () => {
			afterEach(() => {
				return expect(__private.checkTransaction.called).to.be.false;
			});

			it('should call a callback with no error', done => {
				dummyBlock = { id: 1, transactions: [] };
				__private.checkTransactions(dummyBlock, true, err => {
					expect(err).to.be.null;
					done();
				});
			});
		});

		describe('when block.transactions is not empty', () => {
			afterEach(() => {
				return expect(__private.checkTransaction.called).to.be.true;
			});

			describe('when __private.checkTransaction fails', () => {
				beforeEach(() => {
					return __private.checkTransaction.callsArgWith(
						2,
						'checkTransaction-ERR',
						null
					);
				});

				it('should call a callback with error', done => {
					dummyBlock = { id: 1, transactions: [{ id: 1 }] };
					__private.checkTransactions(dummyBlock, err => {
						expect(err).to.equal('checkTransaction-ERR');
						done();
					});
				});
			});

			describe('when __private.checkTransaction succeeds', () => {
				beforeEach(() => {
					return __private.checkTransaction.callsArgWith(2, null, true);
				});

				it('should call a callback with no error', done => {
					dummyBlock = { id: 1, transactions: [{ id: 1 }] };
					__private.checkTransactions(dummyBlock, err => {
						expect(err).to.be.null;
						done();
					});
				});
			});
		});
	});

	describe('processBlock', () => {
		let privateTemp;
		const dummyBlock = { id: 5 };
		let broadcast;
		let saveBlock;

		beforeEach(done => {
			privateTemp = __private;
			__private.addBlockProperties = sinonSandbox
				.stub()
				.callsArgWith(2, null, true);
			__private.normalizeBlock = sinonSandbox
				.stub()
				.callsArgWith(1, null, true);
			__private.verifyBlock = sinonSandbox.stub().callsArgWith(1, null, true);
			__private.broadcastBlock = sinonSandbox
				.stub()
				.callsArgWith(2, null, true);
			__private.checkExists = sinonSandbox.stub().callsArgWith(1, null, true);
			__private.validateBlockSlot = sinonSandbox
				.stub()
				.callsArgWith(1, null, true);
			__private.checkTransactions = sinonSandbox
				.stub()
				.callsArgWith(2, null, true);
			modules.blocks.chain.applyBlock.callsArgWith(2, null, true);
			modules.system.update.callsArgWith(0, null, true);
			modules.transport.broadcastHeaders.callsArgWith(0, null, true);
			done();
		});

		afterEach(done => {
			expect(modules.blocks.isCleaning.get.calledOnce).to.be.true;
			expect(__private.addBlockProperties).to.have.been.calledWith(
				dummyBlock,
				broadcast
			);
			expect(__private.normalizeBlock).to.have.been.calledWith(dummyBlock);
			expect(__private.verifyBlock).to.have.been.calledWith(dummyBlock);
			expect(__private.broadcastBlock).to.have.been.calledWith(
				dummyBlock,
				broadcast
			);
			expect(__private.validateBlockSlot).to.have.been.calledWith(dummyBlock);
			expect(__private.checkTransactions).to.have.been.calledWith(dummyBlock);
			expect(modules.blocks.chain.applyBlock).to.have.been.calledWith(
				dummyBlock,
				saveBlock
			);
			__private = privateTemp;
			done();
		});

		describe('when broadcast = true', () => {
			describe('when saveBlock = true', () => {
				it('should call private functions with correct parameters', done => {
					broadcast = true;
					saveBlock = true;
					blocksVerifyModule.processBlock(
						dummyBlock,
						broadcast,
						saveBlock,
						err => {
							expect(err).to.be.null;
							expect(modules.system.update.calledOnce).to.be.true;
							expect(modules.transport.broadcastHeaders.calledOnce).to.be.true;
							expect(__private.checkExists).to.have.been.calledWith(dummyBlock);
							done();
						}
					);
				});
			});

			describe('when saveBlock = false', () => {
				it('should call private functions with correct parameters', done => {
					broadcast = true;
					saveBlock = false;
					blocksVerifyModule.processBlock(
						dummyBlock,
						broadcast,
						saveBlock,
						err => {
							expect(err).to.be.null;
							expect(modules.system.update.calledOnce).to.be.true;
							expect(modules.transport.broadcastHeaders.calledOnce).to.be.true;
							expect(__private.checkExists).to.not.called;
							done();
						}
					);
				});
			});
		});

		describe('when broadcast = false', () => {
			describe('when saveBlock = true', () => {
				it('should call private functions with correct parameters', done => {
					broadcast = false;
					saveBlock = true;
					blocksVerifyModule.processBlock(
						dummyBlock,
						broadcast,
						saveBlock,
						err => {
							expect(err).to.be.null;
							expect(modules.system.update.calledOnce).to.be.false;
							expect(modules.transport.broadcastHeaders.calledOnce).to.be.false;
							expect(__private.checkExists).to.have.been.calledWith(dummyBlock);
							done();
						}
					);
				});
			});

			describe('when saveBlock = false', () => {
				it('should call private functions with correct parameters', done => {
					broadcast = false;
					saveBlock = false;
					blocksVerifyModule.processBlock(
						dummyBlock,
						broadcast,
						saveBlock,
						err => {
							expect(err).to.be.null;
							expect(modules.system.update.calledOnce).to.be.false;
							expect(modules.transport.broadcastHeaders.calledOnce).to.be.false;
							expect(__private.checkExists).to.not.called;
							done();
						}
					);
				});
			});
		});
	});

	describe('onBind', () => {
		beforeEach(done => {
			loggerStub.trace.reset();
			__private.loaded = false;
			blocksVerifyModule.onBind(modulesStub);
			done();
		});

		it('should call library.logger.trace with "Blocks->Verify: Shared modules bind."', () => {
			return expect(loggerStub.trace.args[0][0]).to.equal(
				'Blocks->Verify: Shared modules bind.'
			);
		});

		it('should assign params to modules', done => {
			expect(modules.accounts).to.equal(modulesStub.accounts);
			expect(modules.blocks).to.equal(modulesStub.blocks);
			expect(modules.delegates).to.equal(modulesStub.delegates);
			expect(modules.transactions).to.equal(modulesStub.transactions);
			expect(modules.system).to.equal(modulesStub.system);
			expect(modules.transport).to.equal(modulesStub.transport);
			done();
		});

		it('should set __private.loaded to true', () => {
			return expect(__private.loaded).to.be.true;
		});
	});
});<|MERGE_RESOLUTION|>--- conflicted
+++ resolved
@@ -15,15 +15,12 @@
 
 'use strict';
 
-<<<<<<< HEAD
-var rewire = require('rewire');
-var Bignum = require('../../../../helpers/bignum.js');
-=======
 const rewire = require('rewire');
-const exceptions = require('../../../../helpers/exceptions.js');
->>>>>>> 7db094c8
-
+const Bignum = require('../../../../helpers/bignum.js');
 const BlocksVerify = rewire('../../../../modules/blocks/verify.js');
+
+const exceptions = global.exceptions;
+
 
 describe('blocks/verify', () => {
 	let library;
