--- conflicted
+++ resolved
@@ -23,11 +23,6 @@
 		"guard-for-in": "off",
 		"generator-star-spacing": ["error", { "before": false, "after": false }],
 		"max-len": "off",
-<<<<<<< HEAD
-		"no-bitwise": "off",
-=======
-		"no-nested-ternary": "off",
->>>>>>> f3c82dc1
 		"no-new": "off",
 		"no-param-reassign": "off",
 		"no-plusplus": "off",
