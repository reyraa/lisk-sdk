{
	"name": "@liskhq/lisk-bft",
	"version": "0.1.0",
	"description": "Byzantine fault tolerance implementation according to the Lisk protocol",
	"author": "Lisk Foundation <admin@lisk.io>, lightcurve GmbH <admin@lightcurve.io>",
	"license": "Apache-2.0",
	"keywords": [
		"lisk",
		"blockchain"
	],
	"homepage": "https://github.com/LiskHQ/lisk-sdk/tree/master/elements/lisk-bft#readme",
	"repository": {
		"type": "git",
		"url": "git+https://github.com/LiskHQ/lisk-sdk.git"
	},
	"bugs": {
		"url": "https://github.com/LiskHQ/lisk-sdk/issues"
	},
	"engines": {
		"node": ">=12.13.0 <=12",
		"npm": ">=6.12.0"
	},
	"main": "dist-node/index.js",
	"scripts": {
		"transpile": "tsc",
		"transpile:browsertest": "tsc -p tsconfig.browsertest.json",
		"browserify": "browserify ./dist-node/index.js -o ./dist-browser/index.js -s lisk-bft",
		"browserify:browsertest": "browserify ./browsertest.build/test/*.js -o ./browsertest.build/browsertest.js -s lisk-bft",
		"uglify": "uglifyjs -nm -o ./dist-browser/index.min.js ./dist-browser/index.js",
		"uglify:browsertest": "uglifyjs -o ./browsertest.build/browsertest.min.js ./browsertest.build/browsertest.js",
		"clean": "./scripts/clean.sh",
		"format": "prettier --write \"*.{ts,js,json}\" \"{src,test}/**/*.{ts,js,json}\"",
		"lint": "tslint --format verbose --project .",
		"lint:fix": "npm run lint -- --fix",
		"test": "jest",
		"test:watch": "npm test -- --watch",
		"test:watch:min": "npm run test:watch -- --reporter=min",
		"test:node": "npm run build:check",
		"serve:start": "http-server -p 11550 ./browsertest &",
		"serve:stop": "kill $(lsof -t -i:11550) || true",
		"pretest:browser": "npm run serve:stop && npm run build:browsertest && npm run serve:start",
		"test:browser": "wait-on http://localhost:11550 && cypress run --config baseUrl=http://localhost:11550 --env ROOT_DIR=\"${PWD##*/}\"",
		"posttest:browser": "npm run serve:stop",
		"cover": "if [ -z $JENKINS_HOME ]; then npm run cover:local; else npm run cover:ci; fi",
		"cover:base": "NODE_ENV=test nyc report",
		"cover:local": "npm run cover:base -- --reporter=html --reporter=text",
		"cover:ci": "npm run cover:base -- --reporter=text",
		"build:browsertest": "npm run transpile:browsertest && npm run browserify:browsertest && npm run uglify:browsertest",
		"postbuild:browsertest": "rm -r browsertest.build/src browsertest.build/test",
		"prebuild:node": "rm -r dist-node/* || mkdir dist-node || true",
		"build:node": "npm run transpile",
		"prebuild:browser": "rm ./dist-browser/index.js ./dist-browser/index.min.js || true",
		"build:browser": "npm run build:node && npm run browserify && npm run uglify",
		"prebuild": "npm run prebuild:browser",
		"build": "npm run build:browser",
		"build:check": "node -e \"require('./dist-node')\"",
		"prepublishOnly": "npm run lint && npm test && npm run build && npm run build:check"
	},
	"dependencies": {
		"@types/node": "12.12.11",
<<<<<<< HEAD
		"@liskhq/lisk-validator": "0.3.0-alpha.1",
		"debug": "4.1.1"
=======
		"@liskhq/lisk-validator": "0.3.0"
>>>>>>> 7f4e9648
	},
	"devDependencies": {
		"@liskhq/lisk-blocks": "0.1.0",
		"@liskhq/lisk-dpos": "0.1.0",
		"@types/jest": "24.9.0",
		"@types/jest-when": "2.7.0",
		"@types/jquery": "3.3.29",
		"@types/debug": "4.1.5",
		"browserify": "16.2.3",
		"cypress": "3.4.1",
		"faker": "4.1.0",
		"http-server": "0.11.1",
		"jest": "24.9.0",
		"jest-extended": "0.11.2",
		"prettier": "1.19.1",
		"randomstring": "1.1.5",
		"source-map-support": "0.5.10",
		"stampit": "4.2.0",
		"ts-jest": "24.2.0",
		"ts-node": "8.5.2",
		"tsconfig-paths": "3.8.0",
		"tslint": "5.20.1",
		"tslint-config-prettier": "1.18.0",
		"tslint-immutable": "6.0.1",
		"typescript": "3.7.2",
		"uglify-es": "3.3.9",
		"wait-on": "3.2.0"
	}
}<|MERGE_RESOLUTION|>--- conflicted
+++ resolved
@@ -58,12 +58,8 @@
 	},
 	"dependencies": {
 		"@types/node": "12.12.11",
-<<<<<<< HEAD
-		"@liskhq/lisk-validator": "0.3.0-alpha.1",
-		"debug": "4.1.1"
-=======
+		"debug": "4.1.1",
 		"@liskhq/lisk-validator": "0.3.0"
->>>>>>> 7f4e9648
 	},
 	"devDependencies": {
 		"@liskhq/lisk-blocks": "0.1.0",
