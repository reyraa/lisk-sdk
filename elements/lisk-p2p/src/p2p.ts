/*
 * Copyright © 2019 Lisk Foundation
 *
 * See the LICENSE file at the top-level directory of this distribution
 * for licensing information.
 *
 * Unless otherwise agreed in a custom licensing agreement with the Lisk Foundation,
 * no part of this software, including this file, may be copied, modified,
 * propagated, or distributed except according to the terms contained in the
 * LICENSE file.
 *
 * Removal or modification of this copyright notice is prohibited.
 *
 */
import { getRandomBytes } from '@liskhq/lisk-cryptography';
import { EventEmitter } from 'events';
import * as http from 'http';
// tslint:disable-next-line no-require-imports
import { attach, SCServer, SCServerSocket } from 'socketcluster-server';
import * as url from 'url';
import {
	ConnectionKind,
	DEFAULT_BAN_TIME,
	DEFAULT_MAX_INBOUND_CONNECTIONS,
	DEFAULT_MAX_OUTBOUND_CONNECTIONS,
	DEFAULT_MAX_PEER_DISCOVERY_RESPONSE_LENGTH,
	DEFAULT_MAX_PEER_INFO_SIZE,
	DEFAULT_MIN_PEER_DISCOVERY_THRESHOLD,
	DEFAULT_NODE_HOST_IP,
	DEFAULT_NONCE_LENGTH_BYTES,
	DEFAULT_OUTBOUND_SHUFFLE_INTERVAL,
	DEFAULT_PEER_PROTECTION_FOR_LATENCY,
	DEFAULT_PEER_PROTECTION_FOR_LONGEVITY,
	DEFAULT_PEER_PROTECTION_FOR_NETGROUP,
	DEFAULT_PEER_PROTECTION_FOR_USEFULNESS,
	DEFAULT_POPULATOR_INTERVAL,
	DEFAULT_RANDOM_SECRET,
	DEFAULT_RATE_CALCULATION_INTERVAL,
	DEFAULT_SEND_PEER_LIMIT,
	DEFAULT_WS_MAX_MESSAGE_RATE,
	DEFAULT_WS_MAX_MESSAGE_RATE_PENALTY,
	DEFAULT_WS_MAX_PAYLOAD,
	DUPLICATE_CONNECTION,
	DUPLICATE_CONNECTION_REASON,
	FORBIDDEN_CONNECTION,
	FORBIDDEN_CONNECTION_REASON,
	INCOMPATIBLE_PEER_CODE,
	INCOMPATIBLE_PEER_INFO_CODE,
	INCOMPATIBLE_PEER_UNKNOWN_REASON,
	INVALID_CONNECTION_QUERY_CODE,
	INVALID_CONNECTION_QUERY_REASON,
	INVALID_CONNECTION_SELF_CODE,
	INVALID_CONNECTION_SELF_REASON,
	INVALID_CONNECTION_URL_CODE,
	INVALID_CONNECTION_URL_REASON,
} from './constants';
import { ExistingPeerError, PeerInboundHandshakeError } from './errors';
import {
	EVENT_BAN_PEER,
	EVENT_CLOSE_INBOUND,
	EVENT_CLOSE_OUTBOUND,
	EVENT_CONNECT_ABORT_OUTBOUND,
	EVENT_CONNECT_OUTBOUND,
	EVENT_DISCOVERED_PEER,
	EVENT_FAILED_PEER_INFO_UPDATE,
	EVENT_FAILED_TO_ADD_INBOUND_PEER,
	EVENT_FAILED_TO_COLLECT_PEER_DETAILS_ON_CONNECT,
	EVENT_FAILED_TO_FETCH_PEER_INFO,
	EVENT_FAILED_TO_FETCH_PEERS,
	EVENT_FAILED_TO_PUSH_NODE_INFO,
	EVENT_FAILED_TO_SEND_MESSAGE,
	EVENT_INBOUND_SOCKET_ERROR,
	EVENT_MESSAGE_RECEIVED,
	EVENT_NETWORK_READY,
	EVENT_NEW_INBOUND_PEER,
	EVENT_OUTBOUND_SOCKET_ERROR,
	EVENT_REMOVE_PEER,
	EVENT_REQUEST_RECEIVED,
	EVENT_UNBAN_PEER,
	EVENT_UPDATED_PEER_INFO,
	REMOTE_EVENT_RPC_GET_PEERS_LIST,
} from './events';
import { P2PRequest } from './p2p_request';
import {
	P2PCheckPeerCompatibility,
	P2PClosePacket,
	P2PConfig,
	P2PMessagePacket,
	P2PNodeInfo,
	P2PPeerInfo,
	P2PPenalty,
	P2PRequestPacket,
	P2PResponsePacket,
	PeerLists,
	ProtocolPeerInfo,
} from './p2p_types';
import { PeerBook } from './peer_book';
import { PeerPool, PeerPoolConfig } from './peer_pool';
import {
	constructPeerId,
	getByteSize,
	sanitizeInitialPeerInfo,
	sanitizePeerLists,
	selectPeersForConnection,
	selectPeersForRequest,
	selectPeersForSend,
	validateNodeInfo,
	validatePeerCompatibility,
	validatePeerInfo,
} from './utils';

interface SCServerUpdated extends SCServer {
	readonly isReady: boolean;
}

const BASE_10_RADIX = 10;

const createPeerPoolConfig = (
	config: P2PConfig,
	peerLists: PeerLists,
): PeerPoolConfig => ({
	connectTimeout: config.connectTimeout,
	ackTimeout: config.ackTimeout,
	wsMaxPayload: config.wsMaxPayload
		? config.wsMaxPayload
		: DEFAULT_WS_MAX_PAYLOAD,
	peerSelectionForSend: config.peerSelectionForSend
		? config.peerSelectionForSend
		: selectPeersForSend,
	peerSelectionForRequest: config.peerSelectionForRequest
		? config.peerSelectionForRequest
		: selectPeersForRequest,
	peerSelectionForConnection: config.peerSelectionForConnection
		? config.peerSelectionForConnection
		: selectPeersForConnection,
	sendPeerLimit:
		config.sendPeerLimit === undefined
			? DEFAULT_SEND_PEER_LIMIT
			: config.sendPeerLimit,
	peerBanTime: config.peerBanTime ? config.peerBanTime : DEFAULT_BAN_TIME,
	maxOutboundConnections:
		config.maxOutboundConnections === undefined
			? DEFAULT_MAX_OUTBOUND_CONNECTIONS
			: config.maxOutboundConnections,
	maxInboundConnections:
		config.maxInboundConnections === undefined
			? DEFAULT_MAX_INBOUND_CONNECTIONS
			: config.maxInboundConnections,
	maxPeerDiscoveryResponseLength:
		config.maxPeerDiscoveryResponseLength === undefined
			? DEFAULT_MAX_PEER_DISCOVERY_RESPONSE_LENGTH
			: config.maxPeerDiscoveryResponseLength,
	maxPeerInfoSize: config.maxPeerInfoSize
		? config.maxPeerInfoSize
		: DEFAULT_MAX_PEER_INFO_SIZE,
	outboundShuffleInterval: config.outboundShuffleInterval
		? config.outboundShuffleInterval
		: DEFAULT_OUTBOUND_SHUFFLE_INTERVAL,
	netgroupProtectionRatio:
		typeof config.netgroupProtectionRatio === 'number'
			? config.netgroupProtectionRatio
			: DEFAULT_PEER_PROTECTION_FOR_NETGROUP,
	latencyProtectionRatio:
		typeof config.latencyProtectionRatio === 'number'
			? config.latencyProtectionRatio
			: DEFAULT_PEER_PROTECTION_FOR_LATENCY,
	productivityProtectionRatio:
		typeof config.productivityProtectionRatio === 'number'
			? config.productivityProtectionRatio
			: DEFAULT_PEER_PROTECTION_FOR_USEFULNESS,
	longevityProtectionRatio:
		typeof config.longevityProtectionRatio === 'number'
			? config.longevityProtectionRatio
			: DEFAULT_PEER_PROTECTION_FOR_LONGEVITY,
	wsMaxMessageRate:
		typeof config.wsMaxMessageRate === 'number'
			? config.wsMaxMessageRate
			: DEFAULT_WS_MAX_MESSAGE_RATE,
	wsMaxMessageRatePenalty:
		typeof config.wsMaxMessageRatePenalty === 'number'
			? config.wsMaxMessageRatePenalty
			: DEFAULT_WS_MAX_MESSAGE_RATE_PENALTY,
	rateCalculationInterval:
		typeof config.rateCalculationInterval === 'number'
			? config.rateCalculationInterval
			: DEFAULT_RATE_CALCULATION_INTERVAL,
	secret: config.secret ? config.secret : DEFAULT_RANDOM_SECRET,
	peerLists,
});

export class P2P extends EventEmitter {
	private readonly _config: P2PConfig;
	private readonly _sanitizedPeerLists: PeerLists;
	private readonly _httpServer: http.Server;
	private _isActive: boolean;
	private _hasConnected: boolean;
	private readonly _peerBook: PeerBook;
	private readonly _bannedPeers: Set<string>;
	private readonly _populatorInterval: number;
	private _populatorIntervalId: NodeJS.Timer | undefined;
	private _nodeInfo: P2PNodeInfo;
	private readonly _peerPool: PeerPool;
	private readonly _scServer: SCServerUpdated;

	private readonly _handlePeerPoolRPC: (request: P2PRequest) => void;
	private readonly _handlePeerPoolMessage: (message: P2PMessagePacket) => void;
	private readonly _handleDiscoveredPeer: (peerInfo: P2PPeerInfo) => void;
	private readonly _handleFailedToPushNodeInfo: (error: Error) => void;
	private readonly _handleFailedToSendMessage: (error: Error) => void;
	private readonly _handleOutboundPeerConnect: (peerInfo: P2PPeerInfo) => void;
	private readonly _handleOutboundPeerConnectAbort: (
		peerInfo: P2PPeerInfo,
	) => void;
	private readonly _handlePeerCloseOutbound: (
		closePacket: P2PClosePacket,
	) => void;
	private readonly _handlePeerCloseInbound: (
		closePacket: P2PClosePacket,
	) => void;
	private readonly _handleRemovePeer: (peerId: string) => void;
	private readonly _handlePeerInfoUpdate: (peerInfo: P2PPeerInfo) => void;
	private readonly _handleFailedToFetchPeerInfo: (error: Error) => void;
	private readonly _handleFailedToFetchPeers: (error: Error) => void;
	private readonly _handleFailedPeerInfoUpdate: (error: Error) => void;
	private readonly _handleFailedToCollectPeerDetails: (error: Error) => void;
	private readonly _handleBanPeer: (peerId: string) => void;
	private readonly _handleUnbanPeer: (peerId: string) => void;
	private readonly _handleOutboundSocketError: (error: Error) => void;
	private readonly _handleInboundSocketError: (error: Error) => void;
	private readonly _peerHandshakeCheck: P2PCheckPeerCompatibility;

	public constructor(config: P2PConfig) {
		super();
		this._sanitizedPeerLists = sanitizePeerLists(
			{
				seedPeers: config.seedPeers
					? config.seedPeers.map(sanitizeInitialPeerInfo)
					: [],
				blacklistedPeers: config.blacklistedPeers
					? config.blacklistedPeers.map(sanitizeInitialPeerInfo)
					: [],
				fixedPeers: config.fixedPeers
					? config.fixedPeers.map(sanitizeInitialPeerInfo)
					: [],
				whitelisted: config.whitelistedPeers
					? config.whitelistedPeers.map(sanitizeInitialPeerInfo)
					: [],
				previousPeers: config.previousPeers
					? config.previousPeers.map(sanitizeInitialPeerInfo)
					: [],
			},
			{
				peerId: constructPeerId(
					config.hostIp || DEFAULT_NODE_HOST_IP,
					config.nodeInfo.wsPort,
				),
				ipAddress: config.hostIp || DEFAULT_NODE_HOST_IP,
				wsPort: config.nodeInfo.wsPort,
			},
		);

		this._config = config;
		this._isActive = false;
		this._hasConnected = false;
		this._peerBook = new PeerBook({
			secret: config.secret ? config.secret : DEFAULT_RANDOM_SECRET,
		});
		this._bannedPeers = new Set();
		this._httpServer = http.createServer();
		this._scServer = attach(this._httpServer, {
			wsEngineServerOptions: {
				maxPayload: config.wsMaxPayload
					? config.wsMaxPayload
					: DEFAULT_WS_MAX_PAYLOAD,
			},
		}) as SCServerUpdated;

		// This needs to be an arrow function so that it can be used as a listener.
		this._handlePeerPoolRPC = (request: P2PRequest) => {
			if (request.procedure === REMOTE_EVENT_RPC_GET_PEERS_LIST) {
				this._handleGetPeersRequest(request);
			}

			// Re-emit the request for external use.
			this.emit(EVENT_REQUEST_RECEIVED, request);
		};

		// This needs to be an arrow function so that it can be used as a listener.
		this._handlePeerPoolMessage = (message: P2PMessagePacket) => {
			// Re-emit the message for external use.
			this.emit(EVENT_MESSAGE_RECEIVED, message);
		};

		this._handleOutboundPeerConnect = (peerInfo: P2PPeerInfo) => {
			try {
				this._peerBook.addPeer(peerInfo);
				// Should be added to newPeer list first and since it is connected so we will upgrade it
				this._peerBook.upgradePeer(peerInfo);
			} catch (error) {
				if (!(error instanceof ExistingPeerError)) {
					throw error;
				}

				const updatedPeerInfo = {
					internalState: error.peerInfo.internalState,
					sharedState: peerInfo.sharedState,
					peerId: peerInfo.peerId,
					ipAddress: peerInfo.ipAddress,
					wsPort: peerInfo.wsPort,
				};
				this._peerBook.upgradePeer(updatedPeerInfo);
			}

			// Re-emit the message to allow it to bubble up the class hierarchy.
			this.emit(EVENT_CONNECT_OUTBOUND, peerInfo);
			if (this._isNetworkReady()) {
				this.emit(EVENT_NETWORK_READY);
			}
		};

		this._handleOutboundPeerConnectAbort = (peerInfo: P2PPeerInfo) => {
			const isWhitelisted = this._sanitizedPeerLists.whitelisted.find(
				peer => peer.peerId === peerInfo.peerId,
			);
			if (this._peerBook.getPeer(peerInfo) && !isWhitelisted) {
				this._peerBook.downgradePeer(peerInfo);
			}

			// Re-emit the message to allow it to bubble up the class hierarchy.
			this.emit(EVENT_CONNECT_ABORT_OUTBOUND, peerInfo);
		};

		this._handlePeerCloseOutbound = (closePacket: P2PClosePacket) => {
			// Re-emit the message to allow it to bubble up the class hierarchy.
			this.emit(EVENT_CLOSE_OUTBOUND, closePacket);
		};

		this._handlePeerCloseInbound = (closePacket: P2PClosePacket) => {
			// Re-emit the message to allow it to bubble up the class hierarchy.
			this.emit(EVENT_CLOSE_INBOUND, closePacket);
		};

		this._handleRemovePeer = (peerId: string) => {
			// Re-emit the message to allow it to bubble up the class hierarchy.
			this.emit(EVENT_REMOVE_PEER, peerId);
		};

		this._handlePeerInfoUpdate = (peerInfo: P2PPeerInfo) => {
			try {
				this._peerBook.addPeer(peerInfo);
				// Since the connection is tried already hence upgrade the peer
				this._peerBook.upgradePeer(peerInfo);
			} catch (error) {
				if (!(error instanceof ExistingPeerError)) {
					throw error;
				}

				const updatedPeerInfo = {
					...error.peerInfo,
					sharedState: peerInfo.sharedState
						? { ...peerInfo.sharedState }
						: error.peerInfo.sharedState,
				};
				const isUpdated = this._peerBook.updatePeer(updatedPeerInfo);
				if (isUpdated) {
					// If found and updated successfully then upgrade the peer
					this._peerBook.upgradePeer(updatedPeerInfo);
				}
			}
			// Re-emit the message to allow it to bubble up the class hierarchy.
			this.emit(EVENT_UPDATED_PEER_INFO, peerInfo);
		};

		this._handleFailedPeerInfoUpdate = (error: Error) => {
			// Re-emit the message to allow it to bubble up the class hierarchy.
			this.emit(EVENT_FAILED_PEER_INFO_UPDATE, error);
		};

		this._handleFailedToFetchPeerInfo = (error: Error) => {
			// Re-emit the message to allow it to bubble up the class hierarchy.
			this.emit(EVENT_FAILED_TO_FETCH_PEER_INFO, error);
		};

		this._handleFailedToFetchPeers = (error: Error) => {
			// Re-emit the message to allow it to bubble up the class hierarchy.
			this.emit(EVENT_FAILED_TO_FETCH_PEERS, error);
		};

		this._handleFailedToCollectPeerDetails = (error: Error) => {
			// Re-emit the message to allow it to bubble up the class hierarchy.
			this.emit(EVENT_FAILED_TO_COLLECT_PEER_DETAILS_ON_CONNECT, error);
		};

		this._handleBanPeer = (peerId: string) => {
			this._bannedPeers.add(peerId.split(':')[0]);
			const isWhitelisted = this._sanitizedPeerLists.whitelisted.find(
				peer => peer.peerId === peerId,
			);

			const bannedPeerInfo = {
				ipAddress: peerId.split(':')[0],
				wsPort: +peerId.split(':')[1],
			};

			if (
				this._peerBook.getPeer({
					ipAddress: bannedPeerInfo.ipAddress,
					wsPort: bannedPeerInfo.wsPort,
					peerId,
				}) &&
				!isWhitelisted
			) {
				this._peerBook.removePeer({
					ipAddress: bannedPeerInfo.ipAddress,
					wsPort: bannedPeerInfo.wsPort,
					peerId,
				});
			}
			// Re-emit the message to allow it to bubble up the class hierarchy.
			this.emit(EVENT_BAN_PEER, peerId);
		};

		this._handleUnbanPeer = (peerId: string) => {
			this._bannedPeers.delete(peerId.split(':')[0]);
			// Re-emit the message to allow it to bubble up the class hierarchy.
			this.emit(EVENT_UNBAN_PEER, peerId);
		};

		// When peer is fetched for status after connection then update the peerinfo in triedPeer list
		this._handleDiscoveredPeer = (detailedPeerInfo: P2PPeerInfo) => {
			// Check blacklist to avoid incoming connections from backlisted ips
			const isBlacklisted = this._sanitizedPeerLists.blacklistedPeers.find(
				peer => peer.peerId === detailedPeerInfo.peerId,
			);

			if (!this._peerBook.getPeer(detailedPeerInfo) && !isBlacklisted) {
				try {
					this._peerBook.addPeer(detailedPeerInfo);
					// Re-emit the message to allow it to bubble up the class hierarchy.
					// Only emit event when a peer is discovered for the first time.
					this.emit(EVENT_DISCOVERED_PEER, detailedPeerInfo);
				} catch (error) {
					if (!(error instanceof ExistingPeerError)) {
						throw error;
					}

					// Don't update peerInfo when we already have connection with that peer
					if (!this._peerPool.hasPeer(error.peerInfo.peerId)) {
						const updatedPeerInfo = {
							...detailedPeerInfo,
							sharedState: detailedPeerInfo.sharedState
								? { ...detailedPeerInfo.sharedState }
								: error.peerInfo.sharedState,
						};
						const isUpdated = this._peerBook.updatePeer(updatedPeerInfo);
						if (isUpdated) {
							// If found and updated successfully then upgrade the peer
							this._peerBook.upgradePeer(updatedPeerInfo);
						}
					}
				}
			}
		};

		this._handleFailedToPushNodeInfo = (error: Error) => {
			// Re-emit the error to allow it to bubble up the class hierarchy.
			this.emit(EVENT_FAILED_TO_PUSH_NODE_INFO, error);
		};

		this._handleFailedToSendMessage = (error: Error) => {
			// Re-emit the error to allow it to bubble up the class hierarchy.
			this.emit(EVENT_FAILED_TO_SEND_MESSAGE, error);
		};

		this._handleOutboundSocketError = (error: Error) => {
			// Re-emit the error to allow it to bubble up the class hierarchy.
			this.emit(EVENT_OUTBOUND_SOCKET_ERROR, error);
		};

		this._handleInboundSocketError = (error: Error) => {
			// Re-emit the error to allow it to bubble up the class hierarchy.
			this.emit(EVENT_INBOUND_SOCKET_ERROR, error);
		};

		const peerPoolConfig = createPeerPoolConfig(
			config,
			this._sanitizedPeerLists,
		);
		this._peerPool = new PeerPool(peerPoolConfig);

		this._bindHandlersToPeerPool(this._peerPool);
		// Add peers to tried peers if want to re-use previously tried peers
		if (this._sanitizedPeerLists.previousPeers) {
			this._sanitizedPeerLists.previousPeers.forEach(peerInfo => {
				try {
					this._peerBook.addPeer(peerInfo);
					this._peerBook.upgradePeer(peerInfo);
				} catch (error) {
					if (!(error instanceof ExistingPeerError)) {
						throw error;
					}

					this._peerBook.upgradePeer(error.peerInfo);
				}
			});
		}

		this._nodeInfo = {
			...config.nodeInfo,
			nonce: getRandomBytes(DEFAULT_NONCE_LENGTH_BYTES).toString('hex'),
		};
		this.applyNodeInfo(this._nodeInfo);

		this._populatorInterval = config.populatorInterval
			? config.populatorInterval
			: DEFAULT_POPULATOR_INTERVAL;

		this._peerHandshakeCheck = config.peerHandshakeCheck
			? config.peerHandshakeCheck
			: validatePeerCompatibility;
	}

	public get config(): P2PConfig {
		return this._config;
	}

	public get isActive(): boolean {
		return this._isActive;
	}

	/**
	 * This is not a declared as a setter because this method will need
	 * invoke an async RPC on Peers to give them our new node status.
	 */
	public applyNodeInfo(nodeInfo: P2PNodeInfo): void {
		validateNodeInfo(
			nodeInfo,
			this._config.maxPeerInfoSize
				? this._config.maxPeerInfoSize
				: DEFAULT_MAX_PEER_INFO_SIZE,
		);

		this._nodeInfo = {
			...nodeInfo,
			nonce: this.nodeInfo.nonce,
		};

		this._peerPool.applyNodeInfo(this._nodeInfo);
	}

	public get nodeInfo(): P2PNodeInfo {
		return this._nodeInfo;
	}

	public applyPenalty(peerPenalty: P2PPenalty): void {
		if (!this._isTrustedPeer(peerPenalty.peerId)) {
			this._peerPool.applyPenalty(peerPenalty);
		}
	}
	// Make sure you always share shared peer state to a user and remove private peers
	public getConnectedPeers(): ReadonlyArray<ProtocolPeerInfo> {
		// Only share the shared state to the user
		return this._peerPool
			.getAllConnectedPeerInfos()
			.filter(
				peer => !(peer.internalState && !peer.internalState.advertiseAddress),
			)
			.map(peer => ({
				...peer.sharedState,
				ipAddress: peer.ipAddress,
				wsPort: peer.wsPort,
				peerId: peer.peerId,
			}));
	}
	// Make sure you always share shared peer state to a user
	public getDisconnectedPeers(): ReadonlyArray<ProtocolPeerInfo> {
		const allPeers = this._peerBook.allPeers;
		const connectedPeers = this.getConnectedPeers();
		const disconnectedPeers = allPeers.filter(peer => {
			if (
				connectedPeers.find(
					connectedPeer => peer.peerId === connectedPeer.peerId,
				)
			) {
				return false;
			}

			return true;
		});

		// Only share the shared state to the user and remove private peers
		return disconnectedPeers
			.filter(
				peer => !(peer.internalState && !peer.internalState.advertiseAddress),
			)
			.map(peer => ({
				...peer.sharedState,
				ipAddress: peer.ipAddress,
				wsPort: peer.wsPort,
				peerId: peer.peerId,
			}));
	}

	public async request(packet: P2PRequestPacket): Promise<P2PResponsePacket> {
		const response = await this._peerPool.request(packet);

		return response;
	}

	public send(message: P2PMessagePacket): void {
		this._peerPool.send(message);
	}

	public broadcast(message: P2PMessagePacket): void {
		this._peerPool.broadcast(message);
	}

	public async requestFromPeer(
		packet: P2PRequestPacket,
		peerId: string,
	): Promise<P2PResponsePacket> {
		return this._peerPool.requestFromPeer(packet, peerId);
	}

	public sendToPeer(message: P2PMessagePacket, peerId: string): void {
		this._peerPool.sendToPeer(message, peerId);
	}

	private _disconnectSocketDueToFailedHandshake(
		socket: SCServerSocket,
		statusCode: number,
		closeReason: string,
	): void {
		socket.disconnect(statusCode, closeReason);
		this.emit(
			EVENT_FAILED_TO_ADD_INBOUND_PEER,
			new PeerInboundHandshakeError(
				closeReason,
				statusCode,
				socket.remoteAddress,
				socket.request.url,
			),
		);
	}

	private async _startPeerServer(): Promise<void> {
		this._scServer.on(
			'connection',
			// tslint:disable-next-line: cyclomatic-complexity
			(socket: SCServerSocket): void => {
				// Check blacklist to avoid incoming connections from backlisted ips
				if (this._sanitizedPeerLists.blacklistedPeers) {
					const blacklist = this._sanitizedPeerLists.blacklistedPeers.map(
						peer => peer.ipAddress,
					);
					if (blacklist.includes(socket.remoteAddress)) {
						this._disconnectSocketDueToFailedHandshake(
							socket,
							FORBIDDEN_CONNECTION,
							FORBIDDEN_CONNECTION_REASON,
						);

						return;
					}
				}

				if (!socket.request.url) {
					this._disconnectSocketDueToFailedHandshake(
						socket,
						INVALID_CONNECTION_URL_CODE,
						INVALID_CONNECTION_URL_REASON,
					);

					return;
				}
				const queryObject = url.parse(socket.request.url, true).query;

				if (queryObject.nonce === this._nodeInfo.nonce) {
					this._disconnectSocketDueToFailedHandshake(
						socket,
						INVALID_CONNECTION_SELF_CODE,
						INVALID_CONNECTION_SELF_REASON,
					);

					const selfWSPort = queryObject.wsPort
						? +queryObject.wsPort
						: this._nodeInfo.wsPort;

					// Delete you peerinfo from both the lists
					this._peerBook.removePeer({
						peerId: constructPeerId(socket.remoteAddress, selfWSPort),
						ipAddress: socket.remoteAddress,
						wsPort: selfWSPort,
					});

					return;
				}

				if (
					typeof queryObject.wsPort !== 'string' ||
					typeof queryObject.version !== 'string' ||
					typeof queryObject.nethash !== 'string'
				) {
					this._disconnectSocketDueToFailedHandshake(
						socket,
						INVALID_CONNECTION_QUERY_CODE,
						INVALID_CONNECTION_QUERY_REASON,
					);

					return;
				}

				const remoteWSPort: number = parseInt(
					queryObject.wsPort,
					BASE_10_RADIX,
				);
				const peerId = constructPeerId(socket.remoteAddress, remoteWSPort);

				// tslint:disable-next-line no-let
				let queryOptions;

				try {
					queryOptions =
						typeof queryObject.options === 'string'
							? JSON.parse(queryObject.options)
							: undefined;
				} catch (error) {
					this._disconnectSocketDueToFailedHandshake(
						socket,
						INVALID_CONNECTION_QUERY_CODE,
						INVALID_CONNECTION_QUERY_REASON,
					);

					return;
				}

				if (this._bannedPeers.has(socket.remoteAddress)) {
					this._disconnectSocketDueToFailedHandshake(
						socket,
						FORBIDDEN_CONNECTION,
						FORBIDDEN_CONNECTION_REASON,
					);

					return;
				}

<<<<<<< HEAD
				// Remove these wsPort and ip from the query object
				const {
					wsPort,
					ip,
					advertiseAddress,
					...restOfQueryObject
				} = queryObject;
=======
				// Remove these wsPort and ipAddress from the query object
				const { wsPort, ipAddress, ...restOfQueryObject } = queryObject;
>>>>>>> e6c6bf20
				const incomingPeerInfo: P2PPeerInfo = {
					sharedState: {
						...restOfQueryObject,
						...queryOptions,
						height: queryObject.height ? +queryObject.height : 0, // TODO: Remove the usage of height for choosing among peers having same ipAddress, instead use productivity and reputation
						protocolVersion: queryObject.protocolVersion,
					},
					internalState: {
						advertiseAddress: advertiseAddress !== 'false',
						connectionKind: ConnectionKind.INBOUND,
					},
					peerId: constructPeerId(socket.remoteAddress, remoteWSPort),
					ipAddress: socket.remoteAddress,
					wsPort: remoteWSPort,
				};

				try {
					validatePeerInfo(
						incomingPeerInfo,
						this._config.maxPeerInfoSize
							? this._config.maxPeerInfoSize
							: DEFAULT_MAX_PEER_INFO_SIZE,
					);
				} catch (error) {
					this._disconnectSocketDueToFailedHandshake(
						socket,
						INCOMPATIBLE_PEER_INFO_CODE,
						error,
					);
				}

				const { success, errors } = this._peerHandshakeCheck(
					incomingPeerInfo,
					this._nodeInfo,
				);

				if (!success) {
					const incompatibilityReason =
						errors && Array.isArray(errors)
							? errors.join(',')
							: INCOMPATIBLE_PEER_UNKNOWN_REASON;

					this._disconnectSocketDueToFailedHandshake(
						socket,
						INCOMPATIBLE_PEER_CODE,
						incompatibilityReason,
					);

					return;
				}

				const existingPeer = this._peerPool.getPeer(peerId);

				if (existingPeer) {
					this._disconnectSocketDueToFailedHandshake(
						socket,
						DUPLICATE_CONNECTION,
						DUPLICATE_CONNECTION_REASON,
					);
				} else {
					this._peerPool.addInboundPeer(incomingPeerInfo, socket);
					this.emit(EVENT_NEW_INBOUND_PEER, incomingPeerInfo);
				}

				try {
					this._peerBook.addPeer(incomingPeerInfo);
				} catch (error) {
					if (!(error instanceof ExistingPeerError)) {
						throw error;
					}
				}
			},
		);

		this._httpServer.listen(
			this._nodeInfo.wsPort,
			this._config.hostIp || DEFAULT_NODE_HOST_IP,
		);
		if (this._scServer.isReady) {
			this._isActive = true;

			return;
		}

		return new Promise<void>(resolve => {
			this._scServer.once('ready', () => {
				this._isActive = true;
				resolve();
			});
		});
	}

	private async _stopHTTPServer(): Promise<void> {
		return new Promise<void>(resolve => {
			this._httpServer.close(() => {
				resolve();
			});
		});
	}

	private async _stopWSServer(): Promise<void> {
		return new Promise<void>(resolve => {
			this._scServer.close(() => {
				resolve();
			});
		});
	}

	private async _stopPeerServer(): Promise<void> {
		await this._stopWSServer();
		await this._stopHTTPServer();
	}

	private _startPopulator(): void {
		if (this._populatorIntervalId) {
			throw new Error('Populator is already running');
		}
		this._populatorIntervalId = setInterval(() => {
			this._peerPool.triggerNewConnections(
				this._peerBook.newPeers,
				this._peerBook.triedPeers,
				this._sanitizedPeerLists.fixedPeers || [],
			);
		}, this._populatorInterval);
		this._peerPool.triggerNewConnections(
			this._peerBook.newPeers,
			this._peerBook.triedPeers,
			this._sanitizedPeerLists.fixedPeers || [],
		);
	}

	private _stopPopulator(): void {
		if (this._populatorIntervalId) {
			clearInterval(this._populatorIntervalId);
		}
	}

	private _isNetworkReady(): boolean {
		if (!this._hasConnected && this._peerPool.getConnectedPeers().length > 0) {
			this._hasConnected = true;

			return true;
		}

		return false;
	}

	private _handleGetPeersRequest(request: P2PRequest): void {
		const minimumPeerDiscoveryThreshold = this._config
			.minimumPeerDiscoveryThreshold
			? this._config.minimumPeerDiscoveryThreshold
			: DEFAULT_MIN_PEER_DISCOVERY_THRESHOLD;
		const peerDiscoveryResponseLength = this._config.peerDiscoveryResponseLength
			? this._config.peerDiscoveryResponseLength
			: DEFAULT_MAX_PEER_DISCOVERY_RESPONSE_LENGTH;
		const wsMaxPayload = this._config.wsMaxPayload
			? this._config.wsMaxPayload
			: DEFAULT_WS_MAX_PAYLOAD;
		const maxPeerInforSize = this._config.maxPeerInfoSize
			? this._config.maxPeerInfoSize
			: DEFAULT_MAX_PEER_INFO_SIZE;

		const safeMaxPeerInfoLength =
			Math.floor(DEFAULT_WS_MAX_PAYLOAD / maxPeerInforSize) - 1;

		const selectedPeers = this._peerBook.getRandomizedPeerList(
			minimumPeerDiscoveryThreshold,
			peerDiscoveryResponseLength,
		);

<<<<<<< HEAD
		const selectedPeers = shuffle(knownPeers)
			.slice(0, randomPeerCount)
			.filter(
				peer => !(peer.internalState && !peer.internalState.advertiseAddress),
			)
			.map(
				sanitizeOutgoingPeerInfo, // Sanitize the peerInfos before responding to a peer that understand old peerInfo.
			);
=======
		// Remove internal state to check byte size
		const sanitizedPeerInfoList: ProtocolPeerInfo[] = selectedPeers.map(
			peer => ({
				ipAddress: peer.ipAddress,
				wsPort: peer.wsPort,
				...peer.sharedState,
			}),
		);
>>>>>>> e6c6bf20

		request.end({
			success: true,
<<<<<<< HEAD
			peers: selectedPeers,
		};

		request.end(peerInfoList);
=======
			peers:
				getByteSize(sanitizedPeerInfoList) < wsMaxPayload
					? sanitizedPeerInfoList
					: sanitizedPeerInfoList.slice(0, safeMaxPeerInfoLength),
		});
>>>>>>> e6c6bf20
	}

	private _isTrustedPeer(peerId: string): boolean {
		const isSeed = this._sanitizedPeerLists.seedPeers.find(
			seedPeer => peerId === seedPeer.peerId,
		);

		const isWhitelisted = this._sanitizedPeerLists.whitelisted.find(
			peer => peer.peerId === peerId,
		);

		const isFixed = this._sanitizedPeerLists.fixedPeers.find(
			peer => peer.peerId === peerId,
		);

		return !!isSeed || !!isWhitelisted || !!isFixed;
	}

	public async start(): Promise<void> {
		if (this._isActive) {
			throw new Error('Cannot start the node because it is already active');
		}

		const newPeersToAdd = this._sanitizedPeerLists.seedPeers.concat(
			this._sanitizedPeerLists.whitelisted,
		);
		newPeersToAdd.forEach(newPeerInfo => {
			try {
				this._peerBook.addPeer(newPeerInfo);
			} catch (error) {
				if (!(error instanceof ExistingPeerError)) {
					throw error;
				}
			}
		});

		// According to LIP, add whitelist peers to triedPeer by upgrading them initially.
		this._sanitizedPeerLists.whitelisted.forEach(whitelistPeer =>
			this._peerBook.upgradePeer(whitelistPeer),
		);
		await this._startPeerServer();

		// We need this check this._isActive in case the P2P library is shut down while it was in the middle of starting up.
		if (this._isActive) {
			this._startPopulator();
		}
	}

	public async stop(): Promise<void> {
		if (!this._isActive) {
			throw new Error('Cannot stop the node because it is not active');
		}
		this._isActive = false;
		this._hasConnected = false;
		this._stopPopulator();
		this._peerPool.removeAllPeers();
		await this._stopPeerServer();
	}

	private _bindHandlersToPeerPool(peerPool: PeerPool): void {
		peerPool.on(EVENT_REQUEST_RECEIVED, this._handlePeerPoolRPC);
		peerPool.on(EVENT_MESSAGE_RECEIVED, this._handlePeerPoolMessage);
		peerPool.on(EVENT_CONNECT_OUTBOUND, this._handleOutboundPeerConnect);
		peerPool.on(
			EVENT_CONNECT_ABORT_OUTBOUND,
			this._handleOutboundPeerConnectAbort,
		);
		peerPool.on(EVENT_CLOSE_INBOUND, this._handlePeerCloseInbound);
		peerPool.on(EVENT_CLOSE_OUTBOUND, this._handlePeerCloseOutbound);
		peerPool.on(EVENT_REMOVE_PEER, this._handleRemovePeer);
		peerPool.on(EVENT_UPDATED_PEER_INFO, this._handlePeerInfoUpdate);
		peerPool.on(
			EVENT_FAILED_PEER_INFO_UPDATE,
			this._handleFailedPeerInfoUpdate,
		);
		peerPool.on(
			EVENT_FAILED_TO_FETCH_PEER_INFO,
			this._handleFailedToFetchPeerInfo,
		);
		peerPool.on(EVENT_FAILED_TO_FETCH_PEERS, this._handleFailedToFetchPeers);
		peerPool.on(
			EVENT_FAILED_TO_COLLECT_PEER_DETAILS_ON_CONNECT,
			this._handleFailedToCollectPeerDetails,
		);
		peerPool.on(EVENT_DISCOVERED_PEER, this._handleDiscoveredPeer);
		peerPool.on(
			EVENT_FAILED_TO_PUSH_NODE_INFO,
			this._handleFailedToPushNodeInfo,
		);
		peerPool.on(EVENT_FAILED_TO_SEND_MESSAGE, this._handleFailedToSendMessage);
		peerPool.on(EVENT_OUTBOUND_SOCKET_ERROR, this._handleOutboundSocketError);
		peerPool.on(EVENT_INBOUND_SOCKET_ERROR, this._handleInboundSocketError);
		peerPool.on(EVENT_BAN_PEER, this._handleBanPeer);
		peerPool.on(EVENT_UNBAN_PEER, this._handleUnbanPeer);
	}
	// tslint:disable-next-line:max-file-line-count
}<|MERGE_RESOLUTION|>--- conflicted
+++ resolved
@@ -744,18 +744,14 @@
 					return;
 				}
 
-<<<<<<< HEAD
-				// Remove these wsPort and ip from the query object
+				// Remove these wsPort and ipAddress from the query object
 				const {
 					wsPort,
-					ip,
+					ipAddress,
 					advertiseAddress,
 					...restOfQueryObject
 				} = queryObject;
-=======
-				// Remove these wsPort and ipAddress from the query object
-				const { wsPort, ipAddress, ...restOfQueryObject } = queryObject;
->>>>>>> e6c6bf20
+
 				const incomingPeerInfo: P2PPeerInfo = {
 					sharedState: {
 						...restOfQueryObject,
@@ -926,40 +922,24 @@
 			peerDiscoveryResponseLength,
 		);
 
-<<<<<<< HEAD
-		const selectedPeers = shuffle(knownPeers)
-			.slice(0, randomPeerCount)
+		// Remove internal state to check byte size
+		const sanitizedPeerInfoList: ProtocolPeerInfo[] = selectedPeers
 			.filter(
 				peer => !(peer.internalState && !peer.internalState.advertiseAddress),
 			)
-			.map(
-				sanitizeOutgoingPeerInfo, // Sanitize the peerInfos before responding to a peer that understand old peerInfo.
-			);
-=======
-		// Remove internal state to check byte size
-		const sanitizedPeerInfoList: ProtocolPeerInfo[] = selectedPeers.map(
-			peer => ({
+			.map(peer => ({
 				ipAddress: peer.ipAddress,
 				wsPort: peer.wsPort,
 				...peer.sharedState,
-			}),
-		);
->>>>>>> e6c6bf20
+			}));
 
 		request.end({
 			success: true,
-<<<<<<< HEAD
-			peers: selectedPeers,
-		};
-
-		request.end(peerInfoList);
-=======
 			peers:
 				getByteSize(sanitizedPeerInfoList) < wsMaxPayload
 					? sanitizedPeerInfoList
 					: sanitizedPeerInfoList.slice(0, safeMaxPeerInfoLength),
 		});
->>>>>>> e6c6bf20
 	}
 
 	private _isTrustedPeer(peerId: string): boolean {
