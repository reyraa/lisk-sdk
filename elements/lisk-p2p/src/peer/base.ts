--- conflicted
+++ resolved
@@ -49,11 +49,8 @@
 } from '../events';
 import { P2PRequest } from '../p2p_request';
 import {
-<<<<<<< HEAD
 	P2PEnhancedPeerInfo,
-=======
 	P2PInternalState,
->>>>>>> bcd07099
 	P2PMessagePacket,
 	P2PNodeInfo,
 	P2PPeerInfo,
@@ -376,7 +373,7 @@
 
 			return validatedPeers.map(peerInfo => ({
 				...peerInfo,
-				sourceAddress: this._ipAddress,
+				sourceAddress: this.ipAddress,
 			}));
 		} catch (error) {
 			if (
