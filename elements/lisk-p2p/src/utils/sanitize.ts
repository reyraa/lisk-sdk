/*
 * Copyright © 2019 Lisk Foundation
 *
 * See the LICENSE file at the top-level directory of this distribution
 * for licensing information.
 *
 * Unless otherwise agreed in a custom licensing agreement with the Lisk Foundation,
 * no part of this software, including this file, may be copied, modified,
 * propagated, or distributed except according to the terms contained in the
 * LICENSE file.
 *
 * Removal or modification of this copyright notice is prohibited.
 */
<<<<<<< HEAD
import {
	P2PEnhancedPeerInfo,
=======

import {
	ConnectionKind,
	DEFAULT_PRODUCTIVITY,
	DEFAULT_REPUTATION_SCORE,
	PeerKind,
} from '../constants';
import {
	P2PInternalState,
>>>>>>> bcd07099
	P2PPeerInfo,
	PeerLists,
	ProtocolPeerInfo,
} from '../p2p_types';

<<<<<<< HEAD
import { constructPeerId } from './misc';

=======
import { constructPeerId, getNetgroup } from './misc';

export const assignInternalInfo = (
	peerInfo: P2PPeerInfo,
	secret: number,
): P2PInternalState =>
	peerInfo.internalState
		? peerInfo.internalState
		: {
				reputation: DEFAULT_REPUTATION_SCORE,
				netgroup: getNetgroup(peerInfo.ipAddress, secret),
				latency: 0,
				connectTime: Date.now(),
				rpcCounter: new Map(),
				rpcRates: new Map(),
				messageCounter: new Map(),
				messageRates: new Map(),
				wsMessageCount: 0,
				wsMessageRate: 0,
				productivity: { ...DEFAULT_PRODUCTIVITY },
				advertiseAddress: true,
				connectionKind: ConnectionKind.NONE,
				peerKind: PeerKind.NONE,
		  };
>>>>>>> bcd07099
export const sanitizeIncomingPeerInfo = (
	rawPeerInfo: unknown,
): P2PPeerInfo | undefined => {
	if (!rawPeerInfo) {
		return undefined;
	}

	const {
		ipAddress,
		wsPort,
		height,
		...restOfPeerInfo
	} = rawPeerInfo as ProtocolPeerInfo;

	return {
		peerId: constructPeerId(ipAddress, wsPort),
		ipAddress,
		wsPort,
		sharedState: {
			height: typeof height === 'number' ? height : 0, // TODO: Remove the usage of height for choosing among peers having same ipAddress, instead use productivity and reputation
			...restOfPeerInfo,
		},
	};
};

export const sanitizeInitialPeerInfo = (peerInfo: ProtocolPeerInfo) => ({
	peerId: constructPeerId(peerInfo.ipAddress, peerInfo.wsPort),
	ipAddress: peerInfo.ipAddress,
	wsPort: peerInfo.wsPort,
});

export const sanitizeEnhancedPeerInfo = (
	peerInfo: P2PEnhancedPeerInfo,
): P2PPeerInfo => {
	const {
		dateAdded,
		numOfConnectionFailures,
		sourceAddress,
		bucketId,
		...sharedPeerInfo
	} = peerInfo;

	return sharedPeerInfo;
};

export const sanitizePeerLists = (
	lists: PeerLists,
	nodeInfo: P2PPeerInfo,
	secret: number,
): PeerLists => {
	const blacklistedPeers = lists.blacklistedPeers
		.filter(peerInfo => {
			if (peerInfo.ipAddress === nodeInfo.ipAddress) {
				return false;
			}

			return true;
		})
		.map(peer => {
			const peerInternalInfo = assignInternalInfo(peer, secret);

			return {
				...peer,
				internalState: {
					...peerInternalInfo,
					peerKind: PeerKind.BLACKLISTED_PEER,
				},
			};
		});

	const blacklistedIPs = blacklistedPeers.map(peerInfo => peerInfo.ipAddress);

	const seedPeers = lists.seedPeers
		.filter(peerInfo => {
			if (peerInfo.ipAddress === nodeInfo.ipAddress) {
				return false;
			}

			if (blacklistedIPs.includes(peerInfo.ipAddress)) {
				return false;
			}

			return true;
		})
		.map(peer => {
			const peerInternalInfo = assignInternalInfo(peer, secret);

			return {
				...peer,
				internalState: { ...peerInternalInfo, peerKind: PeerKind.SEED_PEER },
			};
		});

	const fixedPeers = lists.fixedPeers
		.filter(peerInfo => {
			if (peerInfo.ipAddress === nodeInfo.ipAddress) {
				return false;
			}

			if (blacklistedIPs.includes(peerInfo.ipAddress)) {
				return false;
			}

			return true;
		})
		.map(peer => {
			const peerInternalInfo = assignInternalInfo(peer, secret);

			return {
				...peer,
				internalState: { ...peerInternalInfo, peerKind: PeerKind.FIXED_PEER },
			};
		});

	const whitelisted = lists.whitelisted
		.filter(peerInfo => {
			if (peerInfo.ipAddress === nodeInfo.ipAddress) {
				return false;
			}

			if (blacklistedIPs.includes(peerInfo.ipAddress)) {
				return false;
			}

			if (fixedPeers.map(peer => peer.peerId).includes(peerInfo.peerId)) {
				return false;
			}

			if (seedPeers.map(peer => peer.peerId).includes(peerInfo.peerId)) {
				return false;
			}

			return true;
		})
		.map(peer => {
			const peerInternalInfo = assignInternalInfo(peer, secret);

			return {
				...peer,
				internalState: {
					...peerInternalInfo,
					peerKind: PeerKind.WHITELISTED_PEER,
				},
			};
		});

	const previousPeers = lists.previousPeers.filter(peerInfo => {
		if (peerInfo.ipAddress === nodeInfo.ipAddress) {
			return false;
		}

		if (blacklistedIPs.includes(peerInfo.ipAddress)) {
			return false;
		}

		return true;
	});

	return {
		blacklistedPeers,
		seedPeers,
		fixedPeers,
		whitelisted,
		previousPeers,
	};
};<|MERGE_RESOLUTION|>--- conflicted
+++ resolved
@@ -11,10 +11,6 @@
  *
  * Removal or modification of this copyright notice is prohibited.
  */
-<<<<<<< HEAD
-import {
-	P2PEnhancedPeerInfo,
-=======
 
 import {
 	ConnectionKind,
@@ -23,17 +19,13 @@
 	PeerKind,
 } from '../constants';
 import {
+	P2PEnhancedPeerInfo,
 	P2PInternalState,
->>>>>>> bcd07099
 	P2PPeerInfo,
 	PeerLists,
 	ProtocolPeerInfo,
 } from '../p2p_types';
 
-<<<<<<< HEAD
-import { constructPeerId } from './misc';
-
-=======
 import { constructPeerId, getNetgroup } from './misc';
 
 export const assignInternalInfo = (
@@ -58,7 +50,7 @@
 				connectionKind: ConnectionKind.NONE,
 				peerKind: PeerKind.NONE,
 		  };
->>>>>>> bcd07099
+
 export const sanitizeIncomingPeerInfo = (
 	rawPeerInfo: unknown,
 ): P2PPeerInfo | undefined => {
