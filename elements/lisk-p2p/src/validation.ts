/*
 * Copyright © 2018 Lisk Foundation
 *
 * See the LICENSE file at the top-level directory of this distribution
 * for licensing information.
 *
 * Unless otherwise agreed in a custom licensing agreement with the Lisk Foundation,
 * no part of this software, including this file, may be copied, modified,
 * propagated, or distributed except according to the terms contained in the
 * LICENSE file.
 *
 * Removal or modification of this copyright notice is prohibited.
 *
 */
<<<<<<< HEAD

import { valid as isValidVersion } from 'semver';
=======
import { gte as isVersionGTE, valid as isValidVersion } from 'semver';
>>>>>>> 4b21d88a
import { isIP, isNumeric, isPort } from 'validator';
import {
	InvalidPeerError,
	InvalidProtocolMessageError,
	InvalidRPCRequestError,
	InvalidRPCResponseError,
} from './errors';

import {
	INCOMPATIBLE_NETWORK_REASON,
	INCOMPATIBLE_PROTOCOL_VERSION_REASON,
} from './disconnect_status_codes';
import {
	P2PCompatibilityCheckReturnType,
	P2PDiscoveredPeerInfo,
	P2PNodeInfo,
	ProtocolMessagePacket,
	ProtocolPeerInfo,
	ProtocolRPCRequestPacket,
} from './p2p_types';

const IPV4_NUMBER = 4;
const IPV6_NUMBER = 6;

interface RPCPeerListResponse {
	readonly peers: ReadonlyArray<object>;
	readonly success?: boolean; // Could be used in future
}

export const validatePeerAddress = (ip: string, wsPort: number): boolean => {
	if (
		(!isIP(ip, IPV4_NUMBER) && !isIP(ip, IPV6_NUMBER)) ||
		!isPort(wsPort.toString())
	) {
		return false;
	}

	return true;
};

export const validatePeerInfo = (
	rawPeerInfo: unknown,
): P2PDiscoveredPeerInfo => {
	if (!rawPeerInfo) {
		throw new InvalidPeerError(`Invalid peer object`);
	}

	const protocolPeer = rawPeerInfo as ProtocolPeerInfo;
	if (
		!protocolPeer.ip ||
		!protocolPeer.wsPort ||
		!validatePeerAddress(protocolPeer.ip, protocolPeer.wsPort)
	) {
		throw new InvalidPeerError(`Invalid peer ip or port`);
	}

	if (!protocolPeer.version || !isValidVersion(protocolPeer.version)) {
		throw new InvalidPeerError(`Invalid peer version`);
	}

	const version = protocolPeer.version;
	const protocolVersion = protocolPeer.protocolVersion;
	const wsPort = +protocolPeer.wsPort;
	const os = protocolPeer.os ? protocolPeer.os : '';
	const height =
		protocolPeer.height && isNumeric(protocolPeer.height.toString())
			? +protocolPeer.height
			: 0;
	const { options, ...protocolPeerWithoutOptions } = protocolPeer;
	const peerInfo: P2PDiscoveredPeerInfo = {
		...protocolPeerWithoutOptions,
		ipAddress: protocolPeerWithoutOptions.ip,
		wsPort,
		height,
		os,
		version,
		protocolVersion,
	};

	const { ip, ...peerInfoUpdated } = peerInfo;

	return peerInfoUpdated;
};

export const validatePeerInfoList = (
	rawPeerInfoList: unknown,
): ReadonlyArray<P2PDiscoveredPeerInfo> => {
	if (!rawPeerInfoList) {
		throw new InvalidRPCResponseError('Invalid response type');
	}
	const { peers } = rawPeerInfoList as RPCPeerListResponse;

	if (Array.isArray(peers)) {
		const peerList = peers.map<P2PDiscoveredPeerInfo>(validatePeerInfo);

		return peerList;
	} else {
		throw new InvalidRPCResponseError('Invalid response type');
	}
};

export const validateRPCRequest = (
	request: unknown,
): ProtocolRPCRequestPacket => {
	if (!request) {
		throw new InvalidRPCRequestError('Invalid request');
	}

	const rpcRequest = request as ProtocolRPCRequestPacket;
	if (typeof rpcRequest.procedure !== 'string') {
		throw new InvalidRPCRequestError('Request procedure name is not a string');
	}

	return rpcRequest;
};

export const validateProtocolMessage = (
	message: unknown,
): ProtocolMessagePacket => {
	if (!message) {
		throw new InvalidProtocolMessageError('Invalid message');
	}

	const protocolMessage = message as ProtocolMessagePacket;
	if (typeof protocolMessage.event !== 'string') {
		throw new InvalidProtocolMessageError('Protocol message is not a string');
	}

	return protocolMessage;
};

export const checkNetworkCompatibility = (
	peerInfo: P2PDiscoveredPeerInfo,
	nodeInfo: P2PNodeInfo,
): boolean => {
	if (!peerInfo.nethash) {
		return false;
	}

	return peerInfo.nethash === nodeInfo.nethash;
};

export const checkProtocolVersionCompatibility = (
	peerInfo: P2PDiscoveredPeerInfo,
	nodeInfo: P2PNodeInfo,
): boolean => {
<<<<<<< HEAD
	if (!peerInfo.protocolVersion || !nodeInfo.protocolVersion) {
		return false;
=======
	if (!peerInfo.protocolVersion) {
		try {
			return isVersionGTE(peerInfo.version, nodeInfo.minVersion as string);
		} catch (error) {
			return false;
		}
>>>>>>> 4b21d88a
	}

	const peerHardForks = parseInt(peerInfo.protocolVersion.split('.')[0], 10);
	const systemHardForks = parseInt(nodeInfo.protocolVersion.split('.')[0], 10);

	return systemHardForks === peerHardForks && peerHardForks >= 1;
};

export const checkPeerCompatibility = (
	peerInfo: P2PDiscoveredPeerInfo,
	nodeInfo: P2PNodeInfo,
): P2PCompatibilityCheckReturnType => {
	if (!checkNetworkCompatibility(peerInfo, nodeInfo)) {
		return {
			success: false,
			errors: [INCOMPATIBLE_NETWORK_REASON],
		};
	}

	if (!checkProtocolVersionCompatibility(peerInfo, nodeInfo)) {
		return {
			success: false,
			errors: [INCOMPATIBLE_PROTOCOL_VERSION_REASON],
		};
	}

	return {
		success: true,
	};
};<|MERGE_RESOLUTION|>--- conflicted
+++ resolved
@@ -12,12 +12,7 @@
  * Removal or modification of this copyright notice is prohibited.
  *
  */
-<<<<<<< HEAD
-
-import { valid as isValidVersion } from 'semver';
-=======
 import { gte as isVersionGTE, valid as isValidVersion } from 'semver';
->>>>>>> 4b21d88a
 import { isIP, isNumeric, isPort } from 'validator';
 import {
 	InvalidPeerError,
@@ -164,17 +159,12 @@
 	peerInfo: P2PDiscoveredPeerInfo,
 	nodeInfo: P2PNodeInfo,
 ): boolean => {
-<<<<<<< HEAD
-	if (!peerInfo.protocolVersion || !nodeInfo.protocolVersion) {
-		return false;
-=======
 	if (!peerInfo.protocolVersion) {
 		try {
 			return isVersionGTE(peerInfo.version, nodeInfo.minVersion as string);
 		} catch (error) {
 			return false;
 		}
->>>>>>> 4b21d88a
 	}
 
 	const peerHardForks = parseInt(peerInfo.protocolVersion.split('.')[0], 10);
