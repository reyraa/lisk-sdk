--- conflicted
+++ resolved
@@ -31,16 +31,10 @@
 	P2PMessagePacket,
 	P2PNodeInfo,
 	P2PPeerInfo,
-<<<<<<< HEAD
-	P2PPeerSelectionForConnection,
-	P2PPeerSelectionForRequest,
-	P2PPeerSelectionForSend,
-	P2PPenalty,
-=======
 	P2PPeerSelectionForConnectionFunction,
 	P2PPeerSelectionForRequestFunction,
 	P2PPeerSelectionForSendFunction,
->>>>>>> 03a4edfe
+	P2PPenalty,
 	P2PRequestPacket,
 	P2PResponsePacket,
 } from './p2p_types';
@@ -88,17 +82,11 @@
 interface PeerPoolConfig {
 	readonly connectTimeout?: number;
 	readonly ackTimeout?: number;
-<<<<<<< HEAD
-	readonly peerSelectionForSend: P2PPeerSelectionForSend;
-	readonly peerSelectionForRequest: P2PPeerSelectionForRequest;
-	readonly peerSelectionForConnection: P2PPeerSelectionForConnection;
-	readonly peerBanTime?: number;
-=======
 	readonly peerSelectionForSend: P2PPeerSelectionForSendFunction;
 	readonly peerSelectionForRequest: P2PPeerSelectionForRequestFunction;
 	readonly peerSelectionForConnection: P2PPeerSelectionForConnectionFunction;
 	readonly sendPeerLimit: number;
->>>>>>> 03a4edfe
+	readonly peerBanTime?: number;
 }
 
 export const MAX_PEER_LIST_BATCH_SIZE = 100;
@@ -251,45 +239,7 @@
 		return this._nodeInfo;
 	}
 
-<<<<<<< HEAD
-	public selectPeersForRequest(
-		requestPacket?: P2PRequestPacket,
-		numOfPeers?: number,
-	): ReadonlyArray<P2PDiscoveredPeerInfo> {
-		const listOfPeerInfo = [...this._peerMap.values()].map(
-			(peer: Peer) => peer.peerInfo,
-		);
-		const selectedPeers = this._peerSelectForRequest(
-			listOfPeerInfo,
-			this._nodeInfo,
-			numOfPeers,
-			requestPacket,
-		);
-
-		return selectedPeers;
-	}
-
-	public selectPeersForSend(
-		messagePacket?: P2PMessagePacket,
-		numOfPeers?: number,
-	): ReadonlyArray<P2PDiscoveredPeerInfo> {
-		const listOfPeerInfo = [...this._peerMap.values()].map(
-			(peer: Peer) => peer.peerInfo,
-		);
-		const selectedPeers = this._peerSelectForSend(
-			listOfPeerInfo,
-			this._nodeInfo,
-			numOfPeers,
-			messagePacket,
-		);
-
-		return selectedPeers;
-	}
-
-	public async request(packet: P2PRequestPacket): Promise<P2PResponsePacket> {
-		const selectedPeer = this.selectPeersForRequest(packet, 1);
-=======
-	public async requestFromPeer(
+	public async request(
 		packet: P2PRequestPacket,
 	): Promise<P2PResponsePacket> {
 		const listOfPeerInfo = [...this._peerMap.values()].map(
@@ -301,24 +251,29 @@
 			peerLimit: 1,
 			requestPacket: packet,
 		});
->>>>>>> 03a4edfe
 
 		if (selectedPeers.length <= 0) {
 			throw new RequestFailError(
 				'Request failed due to no peers found in peer selection',
 			);
 		}
-
-<<<<<<< HEAD
-		const selectedPeerId = constructPeerIdFromPeerInfo(selectedPeer[0]);
+		const selectedPeerId = constructPeerIdFromPeerInfo(selectedPeers[0]);
 
 		return this.requestFromPeer(packet, selectedPeerId);
 	}
 
 	public send(message: P2PMessagePacket): void {
-		const selectedPeers = this.selectPeersForSend(message);
-
-		selectedPeers.forEach(async (peerInfo: P2PDiscoveredPeerInfo) => {
+		const listOfPeerInfo = [...this._peerMap.values()].map(
+			(peer: Peer) => peer.peerInfo,
+		);
+		const selectedPeers = this._peerSelectForSend({
+			peers: listOfPeerInfo,
+			nodeInfo: this._nodeInfo,
+			peerLimit: this._sendPeerLimit,
+			messagePacket: message,
+		});
+
+		selectedPeers.forEach((peerInfo: P2PDiscoveredPeerInfo) => {
 			const selectedPeerId = constructPeerIdFromPeerInfo(peerInfo);
 			this.sendToPeer(message, selectedPeerId);
 		});
@@ -330,18 +285,11 @@
 	): Promise<P2PResponsePacket> {
 		const peer = this._peerMap.get(peerId);
 		if (!peer) {
-=======
-		const selectedPeerId = constructPeerIdFromPeerInfo(selectedPeers[0]);
-		const selectedPeer = this._peerMap.get(selectedPeerId);
-
-		if (!selectedPeer) {
->>>>>>> 03a4edfe
 			throw new RequestFailError(
 				`Request failed because a peer with id ${peerId} could not be found`,
 			);
 		}
 
-<<<<<<< HEAD
 		return peer.request(packet);
 	}
 
@@ -353,32 +301,6 @@
 			);
 		}
 		peer.send(message);
-=======
-		const response: P2PResponsePacket = await selectedPeer.request(packet);
-
-		return response;
-	}
-
-	public sendToPeers(message: P2PMessagePacket): void {
-		const listOfPeerInfo = [...this._peerMap.values()].map(
-			(peer: Peer) => peer.peerInfo,
-		);
-		const selectedPeers = this._peerSelectForSend({
-			peers: listOfPeerInfo,
-			nodeInfo: this._nodeInfo,
-			peerLimit: this._sendPeerLimit,
-			messagePacket: message,
-		});
-
-		selectedPeers.forEach((peerInfo: P2PDiscoveredPeerInfo) => {
-			const selectedPeerId = constructPeerIdFromPeerInfo(peerInfo);
-			const peer = this._peerMap.get(selectedPeerId);
-
-			if (peer) {
-				peer.send(message);
-			}
-		});
->>>>>>> 03a4edfe
 	}
 
 	public async fetchStatusAndCreatePeers(
