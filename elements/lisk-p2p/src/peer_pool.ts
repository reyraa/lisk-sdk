/*
 * Copyright © 2018 Lisk Foundation
 *
 * See the LICENSE file at the top-level directory of this distribution
 * for licensing information.
 *
 * Unless otherwise agreed in a custom licensing agreement with the Lisk Foundation,
 * no part of this software, including this file, may be copied, modified,
 * propagated, or distributed except according to the terms contained in the
 * LICENSE file.
 *
 * Removal or modification of this copyright notice is prohibited.
 *
 */

/**
 * The purpose of the PeerPool is to provide a simple interface for selecting,
 * interacting with and handling aggregated events from a collection of peers.
 */

import { EventEmitter } from 'events';
// tslint:disable-next-line no-require-imports
import shuffle = require('lodash.shuffle');
import { SCClientSocket } from 'socketcluster-client';
import { SCServerSocket } from 'socketcluster-server';
import { RequestFailError, SendFailError } from './errors';
import { P2PRequest } from './p2p_request';
import {
	P2PClosePacket,
	P2PDiscoveredPeerInfo,
	P2PMessagePacket,
	P2PNodeInfo,
	P2PPeerInfo,
	P2PPeersCount,
	P2PPeerSelectionForConnectionFunction,
	P2PPeerSelectionForRequestFunction,
	P2PPeerSelectionForSendFunction,
	P2PPenalty,
	P2PRequestPacket,
	P2PResponsePacket,
} from './p2p_types';
import {
	connectAndFetchPeerInfo,
	constructPeerIdFromPeerInfo,
	EVENT_BAN_PEER,
	EVENT_CLOSE_INBOUND,
	EVENT_CLOSE_OUTBOUND,
	EVENT_CONNECT_ABORT_OUTBOUND,
	EVENT_CONNECT_OUTBOUND,
	EVENT_DISCOVERED_PEER,
	EVENT_FAILED_PEER_INFO_UPDATE,
	EVENT_FAILED_TO_FETCH_PEER_INFO,
	EVENT_FAILED_TO_PUSH_NODE_INFO,
	EVENT_INBOUND_SOCKET_ERROR,
	EVENT_MESSAGE_RECEIVED,
	EVENT_OUTBOUND_SOCKET_ERROR,
	EVENT_REQUEST_RECEIVED,
	EVENT_UNBAN_PEER,
	EVENT_UPDATED_PEER_INFO,
	InboundPeer,
	OutboundPeer,
	Peer,
	PeerConfig,
} from './peer';
import { discoverPeers } from './peer_discovery';

export {
	EVENT_CLOSE_INBOUND,
	EVENT_CLOSE_OUTBOUND,
	EVENT_CONNECT_OUTBOUND,
	EVENT_CONNECT_ABORT_OUTBOUND,
	EVENT_REQUEST_RECEIVED,
	EVENT_MESSAGE_RECEIVED,
	EVENT_OUTBOUND_SOCKET_ERROR,
	EVENT_INBOUND_SOCKET_ERROR,
	EVENT_UPDATED_PEER_INFO,
	EVENT_FAILED_PEER_INFO_UPDATE,
<<<<<<< HEAD
	EVENT_BAN_PEER,
	EVENT_UNBAN_PEER,
=======
	EVENT_FAILED_TO_PUSH_NODE_INFO,
	EVENT_DISCOVERED_PEER,
	EVENT_FAILED_TO_FETCH_PEER_INFO,
>>>>>>> 4b21d88a
};

interface PeerPoolConfig {
	readonly connectTimeout?: number;
	readonly ackTimeout?: number;
	readonly peerSelectionForSend: P2PPeerSelectionForSendFunction;
	readonly peerSelectionForRequest: P2PPeerSelectionForRequestFunction;
	readonly peerSelectionForConnection: P2PPeerSelectionForConnectionFunction;
	readonly sendPeerLimit: number;
	readonly peerBanTime?: number;
	readonly maxOutboundConnections: number;
	readonly maxInboundConnections: number;
}

export const MAX_PEER_LIST_BATCH_SIZE = 100;
export const MAX_PEER_DISCOVERY_PROBE_SAMPLE_SIZE = 100;

const selectRandomPeerSample = (
	peerList: ReadonlyArray<Peer>,
	count: number,
): ReadonlyArray<Peer> => shuffle(peerList).slice(0, count);

export class PeerPool extends EventEmitter {
	private readonly _peerMap: Map<string, Peer>;
	private readonly _peerPoolConfig: PeerPoolConfig;
	private readonly _handlePeerRPC: (request: P2PRequest) => void;
	private readonly _handlePeerMessage: (message: P2PMessagePacket) => void;
	private readonly _handleOutboundPeerConnect: (
		peerInfo: P2PDiscoveredPeerInfo,
	) => void;
<<<<<<< HEAD
	private readonly _handleOutboundPeerConnectAbort: (
=======
	private readonly _handleDiscoverPeer: (
		peerInfo: P2PDiscoveredPeerInfo,
	) => void;
	private readonly _handlePeerConnectAbort: (
>>>>>>> 4b21d88a
		peerInfo: P2PDiscoveredPeerInfo,
	) => void;
	private readonly _handlePeerCloseOutbound: (
		closePacket: P2PClosePacket,
	) => void;
	private readonly _handlePeerCloseInbound: (
		closePacket: P2PClosePacket,
	) => void;
	private readonly _handlePeerOutboundSocketError: (error: Error) => void;
	private readonly _handlePeerInboundSocketError: (error: Error) => void;
	private readonly _handlePeerInfoUpdate: (
		peerInfo: P2PDiscoveredPeerInfo,
	) => void;
	private readonly _handleFailedPeerInfoUpdate: (error: Error) => void;
	private readonly _handleBanPeer: (peerId: string) => void;
	private readonly _handleUnbanPeer: (peerId: string) => void;
	private _nodeInfo: P2PNodeInfo | undefined;
	private readonly _maxOutboundConnections: number;
	private readonly _maxInboundConnections: number;
	private readonly _peerSelectForSend: P2PPeerSelectionForSendFunction;
	private readonly _peerSelectForRequest: P2PPeerSelectionForRequestFunction;
	private readonly _peerSelectForConnection: P2PPeerSelectionForConnectionFunction;
	private readonly _sendPeerLimit: number;

	public constructor(peerPoolConfig: PeerPoolConfig) {
		super();
		this._peerMap = new Map();
		this._peerPoolConfig = peerPoolConfig;
		this._peerSelectForSend = peerPoolConfig.peerSelectionForSend;
		this._peerSelectForRequest = peerPoolConfig.peerSelectionForRequest;
		this._peerSelectForConnection = peerPoolConfig.peerSelectionForConnection;
		this._maxOutboundConnections = peerPoolConfig.maxOutboundConnections;
		this._maxInboundConnections = peerPoolConfig.maxInboundConnections;
		this._sendPeerLimit = peerPoolConfig.sendPeerLimit;
		// This needs to be an arrow function so that it can be used as a listener.
		this._handlePeerRPC = (request: P2PRequest) => {
			// Re-emit the request to allow it to bubble up the class hierarchy.
			this.emit(EVENT_REQUEST_RECEIVED, request);
		};

		// This needs to be an arrow function so that it can be used as a listener.
		this._handlePeerMessage = (message: P2PMessagePacket) => {
			// Re-emit the message to allow it to bubble up the class hierarchy.
			this.emit(EVENT_MESSAGE_RECEIVED, message);
		};
<<<<<<< HEAD
		this._handleOutboundPeerConnect = async (
			peerInfo: P2PDiscoveredPeerInfo,
		) => {
=======

		// This needs to be an arrow function so that it can be used as a listener.
		this._handleDiscoverPeer = (peerInfo: P2PDiscoveredPeerInfo) => {
			// Re-emit the message to allow it to bubble up the class hierarchy.
			this.emit(EVENT_DISCOVERED_PEER, peerInfo);
		};

		this._handlePeerConnect = async (peerInfo: P2PDiscoveredPeerInfo) => {
>>>>>>> 4b21d88a
			// Re-emit the message to allow it to bubble up the class hierarchy.
			this.emit(EVENT_CONNECT_OUTBOUND, peerInfo);
		};
		this._handleOutboundPeerConnectAbort = (
			peerInfo: P2PDiscoveredPeerInfo,
		) => {
			// Re-emit the message to allow it to bubble up the class hierarchy.
			this.emit(EVENT_CONNECT_ABORT_OUTBOUND, peerInfo);
		};
		this._handlePeerCloseOutbound = (closePacket: P2PClosePacket) => {
			const peerId = constructPeerIdFromPeerInfo(closePacket.peerInfo);
			this.removePeer(peerId);
			// Re-emit the message to allow it to bubble up the class hierarchy.
			this.emit(EVENT_CLOSE_OUTBOUND, closePacket);
		};
		this._handlePeerCloseInbound = (closePacket: P2PClosePacket) => {
			const peerId = constructPeerIdFromPeerInfo(closePacket.peerInfo);
			this.removePeer(peerId);
			// Re-emit the message to allow it to bubble up the class hierarchy.
			this.emit(EVENT_CLOSE_INBOUND, closePacket);
		};
		this._handlePeerOutboundSocketError = (error: Error) => {
			// Re-emit the error to allow it to bubble up the class hierarchy.
			this.emit(EVENT_OUTBOUND_SOCKET_ERROR, error);
		};
		this._handlePeerInboundSocketError = (error: Error) => {
			// Re-emit the error to allow it to bubble up the class hierarchy.
			this.emit(EVENT_INBOUND_SOCKET_ERROR, error);
		};
		this._handlePeerInfoUpdate = (peerInfo: P2PDiscoveredPeerInfo) => {
			// Re-emit the error to allow it to bubble up the class hierarchy.
			this.emit(EVENT_UPDATED_PEER_INFO, peerInfo);
		};
		this._handleFailedPeerInfoUpdate = (error: Error) => {
			// Re-emit the error to allow it to bubble up the class hierarchy.
			this.emit(EVENT_FAILED_PEER_INFO_UPDATE, error);
		};
		this._handleBanPeer = (peerId: string) => {
			// Unban peer after peerBanTime
			setTimeout(
				this._handleUnbanPeer.bind(this, peerId),
				this._peerPoolConfig.peerBanTime,
			);
			// Re-emit the peerId to allow it to bubble up the class hierarchy.
			this.emit(EVENT_BAN_PEER, peerId);
		};
		this._handleUnbanPeer = (peerId: string) => {
			// Re-emit the peerId to allow it to bubble up the class hierarchy.
			this.emit(EVENT_UNBAN_PEER, peerId);
		};
	}

	public applyNodeInfo(nodeInfo: P2PNodeInfo): void {
		this._nodeInfo = nodeInfo;
		const peerList = this.getPeers();
		peerList.forEach(peer => {
			this._applyNodeInfoOnPeer(peer, nodeInfo);
		});
	}

	public get nodeInfo(): P2PNodeInfo | undefined {
		return this._nodeInfo;
	}

	public async request(packet: P2PRequestPacket): Promise<P2PResponsePacket> {
		const listOfPeerInfo = [...this._peerMap.values()].map(
			(peer: Peer) => peer.peerInfo,
		);
		const selectedPeers = this._peerSelectForRequest({
			peers: listOfPeerInfo,
			nodeInfo: this._nodeInfo,
			peerLimit: 1,
			requestPacket: packet,
		});

		if (selectedPeers.length <= 0) {
			throw new RequestFailError(
				'Request failed due to no peers found in peer selection',
			);
		}
		const selectedPeerId = constructPeerIdFromPeerInfo(selectedPeers[0]);

		return this.requestFromPeer(packet, selectedPeerId);
	}

	public send(message: P2PMessagePacket): void {
		const listOfPeerInfo = [...this._peerMap.values()].map(
			(peer: Peer) => peer.peerInfo,
		);
		const selectedPeers = this._peerSelectForSend({
			peers: listOfPeerInfo,
			nodeInfo: this._nodeInfo,
			peerLimit: this._sendPeerLimit,
			messagePacket: message,
		});

		selectedPeers.forEach((peerInfo: P2PDiscoveredPeerInfo) => {
			const selectedPeerId = constructPeerIdFromPeerInfo(peerInfo);
			this.sendToPeer(message, selectedPeerId);
		});
	}

	public async requestFromPeer(
		packet: P2PRequestPacket,
		peerId: string,
	): Promise<P2PResponsePacket> {
		const peer = this._peerMap.get(peerId);
		if (!peer) {
			throw new RequestFailError(
				`Request failed because a peer with id ${peerId} could not be found`,
			);
		}

		return peer.request(packet);
	}

	public sendToPeer(message: P2PMessagePacket, peerId: string): void {
		const peer = this._peerMap.get(peerId);
		if (!peer) {
			throw new SendFailError(
				`Send failed because a peer with id ${peerId} could not be found`,
			);
		}
		peer.send(message);
	}

	public async fetchStatusAndCreatePeers(
		seedPeers: ReadonlyArray<P2PPeerInfo>,
		nodeInfo: P2PNodeInfo,
		peerConfig: PeerConfig,
	): Promise<ReadonlyArray<P2PDiscoveredPeerInfo>> {
		const listOfPeerInfos = await Promise.all(
			seedPeers.map(async seedPeer => {
				try {
					const seedFetchStatusResponse = await connectAndFetchPeerInfo(
						seedPeer,
						nodeInfo,
						peerConfig,
					);
					const peerId = constructPeerIdFromPeerInfo(
						seedFetchStatusResponse.peerInfo,
					);

					this.addOutboundPeer(
						peerId,
						seedFetchStatusResponse.peerInfo,
						seedFetchStatusResponse.socket,
					);

					return seedFetchStatusResponse.peerInfo;
				} catch (error) {
					this.emit(EVENT_FAILED_TO_FETCH_PEER_INFO, error);

					return undefined;
				}
			}),
		);
		const filteredListOfPeers = listOfPeerInfos.filter(
			peerInfo => peerInfo !== undefined,
		) as ReadonlyArray<P2PDiscoveredPeerInfo>;

		return filteredListOfPeers;
	}

	public async runDiscovery(
		knownPeers: ReadonlyArray<P2PDiscoveredPeerInfo>,
		blacklist: ReadonlyArray<P2PPeerInfo>,
	): Promise<ReadonlyArray<P2PDiscoveredPeerInfo>> {
		const peersForDiscovery = knownPeers.map(peerInfo => {
			const peerId = constructPeerIdFromPeerInfo(peerInfo);
<<<<<<< HEAD

			return this.addOutboundPeer(peerId, peerInfo);
=======
			const existingPeer = this.getPeer(peerId);

			return existingPeer ? existingPeer : this.addPeer(peerInfo);
>>>>>>> 4b21d88a
		});

		const peerSampleToProbe = selectRandomPeerSample(
			peersForDiscovery,
			MAX_PEER_DISCOVERY_PROBE_SAMPLE_SIZE,
		);

		const discoveredPeers = await discoverPeers(peerSampleToProbe, {
			blacklist: blacklist.map(peer => peer.ipAddress),
		});

		return discoveredPeers;
	}

	public triggerNewConnections(
		peers: ReadonlyArray<P2PDiscoveredPeerInfo>,
	): void {
		const disconnectedPeers = peers.filter(
			peer => !this._peerMap.has(constructPeerIdFromPeerInfo(peer)),
		);
		const { outbound } = this.getPeersCountPerKind();
		// Trigger new connections only if the maximum of outbound connections has not been reached
		const peersToConnect = this._peerSelectForConnection({
			peers: disconnectedPeers,
			peerLimit: this._maxOutboundConnections - outbound,
		});
		peersToConnect.forEach((peerInfo: P2PDiscoveredPeerInfo) => {
			const peerId = constructPeerIdFromPeerInfo(peerInfo);
<<<<<<< HEAD

			this.addOutboundPeer(peerId, peerInfo);
=======
			const existingPeer = this.getPeer(peerId);

			return existingPeer ? existingPeer : this.addPeer(peerInfo);
>>>>>>> 4b21d88a
		});
	}

	public addInboundPeer(
		peerInfo: P2PDiscoveredPeerInfo,
		socket: SCServerSocket,
	): Peer {
		const inboundPeers = this.getPeers(InboundPeer);
		if (inboundPeers.length >= this._maxInboundConnections) {
			this.removePeer(shuffle(inboundPeers)[0].id);
		}

		const peerConfig = {
			connectTimeout: this._peerPoolConfig.connectTimeout,
			ackTimeout: this._peerPoolConfig.ackTimeout,
		};
		const peer = new InboundPeer(peerInfo, socket, peerConfig);

		// Throw an error because adding a peer multiple times is a common developer error which is very difficult to identify and debug.
		if (this._peerMap.has(peer.id)) {
			throw new Error(`Peer ${peer.id} was already in the peer pool`);
		}
		this._peerMap.set(peer.id, peer);
		this._bindHandlersToPeer(peer);
		if (this._nodeInfo) {
			this._applyNodeInfoOnPeer(peer, this._nodeInfo);
		}

		return peer;
	}

<<<<<<< HEAD
=======
	public addDiscoveredPeer(
		detailedPeerInfo: P2PDiscoveredPeerInfo,
		inboundSocket?: SCServerSocket,
	): Peer {
		const peerConfig = {
			connectTimeout: this._peerPoolConfig.connectTimeout,
			ackTimeout: this._peerPoolConfig.ackTimeout,
		};
		const peer = new Peer(detailedPeerInfo, peerConfig, {
			inbound: inboundSocket,
		});
		this._peerMap.set(peer.id, peer);
		this._bindHandlersToPeer(peer);
		if (this._nodeInfo) {
			this._applyNodeInfoOnPeer(peer, this._nodeInfo);
		}
		peer.connect();

		return peer;
	}

	public addInboundPeer(
		peerId: string,
		peerInfo: P2PDiscoveredPeerInfo,
		socket: SCServerSocket,
	): boolean {
		const existingPeer = this.getPeer(peerId);

		if (existingPeer) {
			// Update the peerInfo from the latest inbound socket.
			if (existingPeer.state.inbound === ConnectionState.DISCONNECTED) {
				existingPeer.inboundSocket = socket;

				return false;
			}

			return false;
		}

		this.addPeer(peerInfo, socket);

		return true;
	}

>>>>>>> 4b21d88a
	public addOutboundPeer(
		peerId: string,
		peerInfo: P2PDiscoveredPeerInfo,
		socket?: SCClientSocket,
	): Peer {
		const existingPeer = this.getPeer(peerId);
		if (existingPeer) {
			// Update the peerInfo from the latest inbound socket.
<<<<<<< HEAD
			existingPeer.updatePeerInfo(peerInfo);
=======
			if (existingPeer.state.outbound === ConnectionState.DISCONNECTED) {
				existingPeer.outboundSocket = socket;

				return false;
			}
>>>>>>> 4b21d88a

			return existingPeer;
		}

		const peerConfig = {
			connectTimeout: this._peerPoolConfig.connectTimeout,
			ackTimeout: this._peerPoolConfig.ackTimeout,
			banTime: this._peerPoolConfig.peerBanTime,
		};
		const peer = new OutboundPeer(peerInfo, socket, peerConfig);

		this._peerMap.set(peer.id, peer);
		this._bindHandlersToPeer(peer);
		if (this._nodeInfo) {
			this._applyNodeInfoOnPeer(peer, this._nodeInfo);
		}

		return peer;
	}

	public getPeersCountPerKind(): P2PPeersCount {
		return [...this._peerMap.values()].reduce(
			(prev, peer) => {
				if (peer instanceof OutboundPeer) {
					return {
						outbound: prev.outbound + 1,
						inbound: prev.inbound,
					};
				} else if (peer instanceof InboundPeer) {
					return {
						outbound: prev.outbound,
						inbound: prev.inbound + 1,
					};
				}
				throw new Error('A non-identified peer exists in the pool.');
			},
			{ outbound: 0, inbound: 0 },
		);
	}

	public removeAllPeers(): void {
		this._peerMap.forEach((peer: Peer) => {
			this.removePeer(peer.id);
		});
	}

	public getAllPeerInfos(): ReadonlyArray<P2PDiscoveredPeerInfo> {
		return this.getPeers().map(peer => peer.peerInfo);
	}

	public getPeers(
		kind?: typeof OutboundPeer | typeof InboundPeer,
	): ReadonlyArray<Peer> {
		const peers = [...this._peerMap.values()];
		if (kind) {
			return peers.filter(peer => peer instanceof kind);
		}

		return peers;
	}

	public getPeer(peerId: string): Peer | undefined {
		return this._peerMap.get(peerId);
	}

	public hasPeer(peerId: string): boolean {
		return this._peerMap.has(peerId);
	}

	public removePeer(peerId: string): boolean {
		const peer = this._peerMap.get(peerId);
		if (peer) {
			peer.disconnect();
			this._unbindHandlersFromPeer(peer);
		}

		return this._peerMap.delete(peerId);
	}

	public applyPenalty(peerPenalty: P2PPenalty): void {
		const peer = this._peerMap.get(peerPenalty.peerId);
		if (peer) {
			peer.applyPenalty(peerPenalty.penalty);

			return;
		}

		throw new Error('Peer not found');
	}

	private _applyNodeInfoOnPeer(peer: Peer, nodeInfo: P2PNodeInfo): void {
		// tslint:disable-next-line no-floating-promises
		(async () => {
			try {
				await peer.applyNodeInfo(nodeInfo);
			} catch (error) {
				this.emit(EVENT_FAILED_TO_PUSH_NODE_INFO, error);
			}
		})();
	}

	private _bindHandlersToPeer(peer: Peer): void {
		peer.on(EVENT_REQUEST_RECEIVED, this._handlePeerRPC);
		peer.on(EVENT_MESSAGE_RECEIVED, this._handlePeerMessage);
		peer.on(EVENT_CONNECT_OUTBOUND, this._handleOutboundPeerConnect);
		peer.on(EVENT_CONNECT_ABORT_OUTBOUND, this._handleOutboundPeerConnectAbort);
		peer.on(EVENT_CLOSE_OUTBOUND, this._handlePeerCloseOutbound);
		peer.on(EVENT_CLOSE_INBOUND, this._handlePeerCloseInbound);
		peer.on(EVENT_OUTBOUND_SOCKET_ERROR, this._handlePeerOutboundSocketError);
		peer.on(EVENT_INBOUND_SOCKET_ERROR, this._handlePeerInboundSocketError);
		peer.on(EVENT_UPDATED_PEER_INFO, this._handlePeerInfoUpdate);
		peer.on(EVENT_FAILED_PEER_INFO_UPDATE, this._handleFailedPeerInfoUpdate);
<<<<<<< HEAD
		peer.on(EVENT_BAN_PEER, this._handleBanPeer);
		peer.on(EVENT_UNBAN_PEER, this._handleUnbanPeer);
=======
		peer.on(EVENT_DISCOVERED_PEER, this._handleDiscoverPeer);
>>>>>>> 4b21d88a
	}

	private _unbindHandlersFromPeer(peer: Peer): void {
		peer.removeListener(EVENT_REQUEST_RECEIVED, this._handlePeerRPC);
		peer.removeListener(EVENT_MESSAGE_RECEIVED, this._handlePeerMessage);
		peer.removeListener(
			EVENT_CONNECT_OUTBOUND,
			this._handleOutboundPeerConnect,
		);
		peer.removeListener(
			EVENT_CONNECT_ABORT_OUTBOUND,
			this._handleOutboundPeerConnectAbort,
		);
		peer.removeListener(EVENT_CLOSE_OUTBOUND, this._handlePeerCloseOutbound);
		peer.removeListener(EVENT_CLOSE_INBOUND, this._handlePeerCloseInbound);
		peer.removeListener(EVENT_UPDATED_PEER_INFO, this._handlePeerInfoUpdate);
		peer.removeListener(
			EVENT_FAILED_PEER_INFO_UPDATE,
			this._handleFailedPeerInfoUpdate,
		);
<<<<<<< HEAD
		peer.removeListener(EVENT_BAN_PEER, this._handleBanPeer);
		peer.removeListener(EVENT_UNBAN_PEER, this._handleUnbanPeer);
=======
		peer.removeListener(EVENT_DISCOVERED_PEER, this._handleDiscoverPeer);
>>>>>>> 4b21d88a
	}
}<|MERGE_RESOLUTION|>--- conflicted
+++ resolved
@@ -75,14 +75,11 @@
 	EVENT_INBOUND_SOCKET_ERROR,
 	EVENT_UPDATED_PEER_INFO,
 	EVENT_FAILED_PEER_INFO_UPDATE,
-<<<<<<< HEAD
 	EVENT_BAN_PEER,
 	EVENT_UNBAN_PEER,
-=======
 	EVENT_FAILED_TO_PUSH_NODE_INFO,
 	EVENT_DISCOVERED_PEER,
 	EVENT_FAILED_TO_FETCH_PEER_INFO,
->>>>>>> 4b21d88a
 };
 
 interface PeerPoolConfig {
@@ -113,14 +110,10 @@
 	private readonly _handleOutboundPeerConnect: (
 		peerInfo: P2PDiscoveredPeerInfo,
 	) => void;
-<<<<<<< HEAD
-	private readonly _handleOutboundPeerConnectAbort: (
-=======
 	private readonly _handleDiscoverPeer: (
 		peerInfo: P2PDiscoveredPeerInfo,
 	) => void;
-	private readonly _handlePeerConnectAbort: (
->>>>>>> 4b21d88a
+	private readonly _handleOutboundPeerConnectAbort: (
 		peerInfo: P2PDiscoveredPeerInfo,
 	) => void;
 	private readonly _handlePeerCloseOutbound: (
@@ -166,11 +159,6 @@
 			// Re-emit the message to allow it to bubble up the class hierarchy.
 			this.emit(EVENT_MESSAGE_RECEIVED, message);
 		};
-<<<<<<< HEAD
-		this._handleOutboundPeerConnect = async (
-			peerInfo: P2PDiscoveredPeerInfo,
-		) => {
-=======
 
 		// This needs to be an arrow function so that it can be used as a listener.
 		this._handleDiscoverPeer = (peerInfo: P2PDiscoveredPeerInfo) => {
@@ -178,8 +166,9 @@
 			this.emit(EVENT_DISCOVERED_PEER, peerInfo);
 		};
 
-		this._handlePeerConnect = async (peerInfo: P2PDiscoveredPeerInfo) => {
->>>>>>> 4b21d88a
+		this._handleOutboundPeerConnect = async (
+			peerInfo: P2PDiscoveredPeerInfo,
+		) => {
 			// Re-emit the message to allow it to bubble up the class hierarchy.
 			this.emit(EVENT_CONNECT_OUTBOUND, peerInfo);
 		};
@@ -350,14 +339,11 @@
 	): Promise<ReadonlyArray<P2PDiscoveredPeerInfo>> {
 		const peersForDiscovery = knownPeers.map(peerInfo => {
 			const peerId = constructPeerIdFromPeerInfo(peerInfo);
-<<<<<<< HEAD
-
-			return this.addOutboundPeer(peerId, peerInfo);
-=======
 			const existingPeer = this.getPeer(peerId);
 
-			return existingPeer ? existingPeer : this.addPeer(peerInfo);
->>>>>>> 4b21d88a
+			return existingPeer
+				? existingPeer
+				: this.addOutboundPeer(peerId, peerInfo);
 		});
 
 		const peerSampleToProbe = selectRandomPeerSample(
@@ -386,14 +372,11 @@
 		});
 		peersToConnect.forEach((peerInfo: P2PDiscoveredPeerInfo) => {
 			const peerId = constructPeerIdFromPeerInfo(peerInfo);
-<<<<<<< HEAD
-
-			this.addOutboundPeer(peerId, peerInfo);
-=======
 			const existingPeer = this.getPeer(peerId);
 
-			return existingPeer ? existingPeer : this.addPeer(peerInfo);
->>>>>>> 4b21d88a
+			return existingPeer
+				? existingPeer
+				: this.addOutboundPeer(peerId, peerInfo);
 		});
 	}
 
@@ -425,53 +408,6 @@
 		return peer;
 	}
 
-<<<<<<< HEAD
-=======
-	public addDiscoveredPeer(
-		detailedPeerInfo: P2PDiscoveredPeerInfo,
-		inboundSocket?: SCServerSocket,
-	): Peer {
-		const peerConfig = {
-			connectTimeout: this._peerPoolConfig.connectTimeout,
-			ackTimeout: this._peerPoolConfig.ackTimeout,
-		};
-		const peer = new Peer(detailedPeerInfo, peerConfig, {
-			inbound: inboundSocket,
-		});
-		this._peerMap.set(peer.id, peer);
-		this._bindHandlersToPeer(peer);
-		if (this._nodeInfo) {
-			this._applyNodeInfoOnPeer(peer, this._nodeInfo);
-		}
-		peer.connect();
-
-		return peer;
-	}
-
-	public addInboundPeer(
-		peerId: string,
-		peerInfo: P2PDiscoveredPeerInfo,
-		socket: SCServerSocket,
-	): boolean {
-		const existingPeer = this.getPeer(peerId);
-
-		if (existingPeer) {
-			// Update the peerInfo from the latest inbound socket.
-			if (existingPeer.state.inbound === ConnectionState.DISCONNECTED) {
-				existingPeer.inboundSocket = socket;
-
-				return false;
-			}
-
-			return false;
-		}
-
-		this.addPeer(peerInfo, socket);
-
-		return true;
-	}
-
->>>>>>> 4b21d88a
 	public addOutboundPeer(
 		peerId: string,
 		peerInfo: P2PDiscoveredPeerInfo,
@@ -479,17 +415,6 @@
 	): Peer {
 		const existingPeer = this.getPeer(peerId);
 		if (existingPeer) {
-			// Update the peerInfo from the latest inbound socket.
-<<<<<<< HEAD
-			existingPeer.updatePeerInfo(peerInfo);
-=======
-			if (existingPeer.state.outbound === ConnectionState.DISCONNECTED) {
-				existingPeer.outboundSocket = socket;
-
-				return false;
-			}
->>>>>>> 4b21d88a
-
 			return existingPeer;
 		}
 
@@ -601,12 +526,9 @@
 		peer.on(EVENT_INBOUND_SOCKET_ERROR, this._handlePeerInboundSocketError);
 		peer.on(EVENT_UPDATED_PEER_INFO, this._handlePeerInfoUpdate);
 		peer.on(EVENT_FAILED_PEER_INFO_UPDATE, this._handleFailedPeerInfoUpdate);
-<<<<<<< HEAD
 		peer.on(EVENT_BAN_PEER, this._handleBanPeer);
 		peer.on(EVENT_UNBAN_PEER, this._handleUnbanPeer);
-=======
 		peer.on(EVENT_DISCOVERED_PEER, this._handleDiscoverPeer);
->>>>>>> 4b21d88a
 	}
 
 	private _unbindHandlersFromPeer(peer: Peer): void {
@@ -627,11 +549,8 @@
 			EVENT_FAILED_PEER_INFO_UPDATE,
 			this._handleFailedPeerInfoUpdate,
 		);
-<<<<<<< HEAD
 		peer.removeListener(EVENT_BAN_PEER, this._handleBanPeer);
 		peer.removeListener(EVENT_UNBAN_PEER, this._handleUnbanPeer);
-=======
 		peer.removeListener(EVENT_DISCOVERED_PEER, this._handleDiscoverPeer);
->>>>>>> 4b21d88a
 	}
 }