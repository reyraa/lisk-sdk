--- conflicted
+++ resolved
@@ -1,10 +1,6 @@
 {
 	"name": "@liskhq/lisk-p2p",
-<<<<<<< HEAD
 	"version": "0.2.0-alpha.0",
-=======
-	"version": "0.1.2",
->>>>>>> 307e3505
 	"description": "Unstructured P2P library for use with Lisk-related software",
 	"author": "Lisk Foundation <admin@lisk.io>, lightcurve GmbH <admin@lightcurve.io>",
 	"license": "Apache-2.0",
