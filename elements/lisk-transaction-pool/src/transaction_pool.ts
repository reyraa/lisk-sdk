--- conflicted
+++ resolved
@@ -105,12 +105,6 @@
 			async () => await this._expire(),
 			DEFAULT_EXPIRE_INTERVAL,
 		);
-<<<<<<< HEAD
-=======
-		// FIXME: This is log to supress ts build error
-		// Remove this line after using this._transactionExpiryTime
-		debug('TransactionPool expiry time', this._transactionExpiryTime);
->>>>>>> 0603a222
 	}
 
 	public async start(): Promise<void> {
@@ -335,7 +329,7 @@
 			return false;
 		}
 
-		return this.removeTransaction(evictedTransaction.value);
+		return this.remove(evictedTransaction.value);
 	}
 
 	private _evictProcessable(): boolean {
@@ -364,7 +358,7 @@
 			return false;
 		}
 
-		return this.removeTransaction(evictedTransaction.value);
+		return this.remove(evictedTransaction.value);
 	}
 
 	private async _reorganize(): Promise<void> {
@@ -409,7 +403,7 @@
 			if (invalidTransaction) {
 				for (const tx of processableTransactions) {
 					if (tx.nonce >= invalidTransaction.nonce) {
-						this.removeTransaction(tx);
+						this.remove(tx);
 					}
 				}
 			}
@@ -424,7 +418,7 @@
 				),
 			);
 			if (timeDifference > this._transactionExpiryTime) {
-				this.removeTransaction(transaction);
+				this.remove(transaction);
 			}
 		}
 	}
