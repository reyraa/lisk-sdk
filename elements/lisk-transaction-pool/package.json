{
	"name": "@liskhq/lisk-transaction-pool",
	"version": "0.2.1",
	"description": "Transaction pool library for use with Lisk-related software",
	"author": "Lisk Foundation <admin@lisk.io>, lightcurve GmbH <admin@lightcurve.io>",
	"license": "Apache-2.0",
	"keywords": [
		"lisk",
		"blockchain"
	],
	"homepage": "https://github.com/LiskHQ/lisk-sdk/tree/master/elements/lisk-transaction-pool#readme",
	"repository": {
		"type": "git",
		"url": "git+https://github.com/LiskHQ/lisk-sdk.git"
	},
	"bugs": {
		"url": "https://github.com/LiskHQ/lisk-sdk/issues"
	},
	"engines": {
		"node": ">=12.13.0 <=12",
		"npm": ">=6.12.0"
	},
	"main": "dist-node/index.js",
	"typings": "dist-node/index.d.ts",
	"scripts": {
		"clean": "./scripts/clean.sh",
		"format": "prettier --write '**/*'",
		"lint": "tslint --format verbose --project .",
		"lint:fix": "npm run lint -- --fix",
		"test": "jest",
		"test:watch": "npm test -- --watch",
		"prebuild": "rm -r dist-node/* || mkdir dist-node || true",
		"build": "tsc",
		"build:check": "node -e \"require('./dist-node')\"",
		"prepublishOnly": "npm run lint && npm test && npm run build && npm run build:check"
	},
	"dependencies": {
		"@liskhq/lisk-cryptography": "2.4.1"
	},
	"devDependencies": {
		"@types/jest": "24.9.0",
		"@types/jest-when": "2.7.0",
		"@types/node": "12.12.11",
		"jest": "24.9.0",
		"jest-extended": "0.11.2",
		"jest-when": "2.6.0",
		"prettier": "1.19.1",
		"source-map-support": "0.5.10",
		"ts-jest": "24.2.0",
		"ts-node": "8.5.2",
		"tsconfig-paths": "3.8.0",
		"tslint": "5.20.1",
		"tslint-config-prettier": "1.18.0",
		"tslint-immutable": "6.0.1",
		"typescript": "3.7.2"
<<<<<<< HEAD
=======
	},
	"dependencies": {
		"@liskhq/lisk-cryptography": "2.4.2"
>>>>>>> 0dcfc038
	}
}<|MERGE_RESOLUTION|>--- conflicted
+++ resolved
@@ -35,7 +35,7 @@
 		"prepublishOnly": "npm run lint && npm test && npm run build && npm run build:check"
 	},
 	"dependencies": {
-		"@liskhq/lisk-cryptography": "2.4.1"
+		"@liskhq/lisk-cryptography": "2.4.2"
 	},
 	"devDependencies": {
 		"@types/jest": "24.9.0",
@@ -53,11 +53,5 @@
 		"tslint-config-prettier": "1.18.0",
 		"tslint-immutable": "6.0.1",
 		"typescript": "3.7.2"
-<<<<<<< HEAD
-=======
-	},
-	"dependencies": {
-		"@liskhq/lisk-cryptography": "2.4.2"
->>>>>>> 0dcfc038
 	}
 }