--- conflicted
+++ resolved
@@ -21,20 +21,12 @@
 import { generateRandomPublicKeys } from '../utils/cryptography';
 import { getAddressFromPublicKey } from '@liskhq/lisk-cryptography';
 
-<<<<<<< HEAD
 describe('TransactionPool class', () => {
-	let applyTransactionStub = jest.fn();
-
-	const defaultTxPoolConfig: TransactionPoolConfig = {
-		applyTransaction: applyTransactionStub,
-		transactionReorganizationInterval: 1,
-=======
-describe('TransactionList class', () => {
 	let applyTransactionsStub = jest.fn();
 
 	const defaultTxPoolConfig: TransactionPoolConfig = {
 		applyTransactions: applyTransactionsStub,
->>>>>>> 0603a222
+		transactionReorganizationInterval: 1,
 	};
 
 	let transactionPool: TransactionPool;
@@ -480,20 +472,22 @@
 				...defaultTxPoolConfig,
 				maxTransactions: 2,
 			});
-			await transactionPool.addTransaction(transactions[0]);
-			await transactionPool.addTransaction(transactions[1]);
+			await transactionPool.add(transactions[0]);
+			await transactionPool.add(transactions[1]);
 		});
 
 		afterEach(async () => {
-			await transactionPool.removeTransaction(transactions[0]);
-			await transactionPool.removeTransaction(transactions[1]);
+			await transactionPool.remove(transactions[0]);
+			await transactionPool.remove(transactions[1]);
 		});
 
 		it('should evict unprocessable transaction with lowest fee', async () => {
 			const isEvicted = (transactionPool as any)._evictUnprocessable();
 
 			expect(isEvicted).toBe(true);
-			expect(transactionPool.getAllTransactions).not.toContain(transactions[0]);
+			expect((transactionPool as any)._allTransactions).not.toContain(
+				transactions[0],
+			);
 		});
 	});
 
@@ -529,20 +523,22 @@
 				...defaultTxPoolConfig,
 				maxTransactions: 2,
 			});
-			await transactionPool.addTransaction(transactions[0]);
-			await transactionPool.addTransaction(transactions[1]);
+			await transactionPool.add(transactions[0]);
+			await transactionPool.add(transactions[1]);
 		});
 
 		afterEach(async () => {
-			await transactionPool.removeTransaction(transactions[0]);
-			await transactionPool.removeTransaction(transactions[1]);
+			await transactionPool.remove(transactions[0]);
+			await transactionPool.remove(transactions[1]);
 		});
 
 		it('should evict processable transaction with lowest fee', async () => {
 			const isEvicted = (transactionPool as any)._evictProcessable();
 
 			expect(isEvicted).toBe(true);
-			expect(transactionPool.getAllTransactions).not.toContain(transactions[0]);
+			expect((transactionPool as any)._allTransactions).not.toContain(
+				transactions[0],
+			);
 		});
 	});
 
@@ -595,23 +591,23 @@
 				{ id: '2', status: Status.OK, errors: [] },
 				{ id: '3', status: Status.OK, errors: [] },
 			]);
-			await transactionPool.addTransaction(transactions[0]);
-			await transactionPool.addTransaction(transactions[1]);
-			await transactionPool.addTransaction(transactions[2]);
+			await transactionPool.add(transactions[0]);
+			await transactionPool.add(transactions[1]);
+			await transactionPool.add(transactions[2]);
 			address = Object.keys((transactionPool as any)._transactionList)[0];
 			txList = (transactionPool as any)._transactionList[address];
 			transactionPool.start();
 		});
 
 		afterEach(async () => {
-			transactionPool.removeTransaction(transactions[0]);
-			transactionPool.removeTransaction(transactions[1]);
-			transactionPool.removeTransaction(transactions[2]);
+			transactionPool.remove(transactions[0]);
+			transactionPool.remove(transactions[1]);
+			transactionPool.remove(transactions[2]);
 			transactionPool.stop();
 		});
 
 		it('should not promote unprocessable transactions to processable transactions', async () => {
-			transactionPool.removeTransaction(transactions[1]);
+			transactionPool.remove(transactions[1]);
 			jest.advanceTimersByTime(2);
 			const unprocessableTransactions = txList.getUnprocessable();
 
@@ -657,14 +653,12 @@
 		});
 
 		it('should expire old transactions', async () => {
-			(transactionPool as any).removeTransaction = jest
-				.fn()
-				.mockReturnValue(true);
+			(transactionPool as any).remove = jest.fn().mockReturnValue(true);
 			(transactionPool as any)._expire();
-			expect((transactionPool as any).removeTransaction).toHaveBeenCalledWith(
+			expect((transactionPool as any).remove).toHaveBeenCalledWith(
 				transactions[0],
 			);
-			expect((transactionPool as any).removeTransaction).toHaveBeenCalledWith(
+			expect((transactionPool as any).remove).toHaveBeenCalledWith(
 				transactions[2],
 			);
 		});
