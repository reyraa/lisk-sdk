--- conflicted
+++ resolved
@@ -58,11 +58,7 @@
 	},
 	"dependencies": {
 		"@liskhq/bignum": "1.3.1",
-<<<<<<< HEAD
 		"@liskhq/lisk-cryptography": "2.2.0-alpha.0",
-=======
-		"@liskhq/lisk-cryptography": "2.1.1",
->>>>>>> 307e3505
 		"@types/node": "10.12.21",
 		"ajv": "6.8.1",
 		"ajv-merge-patch": "4.1.0"
