{
	"name": "@liskhq/lisk-dpos",
	"version": "0.1.0",
	"description": "DPoS consensus algorithm implementation according to the Lisk protocol",
	"author": "Lisk Foundation <admin@lisk.io>, lightcurve GmbH <admin@lightcurve.io>",
	"license": "Apache-2.0",
	"keywords": [
		"lisk",
		"blockchain"
	],
	"homepage": "https://github.com/LiskHQ/lisk-sdk/tree/master/elements/lisk-dpos#readme",
	"repository": {
		"type": "git",
		"url": "git+https://github.com/LiskHQ/lisk-sdk.git"
	},
	"bugs": {
		"url": "https://github.com/LiskHQ/lisk-sdk/issues"
	},
	"engines": {
		"node": ">=12.13.0 <=12",
		"npm": ">=6.12.0"
	},
	"main": "dist-node/index.js",
	"scripts": {
		"transpile": "tsc",
		"transpile:browsertest": "tsc -p tsconfig.browsertest.json",
		"browserify": "browserify ./dist-node/index.js -o ./dist-browser/index.js -s lisk-dpos",
		"browserify:browsertest": "browserify ./browsertest.build/test/*.js -o ./browsertest.build/browsertest.js -s lisk-dpos",
		"uglify": "uglifyjs -nm -o ./dist-browser/index.min.js ./dist-browser/index.js",
		"uglify:browsertest": "uglifyjs -o ./browsertest.build/browsertest.min.js ./browsertest.build/browsertest.js",
		"clean": "./scripts/clean.sh",
		"format": "prettier --write \"*.{ts,js,json}\" \"{src,test}/**/*.{ts,js,json}\"",
		"lint": "tslint --format verbose --project .",
		"lint:fix": "npm run lint -- --fix",
		"test": "jest",
		"test:watch": "npm test -- --watch",
		"test:watch:min": "npm run test:watch -- --reporter=min",
		"test:node": "npm run build:check",
		"serve:start": "http-server -p 11549 ./browsertest &",
		"serve:stop": "kill $(lsof -t -i:11549) || true",
		"pretest:browser": "npm run serve:stop && npm run build:browsertest && npm run serve:start",
		"test:browser": "wait-on http://localhost:11549 && cypress run --config baseUrl=http://localhost:11549 --env ROOT_DIR=\"${PWD##*/}\"",
		"posttest:browser": "npm run serve:stop",
		"cover": "if [ -z $JENKINS_HOME ]; then npm run cover:local; else npm run cover:ci; fi",
		"cover:base": "NODE_ENV=test nyc report",
		"cover:local": "npm run cover:base -- --reporter=html --reporter=text",
		"cover:ci": "npm run cover:base -- --reporter=text",
		"build:browsertest": "npm run transpile:browsertest && npm run browserify:browsertest && npm run uglify:browsertest",
		"postbuild:browsertest": "rm -r browsertest.build/src browsertest.build/test",
		"prebuild:node": "rm -r dist-node/* || mkdir dist-node || true",
		"build:node": "npm run transpile",
		"prebuild:browser": "rm ./dist-browser/index.js ./dist-browser/index.min.js || true",
		"build:browser": "npm run build:node && npm run browserify && npm run uglify",
		"prebuild": "npm run prebuild:browser",
		"build": "npm run build:browser",
		"build:check": "node -e \"require('./dist-node')\"",
		"prepublishOnly": "npm run lint && npm test && npm run build && npm run build:check"
	},
	"dependencies": {
		"@types/node": "12.12.11",
<<<<<<< HEAD
		"@liskhq/lisk-cryptography": "2.4.0-alpha.2"
=======
		"@liskhq/bignum": "1.3.1",
		"@liskhq/lisk-cryptography": "2.4.0"
>>>>>>> 7f4e9648
	},
	"devDependencies": {
		"@types/jest": "24.9.0",
		"@types/jest-when": "2.7.0",
		"browserify": "16.2.3",
		"cypress": "3.4.1",
		"http-server": "0.11.1",
		"jest": "24.9.0",
		"jest-extended": "0.11.2",
		"jest-when": "2.6.0",
		"prettier": "1.19.1",
		"source-map-support": "0.5.10",
		"ts-jest": "24.2.0",
		"ts-node": "8.5.2",
		"tsconfig-paths": "3.8.0",
		"tslint": "5.20.1",
		"tslint-config-prettier": "1.18.0",
		"tslint-immutable": "6.0.1",
		"typescript": "3.7.2",
		"uglify-es": "3.3.9",
		"wait-on": "3.2.0"
	}
}<|MERGE_RESOLUTION|>--- conflicted
+++ resolved
@@ -58,12 +58,7 @@
 	},
 	"dependencies": {
 		"@types/node": "12.12.11",
-<<<<<<< HEAD
-		"@liskhq/lisk-cryptography": "2.4.0-alpha.2"
-=======
-		"@liskhq/bignum": "1.3.1",
 		"@liskhq/lisk-cryptography": "2.4.0"
->>>>>>> 7f4e9648
 	},
 	"devDependencies": {
 		"@types/jest": "24.9.0",
