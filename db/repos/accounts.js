/*
 * Copyright © 2018 Lisk Foundation
 *
 * See the LICENSE file at the top-level directory of this distribution
 * for licensing information.
 *
 * Unless otherwise agreed in a custom licensing agreement with the Lisk Foundation,
 * no part of this software, including this file, may be copied, modified,
 * propagated, or distributed except according to the terms contained in the
 * LICENSE file.
 *
 * Removal or modification of this copyright notice is prohibited.
 */
'use strict';

const PQ = require('pg-promise').ParameterizedQuery;
const QF = require('pg-promise').QueryFile;
const _ = require('lodash');
const path = require('path');
const Promise = require('bluebird');
const sql = require('../sql').accounts;
const constants = require('../../helpers/constants');

let columnSet;

/**
 * Accounts database interaction module.
 *
 * @memberof module:accounts
 * @class
 * @param {Database} db - Instance of database object from pg-promise
 * @param {Object} pgp - pg-promise instance to utilize helpers
 * @constructor
 * @return {AccountsRepo}
 */
<<<<<<< HEAD
function AccountsRepo(db, pgp) {
	this.db = db;
	this.pgp = pgp;

	this.dbTable = 'mem_accounts';

	this.dbFields = [
		'username',
		'isDelegate',
		'secondSignature',
		'address',
		'publicKey',
		'secondPublicKey',
		'balance',
		'rate',
		'rank'
	];

	if (!columnSet) {
		columnSet = {};
		var table = new pgp.helpers.TableName({ table: this.dbTable, schema: 'public' });
		columnSet.insert = new pgp.helpers.ColumnSet(this.dbFields, { table: table });
	}

	this.cs = columnSet;
}
=======
class AccountsRepo {
>>>>>>> 9ce10b3e

	constructor (db, pgp) {
		this.db = db;
		this.pgp = pgp;

		this.dbTable = 'mem_accounts';

		const ifNotExists = c => !c.exists;

		// Used in SELECT, UPDATE, INSERT queries
		const normalFields = [
			{name: 'isDelegate', cast: 'int::boolean', skip: ifNotExists},
			{name: 'u_isDelegate', cast: 'int::boolean', skip: ifNotExists},
			{name: 'secondSignature', cast: 'int::boolean', skip: ifNotExists},
			{name: 'u_secondSignature', cast: 'int::boolean', skip: ifNotExists},
			{name: 'balance', cast: 'bigint', def: '0', skip: ifNotExists},
			{name: 'u_balance', cast: 'bigint', def: '0', skip: ifNotExists},
			{name: 'rate', cast: 'bigint', def: '0', skip: ifNotExists},
			{name: 'multimin', def: 0, skip: ifNotExists},
			{name: 'u_multimin', def: 0, skip: ifNotExists},
			{name: 'multilifetime', def: 0, skip: ifNotExists},
			{name: 'u_multilifetime', def: 0, skip: ifNotExists},
			{name: 'blockId', def: null, skip: ifNotExists},
			{name: 'nameexist', def: 0, skip: ifNotExists},
			{name: 'u_nameexist', def: 0, skip: ifNotExists},
			{name: 'fees', cast: 'bigint', def: '0', skip: ifNotExists},
			{name: 'rewards', cast: 'bigint', def: '0', skip: ifNotExists},
			{name: 'vote', cast: 'bigint', def: '0', skip: ifNotExists},
			{name: 'producedblocks', cast: 'bigint', def: '0', prop: 'producedBlocks', skip: ifNotExists},
			{name: 'missedblocks', cast: 'bigint', def: '0', prop: 'missedBlocks', skip: ifNotExists},
			{name: 'username', def: null, skip: ifNotExists},
			{name: 'u_username', def: null, skip: ifNotExists},
			{name: 'publicKey', mod: ':raw', init: () => 'ENCODE("publicKey", \'hex\')', skip: ifNotExists},
			{name: 'secondPublicKey', mod: ':raw', init: () => 'ENCODE("secondPublicKey", \'hex\')', skip: ifNotExists},
			{name: 'virgin', cast: 'int::boolean', def: 1, skip: ifNotExists}
		];

		// Only used in SELECT and INSERT queries
		const immutableFields = [
			{ name: 'address', mod: ':raw', init: () => 'UPPER("address")'}
		];

		// Only used in SELECT queries
		const dynamicFields = [
			{name: 'rank', cast: 'bigint', mod: ':raw', init: () => '(SELECT m.row_number FROM (SELECT row_number() OVER (ORDER BY r."vote" DESC, r."publicKey" ASC), address FROM (SELECT d."isDelegate", d.vote, d."publicKey", d.address FROM mem_accounts AS d WHERE d."isDelegate" = 1) AS r) m WHERE m."address" = "mem_accounts"."address")::int'},
			{name: 'delegates', mod: ':raw', init: () => '(SELECT ARRAY_AGG("dependentId") FROM mem_accounts2delegates WHERE "accountId" = "mem_accounts"."address")'},
			{name: 'u_delegates', mod: ':raw', init: () => '(SELECT ARRAY_AGG("dependentId") FROM mem_accounts2u_delegates WHERE "accountId" = "mem_accounts"."address")'},
			{name: 'multisignatures', mod: ':raw', init: () => '(SELECT ARRAY_AGG("dependentId") FROM mem_accounts2multisignatures WHERE "accountId" = "mem_accounts"."address")'},
			{name: 'u_multisignatures', mod: ':raw', init: () => '(SELECT ARRAY_AGG("dependentId") FROM mem_accounts2u_multisignatures WHERE "accountId" = "mem_accounts"."address")'}
		];

		this.dbFields = _.union(normalFields, immutableFields, dynamicFields);

		if (!columnSet) {
			columnSet = {};

			const table = new pgp.helpers.TableName({table: this.dbTable, schema: 'public'});

<<<<<<< HEAD
/**
 * Update or insert into mem_accounts
 * @param {Object} data - Attributes to be inserted, can be any of [AccountsRepo's dbFields property]{@link AccountsRepo#dbFields}
 * @param {Array} conflictingFields - Array of attributes to be tested against conflicts, can be any of [AccountsRepo's dbFields property]{@link AccountsRepo#dbFields}
 * @return {Promise}
 */
AccountsRepo.prototype.upsert = function (data, conflictingFields) {
	return this.db.none(
		this.pgp.helpers.concat([
			this.pgp.helpers.insert(this.cs, data),
			`ON CONFLICT ( ${conflictingFields.join(',')}) DO`,
			this.pgp.helpers.update(this.cs, data)
		]));
};
=======
			columnSet.select = new pgp.helpers.ColumnSet(this.dbFields, {table: table});

			columnSet.update = new pgp.helpers.ColumnSet(normalFields, {table: table});
			columnSet.update = columnSet.update.merge([
				{name: 'publicKey', mod: ':raw', init: (object) => (object.value === undefined || object.value === null) ? 'NULL' : `DECODE('${object.value}', 'hex')`, skip: ifNotExists},
				{name: 'secondPublicKey', mod: ':raw', init: (object) => (object.value === undefined || object.value === null) ? 'NULL' : `DECODE('${object.value}', 'hex')`, skip: ifNotExists},
				{name: 'isDelegate', cast: 'int', def: 0, skip: ifNotExists},
				{name: 'u_isDelegate', cast: 'int', def: 0, skip: ifNotExists},
				{name: 'secondSignature', cast: 'int', def: 0, skip: ifNotExists},
				{name: 'u_secondSignature', cast: 'int', def: 0, skip: ifNotExists},
				{name: 'virgin', cast: 'int', def: 1},
			]);

			columnSet.insert = columnSet.update.merge([
				{name: 'address', mod: ':raw', init: (object) => `UPPER('${object.value}')`}
			]);
		}

		this.cs = columnSet;
	}

	/**
	 * Get list of all database fields.
	 *
	 * @return {array}
	 */
	getDBFields () {
		return _.map(this.dbFields, (field) => (field.prop || field.name));
	}

	/**
	 * Get list of all immutable fields.
	 *
	 * @return {array}
	 */
	getImmutableFields () {
		return _.difference(
			_.map(this.cs.insert.columns, (field) => (field.prop || field.name)),
			_.map(this.cs.update.columns, (field) => (field.prop || field.name)));
	};

	/**
	 * Count accounts in mem_accounts.
	 *
	 * @return {Promise}
	 */
	countMemAccounts () {
		return this.db.one(sql.countMemAccounts);
	}

	/**
	 * Update mem_accounts.
	 *
	 * @return {Promise}
	 */
	updateMemAccounts () {
		return this.db.none(sql.updateMemAccounts);
	}

	/**
	 * Get orphan mem_accounts.
	 *
	 * @return {Promise}
	 */
	getOrphanedMemAccounts () {
		return this.db.query(sql.getOrphanedMemAccounts);
	}

	/**
	 * Get delegates.
	 *
	 * @return {Promise}
	 */
	getDelegates () {
		return this.db.query(sql.getDelegates);
	}

	/**
	 * Update or insert into mem_accounts.
	 *
	 * @param {Object} data - Attributes to be inserted, can be any of [AccountsRepo's dbFields property]{@link AccountsRepo#cs.insert}
	 * @param {Array} conflictingFields - Array of attributes to be tested against conflicts, can be any of [AccountsRepo's dbFields property]{@link AccountsRepo#dbFields}
	 * @param {Object} updateData - Attributes to be updated, can be any of [AccountsRepo's dbFields property]{@link AccountsRepo#cs.update}
	 * @return {Promise}
	 */
	upsert (data, conflictingFields, updateData) {
		// If single field is specified as conflict field
		if (typeof(conflictingFields) === 'string') {
			conflictingFields = [conflictingFields];
		}

		if (!Array.isArray(conflictingFields) || !conflictingFields.length) {
			return Promise.reject('Error: db.accounts.upsert - invalid conflictingFields argument');
		}

		if (!updateData) {
			updateData = Object.assign({}, data);
		}

		if (_.difference(_.union(Object.keys(data), Object.keys(updateData)), this.getDBFields()).length) {
			return Promise.reject('Unknown field provided to db.accounts.upsert');
		}

		if (conflictingFields.length === 1 && conflictingFields[0] === 'address') {
			const sql = '${insertSQL:raw} ON CONFLICT(${conflictFields:name}) DO UPDATE SET ${setsSQL:raw}';

			return this.db.none(sql, {
				insertSQL: this.pgp.helpers.insert(data, this.cs.insert),
				conflictFields: conflictingFields,
				setsSQL: this.pgp.helpers.sets(updateData, this.cs.update)
			});
		} else {
			let conditionObject = {};
			conflictingFields.forEach(function (field) {
				conditionObject[field] = data[field];
			});

			return this.db.tx('db:accounts:upsert', function (t) {
				return t.accounts.list(conditionObject, ['address']).then(function (result) {
					if (result.length) {
						return t.accounts.update(result[0].address, updateData);
					} else {
						return t.accounts.insert(data);
					}
				});
			});
		}
	}

	/**
	 * Create the record in mem_accounts. It is encouraged to use **db.accounts.upsert** instead.
	 *
	 * @param {Object} data - Attributes to be inserted, can be any of [AccountsRepo's dbFields property]{@link AccountsRepo#cs.insert}
	 * @return {Promise}
	 */
	insert (data) {
		return this.db.none(this.pgp.helpers.insert(data, this.cs.insert));
	}

	/**
	 * Update record in mem_accounts. It is encouraged to use **db.accounts.upsert** instead.
	 *
	 * @param {Object} data - Attributes to be inserted, can be any of [AccountsRepo's dbFields property]{@link AccountsRepo#cs.insert}
	 * @param {string} address - Address of the account to be updated
	 * @return {Promise}
	 */
	update (address, data) {
		if (!address) {
			return Promise.reject('Error: db.accounts.update - invalid address argument');
		}

		return this.db.none(this.pgp.helpers.update(data, this.cs.update) + this.pgp.as.format(' WHERE $1:name=$2', ['address', address]));
	}

	/**
	 * Increment a field value in mem_accounts.
	 *
	 * @param {string} address - Address of the account to increment
	 * @param {string} field - Name of the field to increment
	 * @param {Number} value - Value to be incremented
	 * @return {Promise}
	 */
	increment (address, field, value) {
		return this.db.none(sql.incrementAccount,{
			table: this.dbTable,
			field: field,
			value: value,
			address: address
		});
	}

	/**
	 * Decrement a field value in mem_accounts.
	 *
	 * @param {string} address - Address of the account to decrement
	 * @param {string} field - Name of the field to decrement
	 * @param {Number} value - Value to be decremented
	 * @return {Promise}
	 */
	decrement (address, field, value) {
		return this.db.none(sql.decrementAccount,{
			table: this.dbTable,
			field: field,
			value: value,
			address: address
		});
	}

	/**
	 * Delete an account from mem_accounts.
	 *
	 * @param {string} address - Address of the account to be updated
	 * @return {Promise}
	 */
	remove (address) {
		const sql = 'DELETE FROM $1:name WHERE $2:name = $3';
		return this.db.none(sql, [this.dbTable, 'address', address]);
	}

	/**
	 * Clear data in memory tables:
	 * - mem_round
	 * - mem_accounts2delegates
	 * - mem_accounts2u_delegates
	 * - mem_accounts2multisignatures
	 * - mem_accounts2u_multisignatures
	 *
	 * @return {Promise}
	 */
	resetMemTables () {
		return this.db.none(sql.resetMemoryTables);
	}

	/**
	 * Search account based on generic conditions.
	 *
	 * For filters you can pass additional attribute "multisig: true" to fetch only multisig accounts.
	 * You can pass **array of addresses** to the fetch multiple accounts.
	 *
	 * @param {Object} filters - Object of filters to be applied in WHERE clause
	 * @param {array} fields - Array of data fields to search
	 * @param {Object} options - Object with different options
	 * @param {int} options.limit - Limit applied to results
	 * @param {int} options.offset - Offset applied to results
	 * @param {string} options.sortField - Sort key
	 * @param {string} options.sortMethod - Sort method ASC or DESC
	 * @param {string} options.extraCondition - Extra conditions to be appended to fetch objects. It must be properly formatted
	 * @return {Promise}
	 */
	list (filters, fields, options) {
		const pgp = this.pgp;

		let dynamicConditions = [];
		if (filters && filters.multisig) {
			dynamicConditions.push(pgp.as.format('"multimin" > 0'));
			delete filters.multisig;
		}

		if (filters && Array.isArray(filters.address) && filters.address.length) {
			dynamicConditions.push(pgp.as.format('"address" IN ($1:csv)', [filters.address]));
			delete filters.address;
		}

		if (filters && _.difference(Object.keys(filters), this.getDBFields()).length) {
			return Promise.reject('Unknown filter field provided to list');
		}

		let sql = '${fields:raw} ${conditions:raw} ';
		let limit, offset, sortField='', sortMethod='', conditions='';

		if (!options) {
			options = {};
		}

		// Apply sort only if provided
		if (options.sortField) {
			if (typeof options.sortField === 'string') {
				sortField = options.sortField;
				sortMethod = options.sortMethod || 'DESC';
				sql = sql + ' ORDER BY ${sortField:name} ${sortMethod:raw}  ';
			// As per implementation of sort sortBy helper helpers/sort_by
			} else if (Array.isArray(options.sortField) && options.sortField.length) {
				let sortSQL = [];

				options.sortField.map((field, index) => {
					sortSQL.push(this.pgp.as.format('$1:name $2:raw', [field, options.sortMethod[index]]));
				});
				sql = sql + `ORDER BY ${sortSQL.join(', ')}`;
			}
		}

		// Limit the result only if limit param is provided
		if (options.limit) {
			limit = options.limit;
			offset = options.offset || 0;

			sql = sql + ' LIMIT ${limit} OFFSET ${offset}';
		}

		const selectClause = Selects(this.cs.select, fields, pgp);

		if (filters) {
			const filterKeys = Object.keys(filters);
			let filteredColumns = this.cs.insert.columns.filter(function (column) {
				return filterKeys.indexOf(column.name) >= 0;
			});

			// TODO: Improve this logic to convert set statement to composite logic
			conditions = pgp.helpers.sets(filters, filteredColumns).replace(/(,")/,' AND "');
		}

		if (conditions.length || options.extraCondition || dynamicConditions.length) {
			conditions = conditions.length ? [conditions] : [];

			if (options.extraCondition) {
				conditions.push(options.extraCondition);
			}

			if (dynamicConditions.length) {
				conditions.push(dynamicConditions.join(' AND '));
			}

			conditions = ' WHERE ' + conditions.join(' AND ');
		}

		const query = this.pgp.as.format(sql, {
			fields: selectClause,
			conditions: conditions,
			sortField: sortField,
			sortMethod: sortMethod,
			limit: limit,
			offset: offset
		});

		return this.db.query(query);
	}

	/**
	 * Remove account dependencies from mem_accounts2[u_]delegates or mem_accounts2[u_]multisignatures.
	 *
	 * @param {string} address - Address of the account
	 * @param {string} dependentId - Dependent address
	 * @param {string} dependency - Any of [u_]delegates, [u_]multisignatures
	 * @return {Promise}
	 */
	removeDependencies (address, dependentId, dependency) {
		if (['delegates', 'u_delegates', 'multisignatures', 'u_multisignatures'].indexOf(dependency) === -1) {
			return Promise.reject(`Error: db.account.removeDependencies called with invalid argument dependency=${dependency}`);
		}

		return this.db.none(sql.removeAccountDependencies, {
			table: `${this.dbTable}2${dependency}`,
			address: address,
			dependentId: dependentId
		});
	}

	/**
	 * Insert account dependencies from mem_accounts2[u_]delegates or mem_accounts2[u_]multisignatures.
	 *
	 * @param {string} address - Address of the account
	 * @param {string} dependentId - Dependent address
	 * @param {string} dependency - Any of [u_]delegates, [u_]multisignatures
	 * @return {Promise}
	 */
	insertDependencies (address, dependentId, dependency) {
		if (['delegates', 'u_delegates', 'multisignatures', 'u_multisignatures'].indexOf(dependency) === -1) {
			return Promise.reject(`Error: db.account.removeDependencies called with invalid argument dependency=${dependency}`);
		}

		const dependentTable = new this.pgp.helpers.TableName({table: `${this.dbTable}2${dependency}`, schema: 'public'});

		return this.db.none(this.pgp.helpers.insert({
			accountId: address,
			dependentId: dependentId
		}, null, dependentTable));
	}
}

// Generate select SQL based on column set definition and conditions
function Selects (columnSet, fields, pgp) {
	if (!(this instanceof Selects)) {
		return new Selects(columnSet, fields, pgp);
	}

	this.rawType = true;
	this.toPostgres = () => {
		const selectSQL = 'SELECT $1:raw FROM $2^';
		const selectClauseWithName = '$1:name$2:raw AS $3:name';
		const selectClauseWithSQL = '($1:raw)$2:raw AS $3:name';

		// Select all fields if none is provided
		if (!fields || !fields.length) {
			fields =  _.map(columnSet.columns, column => column.prop || column.name);
		}

		const table = columnSet.table;
		const selectFields = [];

		columnSet.columns.map(column => {
			if (fields.includes(column.name) || fields.includes(column.prop)) {
				const propName = column.prop ? column.prop : column.name;

				if (column.init) {
					selectFields.push(pgp.as.format(selectClauseWithSQL, [column.init(column), column.castText, propName]));
				} else {
					selectFields.push(pgp.as.format(selectClauseWithName, [column.name, column.castText, propName]));
				}
			}
		});

		return pgp.as.format(selectSQL, [selectFields.join(','), table]);
	};

}
>>>>>>> 9ce10b3e

module.exports = AccountsRepo;<|MERGE_RESOLUTION|>--- conflicted
+++ resolved
@@ -13,13 +13,9 @@
  */
 'use strict';
 
-const PQ = require('pg-promise').ParameterizedQuery;
-const QF = require('pg-promise').QueryFile;
 const _ = require('lodash');
-const path = require('path');
 const Promise = require('bluebird');
 const sql = require('../sql').accounts;
-const constants = require('../../helpers/constants');
 
 let columnSet;
 
@@ -33,38 +29,8 @@
  * @constructor
  * @return {AccountsRepo}
  */
-<<<<<<< HEAD
-function AccountsRepo(db, pgp) {
-	this.db = db;
-	this.pgp = pgp;
-
-	this.dbTable = 'mem_accounts';
-
-	this.dbFields = [
-		'username',
-		'isDelegate',
-		'secondSignature',
-		'address',
-		'publicKey',
-		'secondPublicKey',
-		'balance',
-		'rate',
-		'rank'
-	];
-
-	if (!columnSet) {
-		columnSet = {};
-		var table = new pgp.helpers.TableName({ table: this.dbTable, schema: 'public' });
-		columnSet.insert = new pgp.helpers.ColumnSet(this.dbFields, { table: table });
-	}
-
-	this.cs = columnSet;
-}
-=======
 class AccountsRepo {
->>>>>>> 9ce10b3e
-
-	constructor (db, pgp) {
+	constructor(db, pgp) {
 		this.db = db;
 		this.pgp = pgp;
 
@@ -74,85 +40,69 @@
 
 		// Used in SELECT, UPDATE, INSERT queries
 		const normalFields = [
-			{name: 'isDelegate', cast: 'int::boolean', skip: ifNotExists},
-			{name: 'u_isDelegate', cast: 'int::boolean', skip: ifNotExists},
-			{name: 'secondSignature', cast: 'int::boolean', skip: ifNotExists},
-			{name: 'u_secondSignature', cast: 'int::boolean', skip: ifNotExists},
-			{name: 'balance', cast: 'bigint', def: '0', skip: ifNotExists},
-			{name: 'u_balance', cast: 'bigint', def: '0', skip: ifNotExists},
-			{name: 'rate', cast: 'bigint', def: '0', skip: ifNotExists},
-			{name: 'multimin', def: 0, skip: ifNotExists},
-			{name: 'u_multimin', def: 0, skip: ifNotExists},
-			{name: 'multilifetime', def: 0, skip: ifNotExists},
-			{name: 'u_multilifetime', def: 0, skip: ifNotExists},
-			{name: 'blockId', def: null, skip: ifNotExists},
-			{name: 'nameexist', def: 0, skip: ifNotExists},
-			{name: 'u_nameexist', def: 0, skip: ifNotExists},
-			{name: 'fees', cast: 'bigint', def: '0', skip: ifNotExists},
-			{name: 'rewards', cast: 'bigint', def: '0', skip: ifNotExists},
-			{name: 'vote', cast: 'bigint', def: '0', skip: ifNotExists},
-			{name: 'producedblocks', cast: 'bigint', def: '0', prop: 'producedBlocks', skip: ifNotExists},
-			{name: 'missedblocks', cast: 'bigint', def: '0', prop: 'missedBlocks', skip: ifNotExists},
-			{name: 'username', def: null, skip: ifNotExists},
-			{name: 'u_username', def: null, skip: ifNotExists},
-			{name: 'publicKey', mod: ':raw', init: () => 'ENCODE("publicKey", \'hex\')', skip: ifNotExists},
-			{name: 'secondPublicKey', mod: ':raw', init: () => 'ENCODE("secondPublicKey", \'hex\')', skip: ifNotExists},
-			{name: 'virgin', cast: 'int::boolean', def: 1, skip: ifNotExists}
-		];
+			{ name: 'isDelegate', cast: 'int::boolean', skip: ifNotExists },
+			{ name: 'u_isDelegate', cast: 'int::boolean', skip: ifNotExists },
+			{ name: 'secondSignature', cast: 'int::boolean', skip: ifNotExists },
+			{ name: 'u_secondSignature', cast: 'int::boolean', skip: ifNotExists },
+			{ name: 'balance', cast: 'bigint', def: '0', skip: ifNotExists },
+			{ name: 'u_balance', cast: 'bigint', def: '0', skip: ifNotExists },
+			{ name: 'rate', cast: 'bigint', def: '0', skip: ifNotExists },
+			{ name: 'multimin', def: 0, skip: ifNotExists },
+			{ name: 'u_multimin', def: 0, skip: ifNotExists },
+			{ name: 'multilifetime', def: 0, skip: ifNotExists },
+			{ name: 'u_multilifetime', def: 0, skip: ifNotExists },
+			{ name: 'blockId', def: null, skip: ifNotExists },
+			{ name: 'nameexist', def: 0, skip: ifNotExists },
+			{ name: 'u_nameexist', def: 0, skip: ifNotExists },
+			{ name: 'fees', cast: 'bigint', def: '0', skip: ifNotExists },
+			{ name: 'rewards', cast: 'bigint', def: '0', skip: ifNotExists },
+			{ name: 'vote', cast: 'bigint', def: '0', skip: ifNotExists },
+			{ name: 'producedblocks', cast: 'bigint', def: '0', prop: 'producedBlocks', skip: ifNotExists },
+			{ name: 'missedblocks', cast: 'bigint', def: '0', prop: 'missedBlocks', skip: ifNotExists },
+			{ name: 'username', def: null, skip: ifNotExists },
+			{ name: 'u_username', def: null, skip: ifNotExists },
+			{ name: 'publicKey', mod: ':raw', init: () => 'ENCODE("publicKey", \'hex\')', skip: ifNotExists },
+		{ name: 'secondPublicKey', mod: ':raw', init: () => 'ENCODE("secondPublicKey", \'hex\')', skip: ifNotExists },
+		{ name: 'virgin', cast: 'int::boolean', def: 1, skip: ifNotExists }
+	];
 
 		// Only used in SELECT and INSERT queries
 		const immutableFields = [
-			{ name: 'address', mod: ':raw', init: () => 'UPPER("address")'}
-		];
+			{ name: 'address', mod: ':raw', init: () => 'UPPER("address")' }
+	];
 
 		// Only used in SELECT queries
 		const dynamicFields = [
-			{name: 'rank', cast: 'bigint', mod: ':raw', init: () => '(SELECT m.row_number FROM (SELECT row_number() OVER (ORDER BY r."vote" DESC, r."publicKey" ASC), address FROM (SELECT d."isDelegate", d.vote, d."publicKey", d.address FROM mem_accounts AS d WHERE d."isDelegate" = 1) AS r) m WHERE m."address" = "mem_accounts"."address")::int'},
-			{name: 'delegates', mod: ':raw', init: () => '(SELECT ARRAY_AGG("dependentId") FROM mem_accounts2delegates WHERE "accountId" = "mem_accounts"."address")'},
-			{name: 'u_delegates', mod: ':raw', init: () => '(SELECT ARRAY_AGG("dependentId") FROM mem_accounts2u_delegates WHERE "accountId" = "mem_accounts"."address")'},
-			{name: 'multisignatures', mod: ':raw', init: () => '(SELECT ARRAY_AGG("dependentId") FROM mem_accounts2multisignatures WHERE "accountId" = "mem_accounts"."address")'},
-			{name: 'u_multisignatures', mod: ':raw', init: () => '(SELECT ARRAY_AGG("dependentId") FROM mem_accounts2u_multisignatures WHERE "accountId" = "mem_accounts"."address")'}
-		];
+			{ name: 'rank', cast: 'bigint', mod: ':raw', init: () => '(SELECT m.row_number FROM (SELECT row_number() OVER (ORDER BY r."vote" DESC, r."publicKey" ASC), address FROM (SELECT d."isDelegate", d.vote, d."publicKey", d.address FROM mem_accounts AS d WHERE d."isDelegate" = 1) AS r) m WHERE m."address" = "mem_accounts"."address")::int' },
+		{ name: 'delegates', mod: ':raw', init: () => '(SELECT ARRAY_AGG("dependentId") FROM mem_accounts2delegates WHERE "accountId" = "mem_accounts"."address")' },
+		{ name: 'u_delegates', mod: ':raw', init: () => '(SELECT ARRAY_AGG("dependentId") FROM mem_accounts2u_delegates WHERE "accountId" = "mem_accounts"."address")' },
+		{ name: 'multisignatures', mod: ':raw', init: () => '(SELECT ARRAY_AGG("dependentId") FROM mem_accounts2multisignatures WHERE "accountId" = "mem_accounts"."address")' },
+		{ name: 'u_multisignatures', mod: ':raw', init: () => '(SELECT ARRAY_AGG("dependentId") FROM mem_accounts2u_multisignatures WHERE "accountId" = "mem_accounts"."address")' }
+	];
 
 		this.dbFields = _.union(normalFields, immutableFields, dynamicFields);
 
 		if (!columnSet) {
 			columnSet = {};
 
-			const table = new pgp.helpers.TableName({table: this.dbTable, schema: 'public'});
-
-<<<<<<< HEAD
-/**
- * Update or insert into mem_accounts
- * @param {Object} data - Attributes to be inserted, can be any of [AccountsRepo's dbFields property]{@link AccountsRepo#dbFields}
- * @param {Array} conflictingFields - Array of attributes to be tested against conflicts, can be any of [AccountsRepo's dbFields property]{@link AccountsRepo#dbFields}
- * @return {Promise}
- */
-AccountsRepo.prototype.upsert = function (data, conflictingFields) {
-	return this.db.none(
-		this.pgp.helpers.concat([
-			this.pgp.helpers.insert(this.cs, data),
-			`ON CONFLICT ( ${conflictingFields.join(',')}) DO`,
-			this.pgp.helpers.update(this.cs, data)
-		]));
-};
-=======
-			columnSet.select = new pgp.helpers.ColumnSet(this.dbFields, {table: table});
-
-			columnSet.update = new pgp.helpers.ColumnSet(normalFields, {table: table});
+			const table = new pgp.helpers.TableName({ table: this.dbTable, schema: 'public' });
+
+			columnSet.select = new pgp.helpers.ColumnSet(this.dbFields, { table: table });
+
+			columnSet.update = new pgp.helpers.ColumnSet(normalFields, { table: table });
 			columnSet.update = columnSet.update.merge([
-				{name: 'publicKey', mod: ':raw', init: (object) => (object.value === undefined || object.value === null) ? 'NULL' : `DECODE('${object.value}', 'hex')`, skip: ifNotExists},
-				{name: 'secondPublicKey', mod: ':raw', init: (object) => (object.value === undefined || object.value === null) ? 'NULL' : `DECODE('${object.value}', 'hex')`, skip: ifNotExists},
-				{name: 'isDelegate', cast: 'int', def: 0, skip: ifNotExists},
-				{name: 'u_isDelegate', cast: 'int', def: 0, skip: ifNotExists},
-				{name: 'secondSignature', cast: 'int', def: 0, skip: ifNotExists},
-				{name: 'u_secondSignature', cast: 'int', def: 0, skip: ifNotExists},
-				{name: 'virgin', cast: 'int', def: 1},
-			]);
+				{ name: 'publicKey', mod: ':raw', init: object => (object.value === undefined || object.value === null) ? 'NULL' : `DECODE('${object.value}', 'hex')`, skip: ifNotExists },
+			{ name: 'secondPublicKey', mod: ':raw', init: object => (object.value === undefined || object.value === null) ? 'NULL' : `DECODE('${object.value}', 'hex')`, skip: ifNotExists },
+			{ name: 'isDelegate', cast: 'int', def: 0, skip: ifNotExists },
+			{ name: 'u_isDelegate', cast: 'int', def: 0, skip: ifNotExists },
+			{ name: 'secondSignature', cast: 'int', def: 0, skip: ifNotExists },
+			{ name: 'u_secondSignature', cast: 'int', def: 0, skip: ifNotExists },
+			{ name: 'virgin', cast: 'int', def: 1 },
+		]);
 
 			columnSet.insert = columnSet.update.merge([
-				{name: 'address', mod: ':raw', init: (object) => `UPPER('${object.value}')`}
-			]);
+				{ name: 'address', mod: ':raw', init: object => `UPPER('${object.value}')` }
+		]);
 		}
 
 		this.cs = columnSet;
@@ -163,8 +113,8 @@
 	 *
 	 * @return {array}
 	 */
-	getDBFields () {
-		return _.map(this.dbFields, (field) => (field.prop || field.name));
+	getDBFields() {
+		return _.map(this.dbFields, field => (field.prop || field.name));
 	}
 
 	/**
@@ -172,18 +122,18 @@
 	 *
 	 * @return {array}
 	 */
-	getImmutableFields () {
+	getImmutableFields() {
 		return _.difference(
-			_.map(this.cs.insert.columns, (field) => (field.prop || field.name)),
-			_.map(this.cs.update.columns, (field) => (field.prop || field.name)));
-	};
+			_.map(this.cs.insert.columns, field => (field.prop || field.name)),
+		_.map(this.cs.update.columns, field => (field.prop || field.name)));
+	}
 
 	/**
 	 * Count accounts in mem_accounts.
 	 *
 	 * @return {Promise}
 	 */
-	countMemAccounts () {
+	countMemAccounts() {
 		return this.db.one(sql.countMemAccounts);
 	}
 
@@ -192,7 +142,7 @@
 	 *
 	 * @return {Promise}
 	 */
-	updateMemAccounts () {
+	updateMemAccounts() {
 		return this.db.none(sql.updateMemAccounts);
 	}
 
@@ -201,7 +151,7 @@
 	 *
 	 * @return {Promise}
 	 */
-	getOrphanedMemAccounts () {
+	getOrphanedMemAccounts() {
 		return this.db.query(sql.getOrphanedMemAccounts);
 	}
 
@@ -210,7 +160,7 @@
 	 *
 	 * @return {Promise}
 	 */
-	getDelegates () {
+	getDelegates() {
 		return this.db.query(sql.getDelegates);
 	}
 
@@ -222,14 +172,14 @@
 	 * @param {Object} updateData - Attributes to be updated, can be any of [AccountsRepo's dbFields property]{@link AccountsRepo#cs.update}
 	 * @return {Promise}
 	 */
-	upsert (data, conflictingFields, updateData) {
+	upsert(data, conflictingFields, updateData) {
 		// If single field is specified as conflict field
-		if (typeof(conflictingFields) === 'string') {
+		if (typeof (conflictingFields) === 'string') {
 			conflictingFields = [conflictingFields];
 		}
 
 		if (!Array.isArray(conflictingFields) || !conflictingFields.length) {
-			return Promise.reject('Error: db.accounts.upsert - invalid conflictingFields argument');
+			return Promise.reject(new Error('Error: db.accounts.upsert - invalid conflictingFields argument'));
 		}
 
 		if (!updateData) {
@@ -237,7 +187,7 @@
 		}
 
 		if (_.difference(_.union(Object.keys(data), Object.keys(updateData)), this.getDBFields()).length) {
-			return Promise.reject('Unknown field provided to db.accounts.upsert');
+			return Promise.reject(new Error('Unknown field provided to db.accounts.upsert'));
 		}
 
 		if (conflictingFields.length === 1 && conflictingFields[0] === 'address') {
@@ -249,7 +199,7 @@
 				setsSQL: this.pgp.helpers.sets(updateData, this.cs.update)
 			});
 		} else {
-			let conditionObject = {};
+			const conditionObject = {};
 			conflictingFields.forEach(function (field) {
 				conditionObject[field] = data[field];
 			});
@@ -272,7 +222,7 @@
 	 * @param {Object} data - Attributes to be inserted, can be any of [AccountsRepo's dbFields property]{@link AccountsRepo#cs.insert}
 	 * @return {Promise}
 	 */
-	insert (data) {
+	insert(data) {
 		return this.db.none(this.pgp.helpers.insert(data, this.cs.insert));
 	}
 
@@ -283,9 +233,9 @@
 	 * @param {string} address - Address of the account to be updated
 	 * @return {Promise}
 	 */
-	update (address, data) {
+	update(address, data) {
 		if (!address) {
-			return Promise.reject('Error: db.accounts.update - invalid address argument');
+			return Promise.reject(new Error('Error: db.accounts.update - invalid address argument'));
 		}
 
 		return this.db.none(this.pgp.helpers.update(data, this.cs.update) + this.pgp.as.format(' WHERE $1:name=$2', ['address', address]));
@@ -299,8 +249,8 @@
 	 * @param {Number} value - Value to be incremented
 	 * @return {Promise}
 	 */
-	increment (address, field, value) {
-		return this.db.none(sql.incrementAccount,{
+	increment(address, field, value) {
+		return this.db.none(sql.incrementAccount, {
 			table: this.dbTable,
 			field: field,
 			value: value,
@@ -316,8 +266,8 @@
 	 * @param {Number} value - Value to be decremented
 	 * @return {Promise}
 	 */
-	decrement (address, field, value) {
-		return this.db.none(sql.decrementAccount,{
+	decrement(address, field, value) {
+		return this.db.none(sql.decrementAccount, {
 			table: this.dbTable,
 			field: field,
 			value: value,
@@ -331,7 +281,7 @@
 	 * @param {string} address - Address of the account to be updated
 	 * @return {Promise}
 	 */
-	remove (address) {
+	remove(address) {
 		const sql = 'DELETE FROM $1:name WHERE $2:name = $3';
 		return this.db.none(sql, [this.dbTable, 'address', address]);
 	}
@@ -346,7 +296,7 @@
 	 *
 	 * @return {Promise}
 	 */
-	resetMemTables () {
+	resetMemTables() {
 		return this.db.none(sql.resetMemoryTables);
 	}
 
@@ -366,10 +316,10 @@
 	 * @param {string} options.extraCondition - Extra conditions to be appended to fetch objects. It must be properly formatted
 	 * @return {Promise}
 	 */
-	list (filters, fields, options) {
+	list(filters, fields, options) {
 		const pgp = this.pgp;
 
-		let dynamicConditions = [];
+		const dynamicConditions = [];
 		if (filters && filters.multisig) {
 			dynamicConditions.push(pgp.as.format('"multimin" > 0'));
 			delete filters.multisig;
@@ -381,11 +331,15 @@
 		}
 
 		if (filters && _.difference(Object.keys(filters), this.getDBFields()).length) {
-			return Promise.reject('Unknown filter field provided to list');
+			return Promise.reject(new Error('Unknown filter field provided to list'));
 		}
 
 		let sql = '${fields:raw} ${conditions:raw} ';
-		let limit, offset, sortField='', sortMethod='', conditions='';
+		let limit,
+		offset,
+		sortField = '',
+		sortMethod = '',
+		conditions = '';
 
 		if (!options) {
 			options = {};
@@ -396,15 +350,15 @@
 			if (typeof options.sortField === 'string') {
 				sortField = options.sortField;
 				sortMethod = options.sortMethod || 'DESC';
-				sql = sql + ' ORDER BY ${sortField:name} ${sortMethod:raw}  ';
-			// As per implementation of sort sortBy helper helpers/sort_by
+				sql += ' ORDER BY ${sortField:name} ${sortMethod:raw}  ';
+				// As per implementation of sort sortBy helper helpers/sort_by
 			} else if (Array.isArray(options.sortField) && options.sortField.length) {
-				let sortSQL = [];
+				const sortSQL = [];
 
 				options.sortField.map((field, index) => {
 					sortSQL.push(this.pgp.as.format('$1:name $2:raw', [field, options.sortMethod[index]]));
-				});
-				sql = sql + `ORDER BY ${sortSQL.join(', ')}`;
+			});
+				sql += `ORDER BY ${sortSQL.join(', ')}`;
 			}
 		}
 
@@ -413,19 +367,19 @@
 			limit = options.limit;
 			offset = options.offset || 0;
 
-			sql = sql + ' LIMIT ${limit} OFFSET ${offset}';
+			sql += ' LIMIT ${limit} OFFSET ${offset}';
 		}
 
 		const selectClause = Selects(this.cs.select, fields, pgp);
 
 		if (filters) {
 			const filterKeys = Object.keys(filters);
-			let filteredColumns = this.cs.insert.columns.filter(function (column) {
+			const filteredColumns = this.cs.insert.columns.filter(function (column) {
 				return filterKeys.indexOf(column.name) >= 0;
 			});
 
 			// TODO: Improve this logic to convert set statement to composite logic
-			conditions = pgp.helpers.sets(filters, filteredColumns).replace(/(,")/,' AND "');
+			conditions = pgp.helpers.sets(filters, filteredColumns).replace(/(,")/, ' AND "');
 		}
 
 		if (conditions.length || options.extraCondition || dynamicConditions.length) {
@@ -439,7 +393,7 @@
 				conditions.push(dynamicConditions.join(' AND '));
 			}
 
-			conditions = ' WHERE ' + conditions.join(' AND ');
+			conditions = ` WHERE ${conditions.join(' AND ')}`;
 		}
 
 		const query = this.pgp.as.format(sql, {
@@ -462,9 +416,9 @@
 	 * @param {string} dependency - Any of [u_]delegates, [u_]multisignatures
 	 * @return {Promise}
 	 */
-	removeDependencies (address, dependentId, dependency) {
+	removeDependencies(address, dependentId, dependency) {
 		if (['delegates', 'u_delegates', 'multisignatures', 'u_multisignatures'].indexOf(dependency) === -1) {
-			return Promise.reject(`Error: db.account.removeDependencies called with invalid argument dependency=${dependency}`);
+			return Promise.reject(new Error(`Error: db.account.removeDependencies called with invalid argument dependency=${dependency}`));
 		}
 
 		return this.db.none(sql.removeAccountDependencies, {
@@ -482,12 +436,12 @@
 	 * @param {string} dependency - Any of [u_]delegates, [u_]multisignatures
 	 * @return {Promise}
 	 */
-	insertDependencies (address, dependentId, dependency) {
+	insertDependencies(address, dependentId, dependency) {
 		if (['delegates', 'u_delegates', 'multisignatures', 'u_multisignatures'].indexOf(dependency) === -1) {
-			return Promise.reject(`Error: db.account.removeDependencies called with invalid argument dependency=${dependency}`);
-		}
-
-		const dependentTable = new this.pgp.helpers.TableName({table: `${this.dbTable}2${dependency}`, schema: 'public'});
+			return Promise.reject(new Error(`Error: db.account.removeDependencies called with invalid argument dependency=${dependency}`));
+		}
+
+		const dependentTable = new this.pgp.helpers.TableName({ table: `${this.dbTable}2${dependency}`, schema: 'public' });
 
 		return this.db.none(this.pgp.helpers.insert({
 			accountId: address,
@@ -497,7 +451,7 @@
 }
 
 // Generate select SQL based on column set definition and conditions
-function Selects (columnSet, fields, pgp) {
+function Selects(columnSet, fields, pgp) {
 	if (!(this instanceof Selects)) {
 		return new Selects(columnSet, fields, pgp);
 	}
@@ -510,7 +464,7 @@
 
 		// Select all fields if none is provided
 		if (!fields || !fields.length) {
-			fields =  _.map(columnSet.columns, column => column.prop || column.name);
+			fields = _.map(columnSet.columns, column => column.prop || column.name);
 		}
 
 		const table = columnSet.table;
@@ -518,20 +472,18 @@
 
 		columnSet.columns.map(column => {
 			if (fields.includes(column.name) || fields.includes(column.prop)) {
-				const propName = column.prop ? column.prop : column.name;
-
-				if (column.init) {
-					selectFields.push(pgp.as.format(selectClauseWithSQL, [column.init(column), column.castText, propName]));
-				} else {
-					selectFields.push(pgp.as.format(selectClauseWithName, [column.name, column.castText, propName]));
-				}
+			const propName = column.prop ? column.prop : column.name;
+
+			if (column.init) {
+				selectFields.push(pgp.as.format(selectClauseWithSQL, [column.init(column), column.castText, propName]));
+			} else {
+				selectFields.push(pgp.as.format(selectClauseWithName, [column.name, column.castText, propName]));
 			}
-		});
+		}
+	});
 
 		return pgp.as.format(selectSQL, [selectFields.join(','), table]);
 	};
-
 }
->>>>>>> 9ce10b3e
 
 module.exports = AccountsRepo;