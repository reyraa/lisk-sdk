--- conflicted
+++ resolved
@@ -320,18 +320,10 @@
 * @param {Array<Peer>} matched - Peers with same as system broadhash.
 * @returns {number} - Consensus or undefined if config.forging.force = true.
 */
-<<<<<<< HEAD
 Peers.prototype.calculateConsensus = function (active, matched) {
-	active = active || library.logic.peers.list(true);
-=======
-Peers.prototype.getConsensus = function (active, matched) {
-	if (library.config.forging.force) {
-		return undefined;
-	}
 	active = active || library.logic.peers.list(true).filter(function (peer) {
 		return peer.state === Peer.STATE.CONNECTED;
 	});
->>>>>>> 961405cd
 	var broadhash = modules.system.getBroadhash();
 	matched = matched || active.filter(function (peer) {
 		return peer.broadhash === broadhash;
