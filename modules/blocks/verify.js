--- conflicted
+++ resolved
@@ -146,67 +146,6 @@
 
 	// Set block height
 	block.height = lastBlock.height + 1;
-<<<<<<< HEAD
-
-	if (!block.previousBlock && block.height !== 1) {
-		return 'Invalid previous block';
-	} else if (block.previousBlock !== lastBlock.id) {
-		// Fork: Same height but different previous block id.
-		modules.delegates.fork(block, 1);
-		return ['Invalid previous block:', block.previousBlock, 'expected:', lastBlock.id].join(' ');
-	}
-
-	if (block.payloadLength > constants.maxPayloadLength) {
-		return 'Payload length is too high';
-	}
-
-	if (block.transactions.length !== block.numberOfTransactions) {
-		return 'Invalid number of transactions';
-	}
-
-	if (block.transactions.length > constants.maxTxsPerBlock) {
-		return 'Transactions length is too high';
-	}
-
-	// Checking if transactions of the block adds up to block values.
-	var totalAmount = 0,
-	    totalFee = 0,
-	    payloadHash = crypto.createHash('sha256'),
-	    appliedTransactions = {};
-
-	for (var i in block.transactions) {
-		var transaction = block.transactions[i];
-		var bytes;
-
-		try {
-			bytes = library.logic.transaction.getBytes(transaction);
-		} catch (e) {
-			return e.toString();
-		}
-
-		if (appliedTransactions[transaction.id]) {
-			return 'Encountered duplicate transaction: ' + transaction.id;
-		}
-
-		appliedTransactions[transaction.id] = transaction;
-		if (bytes) { payloadHash.update(bytes); }
-		totalAmount += transaction.amount;
-		totalFee += transaction.fee;
-	}
-	
-	if (payloadHash.digest().toString('hex') !== block.payloadHash) {
-		return 'Invalid payload hash';
-	}
-
-	if (totalAmount !== block.totalAmount) {
-		return 'Invalid total amount';
-	}
-
-	if (totalFee !== block.totalFee) {
-		return 'Invalid total fee';
-	}
-=======
->>>>>>> 6c0045ce
 	
 	async.series([
 		function baseValidations (seriesCb) {
