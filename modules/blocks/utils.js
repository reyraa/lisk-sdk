/*
 * Copyright © 2018 Lisk Foundation
 *
 * See the LICENSE file at the top-level directory of this distribution
 * for licensing information.
 *
 * Unless otherwise agreed in a custom licensing agreement with the Lisk Foundation,
 * no part of this software, including this file, may be copied, modified,
 * propagated, or distributed except according to the terms contained in the
 * LICENSE file.
 *
 * Removal or modification of this copyright notice is prohibited.
 */

'use strict';

const _ = require('lodash');
<<<<<<< HEAD
const transactionTypes = require('../../helpers/transaction_types.js');
=======
const constants = require('../../helpers/constants.js');
>>>>>>> ec656521

const constants = global.constants;
const __private = {};
let modules;
let library;
let self;

/**
 * Main utils logic. Allows utils functions for blocks. Initializes library.
 *
 * @class
 * @memberof modules.blocks
 * @see Parent: {@link modules.blocks}
 * @requires lodash
 * @requires helpers/transaction_types
 * @param {Object} logger
 * @param {Account} account
 * @param {Block} block
 * @param {Transaction} transaction
 * @param {Database} db
 * @param {Object} genesisBlock
 * @todo Add description for the params
 */
class Utils {
	constructor(logger, account, block, transaction, db, genesisBlock) {
		library = {
			logger,
			account,
			block,
			transaction,
			db,
			genesisBlock,
			logic: {
				account,
				block,
				transaction,
			},
		};
		self = this;
		library.logger.trace('Blocks->Utils: Submodule initialized.');
		return self;
	}
}

/**
 * Normalize blocks and their transactions.
 *
 * @param {Array} rows - Data from full_blocks_list view
 * @returns {Array} blocks - List of normalized blocks with transactions
 */
Utils.prototype.readDbRows = function(rows) {
	let blocks = {};
	const order = [];

	for (let i = 0, length = rows.length; i < length; i++) {
		// Normalize block
		// FIXME: Can have poor performance because it performs SHA256 hash calculation for each block
		const block = library.logic.block.dbRead(rows[i]);

		if (block) {
			// If block is not already in the list...
			if (!blocks[block.id]) {
				if (block.id === library.genesisBlock.block.id) {
					// Generate fake signature for genesis block
					block.generationSignature = new Array(65).join('0');
				}

				// Add block ID to order list
				order.push(block.id);
				// Add block to list
				blocks[block.id] = block;
			}

			// Normalize transaction
			const transaction = library.logic.transaction.dbRead(rows[i]);
			// Set empty object if there are no transactions in block
			blocks[block.id].transactions = blocks[block.id].transactions || {};

			if (transaction) {
				// Add transaction to block if not there already
				if (!blocks[block.id].transactions[transaction.id]) {
					blocks[block.id].transactions[transaction.id] = transaction;
				}
			}
		}
	}

	// Reorganize list
	blocks = order.map(v => {
		blocks[v].transactions = Object.keys(blocks[v].transactions).map(
			t => blocks[v].transactions[t]
		);
		return blocks[v];
	});

	return blocks;
};

/**
 * Loads full blocks from database and normalize them.
 *
 * @param {Object} filter - Filter options
 * @param {Object} filter.limit - Limit blocks to amount
 * @param {Object} filter.lastId - ID of block to begin with
 * @param {function} cb - Callback function
 * @param {Object} tx - database transaction
 * @returns {function} cb - Callback function from params (through setImmediate)
 * @returns {Object} cb.err - Error if occurred
 * @returns {Object} cb.rows - List of normalized blocks
 */
Utils.prototype.loadBlocksPart = function(filter, cb, tx) {
	self.loadBlocksData(
		filter,
		(err, rows) => {
			let blocks;

			if (!err) {
				// Normalize list of blocks
				blocks = self.readDbRows(rows);
			}

			return setImmediate(cb, err, blocks);
		},
		tx
	);
};

/**
 * Loads full normalized last block from database, see: loader.loadBlockChain (private).
 *
 * @param {function} cb - Callback function
 * @returns {function} cb - Callback function from params (through setImmediate)
 * @returns {Object} cb.err - Error message if error occurred
 * @returns {Object} cb.block - Full normalized last block
 */
Utils.prototype.loadLastBlock = function(cb) {
	// Get full last block from database
	// FIXME: Review SQL order by clause
	library.db.blocks
		.loadLastBlock()
		.then(rows => {
			// Normalize block
			const block = modules.blocks.utils.readDbRows(rows)[0];

<<<<<<< HEAD
			// Sort block's transactions
			block.transactions = block.transactions.sort(a => {
				if (block.id === library.genesisBlock.block.id) {
					if (a.type === transactionTypes.VOTE) {
						return 1;
					}
				}

				if (a.type === transactionTypes.SIGNATURE) {
					return 1;
				}

				return 0;
			});

=======
>>>>>>> ec656521
			// Update last block
			modules.blocks.lastBlock.set(block);
			return setImmediate(cb, null, block);
		})
		.catch(err => {
			library.logger.error(err.stack);
			return setImmediate(cb, 'Blocks#loadLastBlock error');
		});
};

/**
 * Get blocks IDs sequence - last block ID, IDs of first blocks of last 5 rounds, genesis block ID.
 *
 * @param {number} height - Block height
 * @param {function} cb - Callback function
 * @returns {function} cb - Callback function from params (through setImmediate)
 * @returns {Object} cb.err - Error if occurred
 * @returns {Object} cb.res - Result
 * @returns {string} cb.res.firstHeight - Height of last block
 * @returns {string} cb.res.ids - Comma separated list of blocks IDs
 */
Utils.prototype.getIdSequence = function(height, cb) {
	const lastBlock = modules.blocks.lastBlock.get();
	// Get IDs of first blocks of (n) last rounds, descending order
	// EXAMPLE: For height 2000000 (round 19802) we will get IDs of blocks at height: 1999902, 1999801, 1999700, 1999599, 1999498
	library.db.blocks
		.getIdSequence({
			height,
			limit: 5,
			delegates: constants.activeDelegates,
		})
		.then(rows => {
			if (rows.length === 0) {
				return setImmediate(
					cb,
					`Failed to get id sequence for height: ${height}`
				);
			}

			const ids = [];

			// Add genesis block at the end if the set doesn't contain it already
			if (library.genesisBlock && library.genesisBlock.block) {
				const __genesisBlock = {
					id: library.genesisBlock.block.id,
					height: library.genesisBlock.block.height,
				};

				if (!_.includes(rows, __genesisBlock.id)) {
					rows.push(__genesisBlock);
				}
			}

			// Add last block at the beginning if the set doesn't contain it already
			if (lastBlock && !_.includes(rows, lastBlock.id)) {
				rows.unshift({
					id: lastBlock.id,
					height: lastBlock.height,
				});
			}

			// Extract blocks IDs
			rows.forEach(row => {
				// FIXME: Looks like double check
				if (!_.includes(ids, row.id)) {
					ids.push(row.id);
				}
			});

			return setImmediate(cb, null, {
				firstHeight: rows[0].height,
				ids: ids.join(),
			});
		})
		.catch(err => {
			library.logger.error(err.stack);
			return setImmediate(cb, 'Blocks#getIdSequence error');
		});
};

/**
 * Load full block with a particular height
 *
 * @param {number} height - Block height
 * @param {function} cb - Callback function
 * @param {object} tx - Database transaction object
 * @returns {function} cb - Callback function from params (through setImmediate)
 * @returns {Object} cb.err - Error if occurred
 * @returns {Object} cb.block - Block with requested height
 */
Utils.prototype.loadBlockByHeight = function(height, cb, tx) {
	(tx || library.db).blocks
		.loadBlocksOffset(height, height + 1)
		.then(rows => {
			const blocks = self.readDbRows(rows);
			return setImmediate(cb, null, blocks[0]);
		})
		.catch(err => {
			library.logger.error(err.stack);
			return setImmediate(cb, 'Blocks#loadBlockByHeight error');
		});
};

/**
 * Generates a list of full blocks for another node upon sync request from that node, see: modules.transport.internal.blocks.
 *
 * @param {Object} filter - Filter options
 * @param {Object} filter.limit - Limit blocks to amount
 * @param {Object} filter.lastId - ID of block to begin with
 * @param {function} cb - Callback function
 * @param {Object} tx - database transaction
 * @returns {function} cb - Callback function from params (through setImmediate)
 * @returns {Object} cb.err - Error if occurred
 * @returns {Object} cb.rows - List of blocks
 */
Utils.prototype.loadBlocksData = function(filter, cb, tx) {
	const params = { limit: filter.limit || 1 };

	// FIXME: filter.id is not used
	if (filter.id && filter.lastId) {
		return setImmediate(cb, 'Invalid filter: Received both id and lastId');
	} else if (filter.id) {
		params.id = filter.id;
	} else if (filter.lastId) {
		params.lastId = filter.lastId;
	}

	// Get height of block with supplied ID
	(tx || library.db).blocks
		.getHeightByLastId(filter.lastId || null)
		.then(rows => {
			const height = rows.length ? rows[0].height : 0;
			// Calculate max block height for database query
			const realLimit = height + (parseInt(filter.limit) || 1);

			params.limit = realLimit;
			params.height = height;

			// Retrieve blocks from database
			// FIXME: That SQL query have mess logic, need to be refactored
			(tx || library.db).blocks
				.loadBlocksData(Object.assign({}, filter, params))
				.then(rows => setImmediate(cb, null, rows));
		})
		.catch(err => {
			library.logger.error(err.stack);
			return setImmediate(cb, 'Blocks#loadBlockData error');
		});
};

/**
 * Creates logger for tracking applied transactions of block.
 *
 * @param {number} transactionsCount
 * @param {number} logsFrequency
 * @param {string} msg
 * @returns {BlockProgressLogger}
 * @todo Add description for the params and return value
 */
Utils.prototype.getBlockProgressLogger = function(
	transactionsCount,
	logsFrequency,
	msg
) {
	/**
	 * Description of the class.
	 *
	 * @class
	 * @todo Add @param tags
	 */
	function BlockProgressLogger(transactionsCount, logsFrequency, msg) {
		this.target = transactionsCount;
		this.step = Math.floor(transactionsCount / logsFrequency);
		this.applied = 0;

		/**
		 * Resets applied transactions.
		 */
		this.reset = function() {
			this.applied = 0;
		};

		/**
		 * Increments applied transactions and logs the progress,
		 * - For the first and last transaction
		 * - With given frequency
		 */
		this.applyNext = function() {
			if (this.applied >= this.target) {
				throw new Error(
					`Cannot apply transaction over the limit: ${this.target}`
				);
			}
			this.applied += 1;
			if (
				this.applied === 1 ||
				this.applied === this.target ||
				this.applied % this.step === 1
			) {
				this.log();
			}
		};

		/**
		 * Logs the progress.
		 */
		this.log = function() {
			library.logger.info(
				msg,
				`${(this.applied / this.target * 100).toPrecision(4)} %: applied ${
					this.applied
				} of ${this.target} transactions`
			);
		};
	}

	return new BlockProgressLogger(transactionsCount, logsFrequency, msg);
};

/**
 * Get block rewards of delegate for time period.
 *
 * @param {Object} filter
 * @param {string} filter.address - Delegate address
 * @param {number} [filter.start] - Start timestamp
 * @param {number} [filter.end] - End timestamp
 * @param {function} cb - Callback function
 * @returns {function} cb - Callback function from params (through setImmediate)
 * @returns {Object} cb.err - Error if occurred
 * @returns {Object} cb.data - Rewards data
 * @returns {number} cb.data.fees - Round fees
 * @returns {number} cb.data.rewards - Blocks rewards
 * @returns {number} cb.data.count - Blocks count
 */
Utils.prototype.aggregateBlocksReward = function(filter, cb) {
	const params = {};

	library.logic.account.get({ address: filter.address }, (err, account) => {
		if (err) {
			return setImmediate(cb, err);
		}

		if (!account) {
			return setImmediate(cb, 'Account not found');
		}

		params.generatorPublicKey = account.publicKey;
		params.delegates = constants.activeDelegates;

		if (filter.start !== undefined) {
			params.start = (filter.start - constants.epochTime.getTime()) / 1000;
			params.start = params.start.toFixed();
		}

		if (filter.end !== undefined) {
			params.end = (filter.end - constants.epochTime.getTime()) / 1000;
			params.end = params.end.toFixed();
		}

		// Get calculated rewards
		library.db.blocks
			.aggregateBlocksReward(params)
			.then(rows => {
				let data = rows[0];
				if (data.delegate === null) {
					return setImmediate(cb, 'Account is not a delegate');
				}
				data = {
					fees: data.fees || '0',
					rewards: data.rewards || '0',
					count: data.count || '0',
				};
				return setImmediate(cb, null, data);
			})
			.catch(err => {
				library.logger.error(err.stack);
				return setImmediate(cb, 'Blocks#aggregateBlocksReward error');
			});
	});
};

/**
 * Handle modules initialization:
 * - blocks
 *
 * @param {modules} scope - Exposed modules
 */
Utils.prototype.onBind = function(scope) {
	library.logger.trace('Blocks->Utils: Shared modules bind.');
	modules = {
		blocks: scope.blocks,
	};

	// Set module as loaded
	__private.loaded = true;
};

module.exports = Utils;<|MERGE_RESOLUTION|>--- conflicted
+++ resolved
@@ -15,11 +15,6 @@
 'use strict';
 
 const _ = require('lodash');
-<<<<<<< HEAD
-const transactionTypes = require('../../helpers/transaction_types.js');
-=======
-const constants = require('../../helpers/constants.js');
->>>>>>> ec656521
 
 const constants = global.constants;
 const __private = {};
@@ -164,24 +159,6 @@
 			// Normalize block
 			const block = modules.blocks.utils.readDbRows(rows)[0];
 
-<<<<<<< HEAD
-			// Sort block's transactions
-			block.transactions = block.transactions.sort(a => {
-				if (block.id === library.genesisBlock.block.id) {
-					if (a.type === transactionTypes.VOTE) {
-						return 1;
-					}
-				}
-
-				if (a.type === transactionTypes.SIGNATURE) {
-					return 1;
-				}
-
-				return 0;
-			});
-
-=======
->>>>>>> ec656521
 			// Update last block
 			modules.blocks.lastBlock.set(block);
 			return setImmediate(cb, null, block);
