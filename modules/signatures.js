/*
 * Copyright © 2018 Lisk Foundation
 *
 * See the LICENSE file at the top-level directory of this distribution
 * for licensing information.
 *
 * Unless otherwise agreed in a custom licensing agreement with the Lisk Foundation,
 * no part of this software, including this file, may be copied, modified,
 * propagated, or distributed except according to the terms contained in the
 * LICENSE file.
 *
 * Removal or modification of this copyright notice is prohibited.
 */

'use strict';

var apiCodes = require('../helpers/api_codes.js');
var ApiError = require('../helpers/api_error.js');
var Signature = require('../logic/signature.js');
var transactionTypes = require('../helpers/transaction_types.js');

// Private fields
var modules;
var library;
var self;
var __private = {};

__private.assetTypes = {};

/**
 * Main signatures methods. Initializes library with scope content and generates a Signature instance.
 * Calls logic.transaction.attachAssetType().
 *
 * @class
 * @memberof modules
 * @see Parent: {@link modules}
 * @requires helpers/api_codes
 * @requires helpers/api_error
 * @requires helpers/transaction_types
 * @requires logic/signature
 * @param {function} cb - Callback function
 * @param {scope} scope - App instance
 * @returns {setImmediateCallback} Callback function with `self` as data
 */
function Signatures(cb, scope) {
	library = {
		schema: scope.schema,
		ed: scope.ed,
		balancesSequence: scope.balancesSequence,
		logic: {
			transaction: scope.logic.transaction,
		},
	};
	self = this;

	__private.assetTypes[
		transactionTypes.SIGNATURE
	] = library.logic.transaction.attachAssetType(
		transactionTypes.SIGNATURE,
		new Signature(scope.schema, scope.logger)
	);

	setImmediate(cb, null, self);
}

// Public methods
/**
 * Checks if `modules` is loaded.
 *
 * @returns {boolean} True if `modules` is loaded
 */
Signatures.prototype.isLoaded = function() {
	return !!modules;
};

// Events
/**
 * Calls Signature.bind() with modules params.
 *
 * @param {modules} scope - Loaded modules
 */
Signatures.prototype.onBind = function(scope) {
	modules = {
		accounts: scope.accounts,
		transactions: scope.transactions,
		transport: scope.transport,
	};

	__private.assetTypes[transactionTypes.SIGNATURE].bind(scope.accounts);
};

<<<<<<< HEAD
=======
__private.processPostResult = function(err, res, cb) {
	var error = null;
	var response = null;

	// TODO: Need to improve error handling so that we don't
	// need to parse the error message to determine the error type.
	var processingError = /^Error processing signature/;
	var badRequestBodyError = /^Invalid signature body/;

	if (err) {
		error = new ApiError(err, apiCodes.PROCESSING_ERROR);
	} else if (res.success) {
		response = { status: 'Signature Accepted' };
	} else if (processingError.test(res.message)) {
		error = new ApiError(res.message, apiCodes.PROCESSING_ERROR);
	} else if (badRequestBodyError.test(res.message)) {
		error = new ApiError(res.message, apiCodes.BAD_REQUEST);
	} else {
		error = new ApiError(res.message, apiCodes.INTERNAL_SERVER_ERROR);
	}
	return setImmediate(cb, error, response);
};

// Shared API
>>>>>>> e5cabe57
/**
 * Public methods, accessible via API.
 *
 * @property {function} postSignatures - Post signatures for transactions
 */
Signatures.prototype.shared = {
	/**
	 * Post signature for a transaction.
	 *
	 * @param {Object.<{transactionId: string, publicKey: string, signature: string}>} - Signature
	 * @param {function} cb - Callback function
	 * @return {setImmediateCallback}
	 */
	postSignature(signature, cb) {
		return modules.transport.shared.postSignature({ signature }, (err, res) => {
			__private.processPostResult(err, res, cb);
		});
	},

	/**
	 * Post signatures for transactions.
	 *
<<<<<<< HEAD
	 * @param {Array.<{transactionId: string, publicKey: string, signature: string}>} signatures - Array of signatures
	 * @param {function} cb - Callback function
	 * @returns {setImmediateCallback}
	 * @todo Add description for the return value
=======
	 * @param {Array.<{transactionId: string, publicKey: string, signature: string}>} signatures - List of signatures
	 * @param {function} cb - Callback function
	 * @return {setImmediateCallback}
>>>>>>> e5cabe57
	 */
	postSignatures(signatures, cb) {
		return modules.transport.shared.postSignatures(
			{ signatures },
			(err, res) => {
				__private.processPostResult(err, res, cb);
			}
		);
	},
};

// Export
module.exports = Signatures;<|MERGE_RESOLUTION|>--- conflicted
+++ resolved
@@ -89,8 +89,6 @@
 	__private.assetTypes[transactionTypes.SIGNATURE].bind(scope.accounts);
 };
 
-<<<<<<< HEAD
-=======
 __private.processPostResult = function(err, res, cb) {
 	var error = null;
 	var response = null;
@@ -115,7 +113,6 @@
 };
 
 // Shared API
->>>>>>> e5cabe57
 /**
  * Public methods, accessible via API.
  *
@@ -138,16 +135,9 @@
 	/**
 	 * Post signatures for transactions.
 	 *
-<<<<<<< HEAD
-	 * @param {Array.<{transactionId: string, publicKey: string, signature: string}>} signatures - Array of signatures
-	 * @param {function} cb - Callback function
-	 * @returns {setImmediateCallback}
-	 * @todo Add description for the return value
-=======
 	 * @param {Array.<{transactionId: string, publicKey: string, signature: string}>} signatures - List of signatures
 	 * @param {function} cb - Callback function
 	 * @return {setImmediateCallback}
->>>>>>> e5cabe57
 	 */
 	postSignatures(signatures, cb) {
 		return modules.transport.shared.postSignatures(
