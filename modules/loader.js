--- conflicted
+++ resolved
@@ -499,28 +499,10 @@
 				if (err) {
 					return reload(count, err || "Failed to load blocks offset");
 				} else {
-					modules.blocks.loadLastBlock(function (err, block) {
-						if (err) {
-							return load(count);
-						}
-						private.lastBlock = block;
-						library.logger.info("Blockchain ready");
-						library.bus.message("blockchainReady");
-					});
+					private.lastBlock = lastBlock;
+					library.logger.info("Blockchain ready");
+					library.bus.message("blockchainReady");
 				}
-<<<<<<< HEAD
-=======
-
-				modules.blocks.loadBlocksOffset(1, count, verify, function (err, lastBlock) {
-					if (err) {
-						return reload(count, err || "Failed to load blocks offset");
-					} else {
-						private.lastBlock = lastBlock;
-						library.logger.info("Blockchain ready");
-						library.bus.message("blockchainReady");
-					}
-				});
->>>>>>> a0aef658
 			});
 		});
 	}).catch(function (err) {
