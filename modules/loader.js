/*
 * Copyright © 2018 Lisk Foundation
 *
 * See the LICENSE file at the top-level directory of this distribution
 * for licensing information.
 *
 * Unless otherwise agreed in a custom licensing agreement with the Lisk Foundation,
 * no part of this software, including this file, may be copied, modified,
 * propagated, or distributed except according to the terms contained in the
 * LICENSE file.
 *
 * Removal or modification of this copyright notice is prohibited.
 */
'use strict';

var async = require('async');
var constants = require('../helpers/constants.js');
var jobsQueue = require('../helpers/jobs_queue.js');
var Peer = require('../logic/peer.js');
var slots = require('../helpers/slots.js');

require('colors');

// Private fields
var modules;
var definitions;
var library;
var self;
var __private = {};

__private.loaded = false;
__private.isActive = false;
__private.lastBlock = null;
__private.genesisBlock = null;
__private.total = 0;
__private.blocksToSync = 0;
__private.syncIntervalId = null;
__private.syncInterval = 10000;
__private.retries = 5;

/**
 * Initializes library with scope content.
 * Calls private function initialize.
 * @memberof module:loader
 * @class
 * @classdesc Main Loader methods.
 * @param {function} cb - Callback function.
 * @param {scope} scope - App instance.
 * @return {setImmediateCallback} Callback function with `self` as data.
 */
// Constructor
function Loader(cb, scope) {
	library = {
		logger: scope.logger,
		db: scope.db,
		network: scope.network,
		schema: scope.schema,
		sequence: scope.sequence,
		bus: scope.bus,
		genesisblock: scope.genesisblock,
		balancesSequence: scope.balancesSequence,
		logic: {
			transaction: scope.logic.transaction,
			account: scope.logic.account,
			peers: scope.logic.peers,
		},
		config: {
			loading: {
				verifyOnLoading: scope.config.loading.verifyOnLoading,
				snapshot: scope.config.loading.snapshot,
			},
		},
	};
	self = this;

	__private.initialize();
	__private.genesisBlock = __private.lastBlock = library.genesisblock;

	setImmediate(cb, null, self);
}

// Private methods
/**
 * Sets private network object with height 0 and peers empty array.
 * @private
 */
__private.initialize = function() {
	__private.network = {
		height: 0, // Network height
		peers: [], // "Good" peers and with height close to network height
	};
};

/**
 * Cancels timers based on input parameter and private variable syncIntervalId
 * or Sync trigger by sending a socket signal with 'loader/sync' and setting
 * next sync with 1000 milliseconds.
 * @private
 * @implements {library.network.io.sockets.emit}
 * @implements {modules.blocks.lastBlock.get}
 * @param {boolean} turnOn
 * @emits loader/sync
 */
__private.syncTrigger = function(turnOn) {
	if (turnOn === false && __private.syncIntervalId) {
		library.logger.trace('Clearing sync interval');
		clearTimeout(__private.syncIntervalId);
		__private.syncIntervalId = null;
	}
	if (turnOn === true && !__private.syncIntervalId) {
		library.logger.trace('Setting sync interval');
		setImmediate(function nextSyncTrigger() {
			library.logger.trace('Sync trigger');
			library.network.io.sockets.emit('loader/sync', {
				blocks: __private.blocksToSync,
				height: modules.blocks.lastBlock.get().height,
			});
			__private.syncIntervalId = setTimeout(nextSyncTrigger, 1000);
		});
	}
};

/**
 * Syncs timer trigger.
 * @private
 * @implements {modules.blocks.lastReceipt.get}
 * @implements {modules.blocks.lastReceipt.isStale}
 * @implements {Loader.syncing}
 * @implements {library.sequence.add}
 * @implements {async.retry}
 * @implements {__private.initialize}
 */
__private.syncTimer = function() {
	library.logger.trace('Setting sync timer');

	function nextSync(cb) {
		library.logger.trace('Sync timer trigger', {
			loaded: __private.loaded,
			syncing: self.syncing(),
			last_receipt: modules.blocks.lastReceipt.get(),
		});

<<<<<<< HEAD
		if (__private.loaded && !self.syncing() && modules.blocks.lastReceipt.isStale()) {
			library.sequence.add(function (sequenceCb) {
				__private.sync(sequenceCb);
			}, function (err) {
				if (err) {
					library.logger.error('Sync timer', err);
=======
		if (
			__private.loaded &&
			!self.syncing() &&
			modules.blocks.lastReceipt.isStale()
		) {
			library.sequence.add(
				function(sequenceCb) {
					async.retry(__private.retries, __private.sync, sequenceCb);
				},
				function(err) {
					if (err) {
						library.logger.error('Sync timer', err);
						__private.initialize();
					}
					return setImmediate(cb);
>>>>>>> 618fdffd
				}
			);
		} else {
			return setImmediate(cb);
		}
	}

	jobsQueue.register('loaderSyncTimer', nextSync, __private.syncInterval);
};

/**
 * Gets a random peer and loads signatures from network.
 * Processes each signature from peer.
 * @private
 * @implements {Loader.getNetwork}
 * @implements {library.schema.validate}
 * @implements {library.sequence.add}
 * @implements {async.eachSeries}
 * @implements {modules.multisignatures.processSignature}
 * @param {function} cb
 * @return {setImmediateCallback} cb, err
 */
__private.loadSignatures = function(cb) {
	async.waterfall(
		[
			function(waterCb) {
				self.getNetwork(function(err, network) {
					if (err) {
						return setImmediate(waterCb, err);
					} else {
						var peer =
							network.peers[Math.floor(Math.random() * network.peers.length)];
						return setImmediate(waterCb, null, peer);
					}
				});
			},
			function(peer, waterCb) {
				library.logger.log(`Loading signatures from: ${peer.string}`);
				peer.rpc.getSignatures(function(err, res) {
					if (err) {
						peer.applyHeaders({ state: Peer.STATE.DISCONNECTED });
						return setImmediate(waterCb, err);
					} else {
						library.schema.validate(
							res,
							definitions.WSSignaturesResponse,
							function(err) {
								return setImmediate(waterCb, err, res.signatures);
							}
						);
					}
				});
			},
			function(signatures, waterCb) {
				library.sequence.add(function(cb) {
					async.eachSeries(
						signatures,
						function(signature, eachSeriesCb) {
							async.eachSeries(
								signature.signatures,
								function(s, eachSeriesCb) {
									modules.multisignatures.processSignature(
										{
											signature: s,
											transactionId: signature.transactionId,
										},
										function(err) {
											return setImmediate(eachSeriesCb, err);
										}
									);
								},
								eachSeriesCb
							);
						},
						cb
					);
				}, waterCb);
			},
		],
		function(err) {
			return setImmediate(cb, err);
		}
	);
};

/**
 * Gets a random peer and loads transactions from network:
 * - Validates each transaction from peer and remove peer if invalid.
 * - Calls processUnconfirmedTransaction for each transaction.
 * @private
 * @implements {Loader.getNetwork}
 * @implements {library.schema.validate}
 * @implements {async.eachSeries}
 * @implements {library.logic.transaction.objectNormalize}
 * @implements {modules.peers.remove}
 * @implements {library.balancesSequence.add}
 * @implements {modules.transactions.processUnconfirmedTransaction}
 * @param {function} cb
 * @return {setImmediateCallback} cb, err
 * @todo Missing error propagation when calling balancesSequence.add
 */
__private.loadTransactions = function(cb) {
	async.waterfall(
		[
			function(waterCb) {
				self.getNetwork(function(err, network) {
					if (err) {
						return setImmediate(waterCb, err);
					} else {
						var peer =
							network.peers[Math.floor(Math.random() * network.peers.length)];
						return setImmediate(waterCb, null, peer);
					}
				});
			},
			function(peer, waterCb) {
				library.logger.log(`Loading transactions from: ${peer.string}`);
				peer.rpc.getTransactions(function(err, res) {
					if (err) {
						peer.applyHeaders({ state: Peer.STATE.DISCONNECTED });
						return setImmediate(waterCb, err);
					}
					library.schema.validate(
						res,
						definitions.WSTransactionsResponse,
						function(err) {
							if (err) {
								return setImmediate(waterCb, err[0].message);
							} else {
								return setImmediate(waterCb, null, peer, res.transactions);
							}
						}
					);
				});
			},
			function(peer, transactions, waterCb) {
				async.eachSeries(
					transactions,
					function(transaction, eachSeriesCb) {
						var id = transaction ? transactions.id : 'null';

						try {
							transaction = library.logic.transaction.objectNormalize(
								transaction
							);
						} catch (e) {
							library.logger.debug('Transaction normalization failed', {
								id: id,
								err: e.toString(),
								module: 'loader',
								transaction: transaction,
							});

							library.logger.warn(
								['Transaction', id, 'is not valid, peer removed'].join(' '),
								peer.string
							);
							modules.peers.remove(peer.ip, peer.wsPort);

							return setImmediate(eachSeriesCb, e);
						}

						return setImmediate(eachSeriesCb);
					},
					function(err) {
						return setImmediate(waterCb, err, transactions);
					}
				);
			},
			function(transactions, waterCb) {
				async.eachSeries(
					transactions,
					function(transaction, eachSeriesCb) {
						library.balancesSequence.add(
							function(cb) {
								transaction.bundled = true;
								modules.transactions.processUnconfirmedTransaction(
									transaction,
									false,
									cb
								);
							},
							function(err) {
								if (err) {
									// TODO: Validate if error propagation required
									library.logger.debug(err);
								}
								return setImmediate(eachSeriesCb);
							}
						);
					},
					waterCb
				);
			},
		],
		function(err) {
			return setImmediate(cb, err);
		}
	);
};

/**
 * Loads blockchain upon application start:
 * 1. Checks mem tables:
 * - count blocks from `blocks` table
 * - get genesis block from `blocks` table
 * - count accounts from `mem_accounts` table by block id
 * - get rounds from `mem_round`
 * 2. Matches genesis block with database.
 * 3. Verifies snapshot mode.
 * 4. Recreates memory tables when neccesary:
 *  - Calls logic.account to resetMemTables
 *  - Calls block to load block. When blockchain ready emits a bus message.
 * 5. Detects orphaned blocks in `mem_accounts` and gets delegates.
 * 6. Loads last block and emits a bus message blockchain is ready.
 * @private
 * @implements {library.db.task}
 * @implements {slots.calcRound}
 * @implements {library.bus.message}
 * @implements {library.logic.account.resetMemTables}
 * @implements {async.until}
 * @implements {modules.blocks.loadBlocksOffset}
 * @implements {modules.blocks.deleteAfterBlock}
 * @implements {modules.blocks.loadLastBlock}
 * @emits exit
 * @throws {string} On failure to match genesis block with database.
 */
__private.loadBlockChain = function() {
	var offset = 0;
	var limit = Number(library.config.loading.loadPerIteration) || 1000;
	var verify = Boolean(library.config.loading.verifyOnLoading);

	function load(count) {
		verify = true;
		__private.total = count;
		async.series(
			{
				resetMemTables: function(seriesCb) {
					library.logic.account.resetMemTables(function(err) {
						if (err) {
							throw err;
						} else {
							return setImmediate(seriesCb);
						}
					});
				},
				loadBlocksOffset: function(seriesCb) {
					async.until(
						function() {
							return count < offset;
						},
						function(cb) {
							if (count > 1) {
								library.logger.info(
									`Rebuilding blockchain, current block height: ${offset + 1}`
								);
							}
							modules.blocks.process.loadBlocksOffset(
								limit,
								offset,
								verify,
								function(err, lastBlock) {
									if (err) {
										return setImmediate(cb, err);
									}

									offset += limit;
									__private.lastBlock = lastBlock;

									return setImmediate(cb);
								}
							);
						},
						function(err) {
							return setImmediate(seriesCb, err);
						}
					);
				},
			},
			function(err) {
				if (err) {
					library.logger.error(err);
					if (err.block) {
						library.logger.error(`Blockchain failed at: ${err.block.height}`);
						modules.blocks.chain.deleteAfterBlock(err.block.id, function() {
							library.logger.error('Blockchain clipped');
							library.bus.message('blockchainReady');
						});
					}
				} else {
					library.logger.info('Blockchain ready');
					library.bus.message('blockchainReady');
				}
			}
		);
	}

	function reload(count, message) {
		if (message) {
			library.logger.warn(message);
			library.logger.warn('Recreating memory tables');
		}

		return load(count);
	}

	function checkMemTables(t) {
		var promises = [
			t.blocks.count(),
			t.blocks.getGenesisBlock(),
			t.accounts.countMemAccounts(),
			t.rounds.getMemRounds(),
			t.delegates.countDuplicatedDelegates(),
		];

		return t.batch(promises);
	}

	function matchGenesisBlock(row) {
		if (row) {
			var matched =
				row.id === __private.genesisBlock.block.id &&
				row.payloadHash.toString('hex') ===
					__private.genesisBlock.block.payloadHash &&
				row.blockSignature.toString('hex') ===
					__private.genesisBlock.block.blockSignature;
			if (matched) {
				library.logger.info('Genesis block matched with database');
			} else {
				throw 'Failed to match genesis block with database';
			}
		}
	}

	function verifySnapshot(count, round) {
		if (
			library.config.loading.snapshot !== undefined ||
			library.config.loading.snapshot > 0
		) {
			library.logger.info('Snapshot mode enabled');

			if (
				isNaN(library.config.loading.snapshot) ||
				library.config.loading.snapshot >= round
			) {
				library.config.loading.snapshot = round;

				if (count === 1 || count % constants.activeDelegates > 0) {
					library.config.loading.snapshot = round > 1 ? round - 1 : 1;
				}

				modules.rounds.setSnapshotRound(library.config.loading.snapshot);
			}

			library.logger.info(
				`Snapshotting to end of round: ${library.config.loading.snapshot}`
			);
			return true;
		} else {
			return false;
		}
	}

	library.db
		.task(checkMemTables)
		.spread(function(
			blocksCount,
			getGenesisBlock,
			memAccountsCount,
			getMemRounds,
			duplicatedDelegatesCount
		) {
			library.logger.info(`Blocks ${blocksCount}`);

			var round = slots.calcRound(blocksCount);

			if (blocksCount === 1) {
				return reload(blocksCount);
			}

			matchGenesisBlock(getGenesisBlock[0]);

			verify = verifySnapshot(blocksCount, round);

			if (verify) {
				return reload(blocksCount, 'Blocks verification enabled');
			}

			var missed = !memAccountsCount;

			if (missed) {
				return reload(blocksCount, 'Detected missed blocks in mem_accounts');
			}

			var unapplied = getMemRounds.filter(function(row) {
				return row.round !== String(round);
			});

			if (unapplied.length > 0) {
				return reload(blocksCount, 'Detected unapplied rounds in mem_round');
			}

			if (duplicatedDelegatesCount > 0) {
				library.logger.error(
					'Delegates table corrupted with duplicated entries'
				);
				return process.emit('exit');
			}

			function updateMemAccounts(t) {
				var promises = [
					t.accounts.updateMemAccounts(),
					t.accounts.getOrphanedMemAccounts(),
					t.accounts.getDelegates(),
				];
				return t.batch(promises);
			}

			// TODO: Missing .catch handler, see #1446
			library.db
				.task(updateMemAccounts)
				.spread(function(
					updateMemAccounts,
					getOrphanedMemAccounts,
					getDelegates
				) {
					if (getOrphanedMemAccounts.length > 0) {
						return reload(
							blocksCount,
							'Detected orphaned blocks in mem_accounts'
						);
					}

					if (getDelegates.length === 0) {
						return reload(blocksCount, 'No delegates found');
					}

					modules.blocks.utils.loadLastBlock(function(err, block) {
						if (err) {
							return reload(blocksCount, err || 'Failed to load last block');
						} else {
							__private.lastBlock = block;
							library.logger.info('Blockchain ready');
							library.bus.message('blockchainReady');
						}
					});
				});
		})
		.catch(function(err) {
			library.logger.error(err.stack || err);
			return process.emit('exit');
		});
};

/**
 * Loads blocks from network.
 * @private
 * @implements {Loader.getNetwork}
 * @implements {async.whilst}
 * @implements {modules.blocks.lastBlock.get}
 * @implements {modules.blocks.loadBlocksFromPeer}
 * @implements {modules.blocks.getCommonBlock}
 * @param {function} cb
 * @return {setImmediateCallback} cb, err
 */
__private.loadBlocksFromNetwork = function(cb) {
	var errorCount = 0;
	var loaded = false;

	self.getNetwork(function(err, network) {
		if (err) {
			return setImmediate(cb, err);
		} else {
			async.whilst(
				function() {
					return !loaded && errorCount < 5;
				},
				function(next) {
					var peer =
						network.peers[Math.floor(Math.random() * network.peers.length)];
					var lastBlock = modules.blocks.lastBlock.get();

					function loadBlocks() {
						__private.blocksToSync = peer.height;

						modules.blocks.process.loadBlocksFromPeer(peer, function(
							err,
							lastValidBlock
						) {
							if (err) {
								library.logger.error(err.toString());
								library.logger.error(
									`Failed to load blocks from: ${peer.string}`
								);
								errorCount += 1;
							}
							loaded = lastValidBlock.id === lastBlock.id;
							lastValidBlock = lastBlock = null;
							next();
						});
					}

					function getCommonBlock(cb) {
						library.logger.info(
							`Looking for common block with: ${peer.string}`
						);
						modules.blocks.process.getCommonBlock(
							peer,
							lastBlock.height,
							function(err, commonBlock) {
								if (!commonBlock) {
									if (err) {
										library.logger.error(err.toString());
									}
									library.logger.error(
										`Failed to find common block with: ${peer.string}`
									);
									errorCount += 1;
									return next();
								} else {
									library.logger.info(
										[
											'Found common block:',
											commonBlock.id,
											'with:',
											peer.string,
										].join(' ')
									);
									return setImmediate(cb);
								}
							}
						);
					}

					if (lastBlock.height === 1) {
						loadBlocks();
					} else {
						getCommonBlock(loadBlocks);
					}
				},
				function(err) {
					if (err) {
						library.logger.error('Failed to load blocks from network', err);
						return setImmediate(cb, err);
					} else {
						return setImmediate(cb);
					}
				}
			);
		}
	});
};

/**
 * Performs sync operation:
 * - Undoes unconfirmed transactions.
 * - Establishes broadhash consensus before sync.
 * - Performs sync operation: loads blocks from network, updates system.
 * - Establishes broadhash consensus after sync.
 * - Applies unconfirmed transactions.
 * @private
 * @implements {async.series}
 * @implements {modules.transport.getPeers}
 * @implements {__private.loadBlocksFromNetwork}
 * @implements {modules.system.update}
 * @param {function} cb
 * @todo Check err actions.
 */
__private.sync = function(cb) {
	library.logger.info('Starting sync');
	library.bus.message('syncStarted');

	__private.isActive = true;
	__private.syncTrigger(true);

	async.series(
		{
			getPeersBefore: function(seriesCb) {
				library.logger.debug('Establishing broadhash consensus before sync');
				return modules.transport.getPeers(
					{ limit: constants.maxPeers },
					seriesCb
				);
			},
			loadBlocksFromNetwork: function(seriesCb) {
				return __private.loadBlocksFromNetwork(seriesCb);
			},
			updateSystem: function(seriesCb) {
				return modules.system.update(seriesCb);
			},
			getPeersAfter: function(seriesCb) {
				library.logger.debug('Establishing broadhash consensus after sync');
				return modules.transport.getPeers(
					{ limit: constants.maxPeers },
					seriesCb
				);
			},
		},
		function(err) {
			__private.isActive = false;
			__private.syncTrigger(false);
			__private.blocksToSync = 0;

			library.logger.info('Finished sync');
			library.bus.message('syncFinished');
			return setImmediate(cb, err);
		}
	);
};

/**
 * Establishes a list of "good" peers.
 * @private
 * @implements {modules.blocks.lastBlock.get}
 * @implements {library.logic.peers.create}
 * @param {array<Peer>} peers
 * @return {Object} {height number, peers array}
 */
Loader.prototype.findGoodPeers = function(peers) {
	var lastBlockHeight = modules.blocks.lastBlock.get().height;
	library.logger.trace('Good peers - received', { count: peers.length });

	peers = peers.filter(function(item) {
		// Remove unreachable peers or heights below last block height
		return item != null && item.height >= lastBlockHeight;
	});

	library.logger.trace('Good peers - filtered', { count: peers.length });

	// No peers found
	if (peers.length === 0) {
		return { height: 0, peers: [] };
	} else {
		// Order peers by descending height
		peers = peers.sort(function(a, b) {
			return b.height - a.height;
		});

		var histogram = {};
		var max = 0;
		var height;

		// Aggregate height by 2. TODO: To be changed if node latency increases?
		var aggregation = 2;

		// Perform histogram calculation, together with histogram maximum
		for (var i in peers) {
			var val = parseInt(peers[i].height / aggregation) * aggregation;
			histogram[val] = (histogram[val] ? histogram[val] : 0) + 1;

			if (histogram[val] > max) {
				max = histogram[val];
				height = val;
			}
		}

		// Perform histogram cut of peers too far from histogram maximum
		peers = peers
			.filter(function(item) {
				return item && Math.abs(height - item.height) < aggregation + 1;
			})
			.map(function(item) {
				return library.logic.peers.create(item);
			});

		library.logger.trace('Good peers - accepted', { count: peers.length });
		library.logger.debug('Good peers', peers);

		return { height: height, peers: peers };
	}
};

// Public methods
/**
 * Gets a list of "good" peers from network.
 * @implements {modules.blocks.lastBlock.get}
 * @implements {modules.peers.list}
 * @implements {__private.findGoodPeers}
 * @param {function} cb
 * @return {setImmediateCallback} err | __private.network (good peers)
 */
<<<<<<< HEAD
Loader.prototype.getNetwork = function (cb) {
	modules.peers.list({ normalized: false }, function (err, peers) {
=======
Loader.prototype.getNetwork = function(cb) {
	if (
		__private.network.height > 0 &&
		Math.abs(
			__private.network.height - modules.blocks.lastBlock.get().height
		) === 1
	) {
		return setImmediate(cb, null, __private.network);
	}
	modules.peers.list({ normalized: false }, function(err, peers) {
>>>>>>> 618fdffd
		if (err) {
			return setImmediate(cb, err);
		}

		__private.network = self.findGoodPeers(peers);

		if (!__private.network.peers.length) {
			return setImmediate(cb, 'Failed to find enough good peers');
		} else {
			return setImmediate(cb, null, __private.network);
		}
	});
};

/**
 * Checks if private variable syncIntervalId has value.
 * @return {boolean} True if syncIntervalId has value.
 */
Loader.prototype.syncing = function() {
	return !!__private.syncIntervalId;
};

/**
 * Checks if `modules` is loaded.
 * @return {boolean} True if `modules` is loaded.
 */
Loader.prototype.isLoaded = function() {
	return !!modules;
};

/**
 * Checks private variable loaded.
 * @return {boolean} False if not loaded.
 */
Loader.prototype.loaded = function() {
	return !!__private.loaded;
};

// Events
/**
 * Pulls Transactions and signatures.
 * @implements {__private.syncTimer}
 * @implements {async.series}
 * @implements {async.retry}
 * @implements {__private.loadTransactions}
 * @implements {__private.loadSignatures}
 * @implements {__private.initialize}
 * @return {function} Calling __private.syncTimer()
 */
Loader.prototype.onPeersReady = function() {
	library.logger.trace('Peers ready', { module: 'loader' });
	// Enforce sync early
	__private.syncTimer();

	setImmediate(function load() {
		async.series(
			{
				loadTransactions: function(seriesCb) {
					if (__private.loaded) {
						async.retry(__private.retries, __private.loadTransactions, function(
							err
						) {
							if (err) {
								library.logger.log('Unconfirmed transactions loader', err);
							}

							return setImmediate(seriesCb);
						});
					} else {
						return setImmediate(seriesCb);
					}
				},
				loadSignatures: function(seriesCb) {
					if (__private.loaded) {
						async.retry(__private.retries, __private.loadSignatures, function(
							err
						) {
							if (err) {
								library.logger.log('Signatures loader', err);
							}

							return setImmediate(seriesCb);
						});
					} else {
						return setImmediate(seriesCb);
<<<<<<< HEAD
					});
				} else {
					return setImmediate(seriesCb);
				}
			}
		}, function (err) {
			library.logger.trace('Transactions and signatures pulled', err);
		});
=======
					}
				},
			},
			function(err) {
				library.logger.trace('Transactions and signatures pulled');

				if (err) {
					__private.initialize();
				}
			}
		);
>>>>>>> 618fdffd
	});
};

/**
 * Assigns needed modules from scope to private modules variable.
 * @param {modules} scope
 * @return {function} Calling __private.loadBlockChain.
 */
Loader.prototype.onBind = function(scope) {
	modules = {
		transactions: scope.transactions,
		blocks: scope.blocks,
		peers: scope.peers,
		rounds: scope.rounds,
		transport: scope.transport,
		multisignatures: scope.multisignatures,
		system: scope.system,
	};

	definitions = scope.swagger.definitions;

	__private.loadBlockChain();
};

/**
 * Sets private variable loaded to true.
 */
Loader.prototype.onBlockchainReady = function() {
	__private.loaded = true;
};

/**
 * Sets private variable loaded to false.
 * @param {function} cb
 * @return {setImmediateCallback} cb
 */
Loader.prototype.cleanup = function(cb) {
	__private.loaded = false;
	return setImmediate(cb);
};

// Export
module.exports = Loader;<|MERGE_RESOLUTION|>--- conflicted
+++ resolved
@@ -140,14 +140,6 @@
 			last_receipt: modules.blocks.lastReceipt.get(),
 		});
 
-<<<<<<< HEAD
-		if (__private.loaded && !self.syncing() && modules.blocks.lastReceipt.isStale()) {
-			library.sequence.add(function (sequenceCb) {
-				__private.sync(sequenceCb);
-			}, function (err) {
-				if (err) {
-					library.logger.error('Sync timer', err);
-=======
 		if (
 			__private.loaded &&
 			!self.syncing() &&
@@ -155,15 +147,13 @@
 		) {
 			library.sequence.add(
 				function(sequenceCb) {
-					async.retry(__private.retries, __private.sync, sequenceCb);
+					__private.sync(sequenceCb);
 				},
 				function(err) {
 					if (err) {
 						library.logger.error('Sync timer', err);
-						__private.initialize();
 					}
 					return setImmediate(cb);
->>>>>>> 618fdffd
 				}
 			);
 		} else {
@@ -845,21 +835,8 @@
  * @param {function} cb
  * @return {setImmediateCallback} err | __private.network (good peers)
  */
-<<<<<<< HEAD
-Loader.prototype.getNetwork = function (cb) {
-	modules.peers.list({ normalized: false }, function (err, peers) {
-=======
 Loader.prototype.getNetwork = function(cb) {
-	if (
-		__private.network.height > 0 &&
-		Math.abs(
-			__private.network.height - modules.blocks.lastBlock.get().height
-		) === 1
-	) {
-		return setImmediate(cb, null, __private.network);
-	}
 	modules.peers.list({ normalized: false }, function(err, peers) {
->>>>>>> 618fdffd
 		if (err) {
 			return setImmediate(cb, err);
 		}
@@ -945,28 +922,13 @@
 						});
 					} else {
 						return setImmediate(seriesCb);
-<<<<<<< HEAD
-					});
-				} else {
-					return setImmediate(seriesCb);
-				}
-			}
-		}, function (err) {
-			library.logger.trace('Transactions and signatures pulled', err);
-		});
-=======
 					}
 				},
 			},
 			function(err) {
-				library.logger.trace('Transactions and signatures pulled');
-
-				if (err) {
-					__private.initialize();
-				}
+				library.logger.trace('Transactions and signatures pulled', err);
 			}
 		);
->>>>>>> 618fdffd
 	});
 };
 
