--- conflicted
+++ resolved
@@ -878,7 +878,7 @@
 						library.logger.info(
 							`Looking for common block with: ${peer.string}`
 						);
-						modules.blocks.process.getCommonBlock(
+						return modules.blocks.process.getCommonBlock(
 							peer,
 							lastBlock.height,
 							(getCommonBlockErr, commonBlock) => {
@@ -895,25 +895,6 @@
 								);
 								return waterCb(null, peer, lastBlock);
 							}
-<<<<<<< HEAD
-							library.logger.info(
-								[
-									'Found common block:',
-									commonBlock.id,
-									'with:',
-									peer.string,
-								].join(' ')
-							);
-							return setImmediate(cb);
-						}
-					);
-				}
-				if (lastBlock.height === 1) {
-					return loadBlocks();
-				}
-				return getCommonBlock(loadBlocks);
-			});
-=======
 						);
 					},
 					function loadBlocksFromPeer(peer, lastBlock, waterCb) {
@@ -939,7 +920,6 @@
 					whilstCb();
 				}
 			);
->>>>>>> a1c16b05
 		},
 		() => setImmediate(cb)
 	);
