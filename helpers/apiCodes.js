--- conflicted
+++ resolved
@@ -1,17 +1,9 @@
 'use strict';
 
 module.exports = {
-<<<<<<< HEAD
-	SUCCESS: 200,
-	EMPTY_RESOURCES_SUCCESS: 200,
-	ERROR_DEFAULT: 500,
-	QUERY_MALFORMED: 400,
-	LIMIT_EXCEEDED: 429
-=======
 	OK: 200,
 	EMPTY_RESOURCES_OK: 200,
 	INTERNAL_SERVER_ERROR: 500,
 	BAD_REQUEST: 400,
 	TOO_MANY_REQUESTS: 429
->>>>>>> 8cc975d3
 };