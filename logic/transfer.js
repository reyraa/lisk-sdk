/*
 * Copyright © 2018 Lisk Foundation
 *
 * See the LICENSE file at the top-level directory of this distribution
 * for licensing information.
 *
 * Unless otherwise agreed in a custom licensing agreement with the Lisk Foundation,
 * no part of this software, including this file, may be copied, modified,
 * propagated, or distributed except according to the terms contained in the
 * LICENSE file.
 *
 * Removal or modification of this copyright notice is prohibited.
 */

'use strict';

const constants = require('../helpers/constants.js');
const bignum = require('../helpers/bignum.js');
const slots = require('../helpers/slots.js');

let modules;
let library;

/**
 * Main transfer logic.
 *
 * @class
 * @memberof logic
 * @see Parent: {@link logic}
 * @requires helpers/bignum
 * @requires helpers/constants
 * @requires helpers/slots
 * @param {Object} logger
 * @param {Object} schema
 * @todo Add description for the params
 */
class Transfer {
	constructor(logger, schema) {
		library = {
			logger,
			schema,
		};
	}
}

// TODO: The below functions should be converted into static functions,
// however, this will lead to incompatibility with modules and tests implementation.
/**
 * Binds input parameters to private variable modules.
 *
 * @param {Accounts} accounts
 * @todo Add description for the params
 */
Transfer.prototype.bind = function(accounts) {
	modules = {
		accounts,
	};
};

/**
 * Returns send fees from constants.
 *
 * @param {transaction} transaction
 * @param {account} sender
 * @returns {number} Transaction fee
 * @todo Add description for the params
 */
Transfer.prototype.calculateFee = function() {
	const fee = new bignum(constants.fees.send);
	return Number(fee.toString());
};

/**
 * Verifies recipientId and amount greather than 0.
 *
 * @param {transaction} transaction
 * @param {account} sender
 * @param {function} cb
 * @returns {SetImmediate} error, transaction
 * @todo Add description for the params
 */
Transfer.prototype.verify = function(transaction, sender, cb) {
	if (!transaction.recipientId) {
		return setImmediate(cb, 'Missing recipient');
	}

	if (transaction.amount <= 0) {
		return setImmediate(cb, 'Invalid transaction amount');
	}

	return setImmediate(cb, null, transaction);
};

/**
 * Description of the function.
 *
 * @param {transaction} transaction
 * @param {account} sender
 * @param {function} cb
 * @returns {SetImmediate} null, transaction
 * @todo Add description for the params
 */
Transfer.prototype.process = function(transaction, sender, cb) {
	return setImmediate(cb, null, transaction);
};

/**
 * Creates a buffer with asset.transfer.data.
 *
 * @param {transaction} transaction
 * @throws {Error}
 * @returns {buffer}
 * @todo Add description for the params
 */
Transfer.prototype.getBytes = function(transaction) {
	try {
		return transaction.asset && transaction.asset.data
			? Buffer.from(transaction.asset.data, 'utf8')
			: null;
	} catch (ex) {
		throw ex;
	}
};

/**
 * Calls setAccountAndGet based on transaction recipientId and
 * mergeAccountAndGet with unconfirmed transaction amount.
 *
 * @param {transaction} transaction
 * @param {block} block
 * @param {account} sender
 * @param {function} cb - Callback function
 * @returns {SetImmediate} error
 * @todo Add description for the params
 */
<<<<<<< HEAD
Transfer.prototype.apply = function (trs, block, sender, cb) {
	modules.accounts.setAccountAndGet({address: trs.recipientId}, function (setAccountAndGetErr, recipient) {
		if (setAccountAndGetErr) {
			return setImmediate(cb, setAccountAndGetErr);
		}

		modules.accounts.mergeAccountAndGet({
			address: trs.recipientId,
			balance: trs.amount,
			u_balance: trs.amount,
			blockId: block.id,
			round: modules.rounds.calc(block.height)
		}, function (mergeAccountAndGetErr) {
			return setImmediate(cb, mergeAccountAndGetErr);
		});
	});
=======
Transfer.prototype.apply = function(transaction, block, sender, cb, tx) {
	modules.accounts.setAccountAndGet(
		{ address: transaction.recipientId },
		setAccountAndGetErr => {
			if (setAccountAndGetErr) {
				return setImmediate(cb, setAccountAndGetErr);
			}

			modules.accounts.mergeAccountAndGet(
				{
					address: transaction.recipientId,
					balance: transaction.amount,
					u_balance: transaction.amount,
					round: slots.calcRound(block.height),
				},
				mergeAccountAndGetErr => setImmediate(cb, mergeAccountAndGetErr),
				tx
			);
		},
		tx
	);
>>>>>>> 2a4460b6
};

/**
 * Calls setAccountAndGet based on transaction recipientId and
 * mergeAccountAndGet with unconfirmed transaction amount and balance negative.
 *
 * @param {transaction} transaction
 * @param {block} block
 * @param {account} sender
 * @param {function} cb - Callback function
 * @returns {SetImmediate} error
 * @todo Add description for the params
 */
<<<<<<< HEAD
Transfer.prototype.undo = function (trs, block, sender, cb) {
	modules.accounts.setAccountAndGet({address: trs.recipientId}, function (setAccountAndGetErr, recipient) {
		if (setAccountAndGetErr) {
			return setImmediate(cb, setAccountAndGetErr);
		}

		modules.accounts.mergeAccountAndGet({
			address: trs.recipientId,
			balance: -trs.amount,
			u_balance: -trs.amount,
			blockId: block.id,
			round: modules.rounds.calc(block.height)
		}, function (mergeAccountAndGetErr) {
			return setImmediate(cb, mergeAccountAndGetErr);
		});
	});
=======
Transfer.prototype.undo = function(transaction, block, sender, cb, tx) {
	modules.accounts.setAccountAndGet(
		{ address: transaction.recipientId },
		setAccountAndGetErr => {
			if (setAccountAndGetErr) {
				return setImmediate(cb, setAccountAndGetErr);
			}

			modules.accounts.mergeAccountAndGet(
				{
					address: transaction.recipientId,
					balance: -transaction.amount,
					u_balance: -transaction.amount,
					round: slots.calcRound(block.height),
				},
				mergeAccountAndGetErr => setImmediate(cb, mergeAccountAndGetErr),
				tx
			);
		},
		tx
	);
>>>>>>> 2a4460b6
};

/**
 * Description of the function.
 *
 * @param {transaction} transaction
 * @param {account} sender
 * @param {function} cb
 * @returns {SetImmediate}
 * @todo Add description for the params
 */
Transfer.prototype.applyUnconfirmed = function(transaction, sender, cb) {
	return setImmediate(cb);
};

/**
 * Description of the function.
 *
 * @param {transaction} transaction
 * @param {account} sender
 * @param {function} cb
 * @returns {SetImmediate}
 * @todo Add description for the params
 */
Transfer.prototype.undoUnconfirmed = function(transaction, sender, cb) {
	return setImmediate(cb);
};

/**
 * @typedef {Object} transfer
 * @property {string} data
 */
Transfer.prototype.schema = {
	id: 'transfer',
	type: 'object',
	properties: {
		data: {
			type: 'string',
			format: 'additionalData',
			minLength: constants.additionalData.minLength,
			maxLength: constants.additionalData.maxLength,
		},
	},
};

/**
 * Deletes blockId from transaction, and validates schema if asset exists.
 *
 * @param {transaction} transaction
 * @returns {transaction}
 * @todo Add description for the params
 */
Transfer.prototype.objectNormalize = function(transaction) {
	delete transaction.blockId;

	if (!transaction.asset) {
		return transaction;
	}

	const report = library.schema.validate(
		transaction.asset,
		Transfer.prototype.schema
	);

	if (!report) {
		throw `Failed to validate transfer schema: ${library.schema
			.getLastErrors()
			.map(err => err.message)
			.join(', ')}`;
	}

	return transaction;
};

/**
 * Checks if asset exists, if so, returns value, otherwise returns null.
 *
 * @param {Object} raw
 * @returns {transferAsset|null}
 * @todo Add description for the params
 */
Transfer.prototype.dbRead = function(raw) {
	if (raw.tf_data) {
		return { data: raw.tf_data };
	}

	return null;
};

/**
 * Checks if transaction has enough signatures to be confirmed.
 *
 * @param {transaction} transaction
 * @param {account} sender
 * @returns {boolean} true - If transaction signatures greather than sender multimin, or there are no sender multisignatures
 * @todo Add description for the params
 */
Transfer.prototype.ready = function(transaction, sender) {
	if (Array.isArray(sender.multisignatures) && sender.multisignatures.length) {
		if (!Array.isArray(transaction.signatures)) {
			return false;
		}
		return transaction.signatures.length >= sender.multimin;
	}
	return true;
};

module.exports = Transfer;<|MERGE_RESOLUTION|>--- conflicted
+++ resolved
@@ -133,24 +133,6 @@
  * @returns {SetImmediate} error
  * @todo Add description for the params
  */
-<<<<<<< HEAD
-Transfer.prototype.apply = function (trs, block, sender, cb) {
-	modules.accounts.setAccountAndGet({address: trs.recipientId}, function (setAccountAndGetErr, recipient) {
-		if (setAccountAndGetErr) {
-			return setImmediate(cb, setAccountAndGetErr);
-		}
-
-		modules.accounts.mergeAccountAndGet({
-			address: trs.recipientId,
-			balance: trs.amount,
-			u_balance: trs.amount,
-			blockId: block.id,
-			round: modules.rounds.calc(block.height)
-		}, function (mergeAccountAndGetErr) {
-			return setImmediate(cb, mergeAccountAndGetErr);
-		});
-	});
-=======
 Transfer.prototype.apply = function(transaction, block, sender, cb, tx) {
 	modules.accounts.setAccountAndGet(
 		{ address: transaction.recipientId },
@@ -172,7 +154,6 @@
 		},
 		tx
 	);
->>>>>>> 2a4460b6
 };
 
 /**
@@ -186,24 +167,6 @@
  * @returns {SetImmediate} error
  * @todo Add description for the params
  */
-<<<<<<< HEAD
-Transfer.prototype.undo = function (trs, block, sender, cb) {
-	modules.accounts.setAccountAndGet({address: trs.recipientId}, function (setAccountAndGetErr, recipient) {
-		if (setAccountAndGetErr) {
-			return setImmediate(cb, setAccountAndGetErr);
-		}
-
-		modules.accounts.mergeAccountAndGet({
-			address: trs.recipientId,
-			balance: -trs.amount,
-			u_balance: -trs.amount,
-			blockId: block.id,
-			round: modules.rounds.calc(block.height)
-		}, function (mergeAccountAndGetErr) {
-			return setImmediate(cb, mergeAccountAndGetErr);
-		});
-	});
-=======
 Transfer.prototype.undo = function(transaction, block, sender, cb, tx) {
 	modules.accounts.setAccountAndGet(
 		{ address: transaction.recipientId },
@@ -225,7 +188,6 @@
 		},
 		tx
 	);
->>>>>>> 2a4460b6
 };
 
 /**
