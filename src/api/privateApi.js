--- conflicted
+++ resolved
@@ -189,11 +189,7 @@
 
 /**
  * @method createRequestObject
-<<<<<<< HEAD
- * @param requestMethod
-=======
  * @param method
->>>>>>> 09a7cf03
  * @param requestType
  * @param providedOptions
  * @private
@@ -201,35 +197,6 @@
  * @return request Object
  */
 
-<<<<<<< HEAD
-function createRequestObject(requestMethod, requestType, options) {
-	const requestUrl = requestMethod === 'GET'
-		? `${getFullUrl.call(this)}/api/${requestType}${serialiseHttpData.call(this, options, requestMethod)}`
-		: `${getFullUrl.call(this)}/api/${requestType}`;
-
-	return {
-		method: requestMethod,
-		url: requestUrl,
-		headers: this.nethash,
-		body: requestMethod === 'GET' ? {} : options,
-	};
-}
-
-/**
- * @method doPopsicleRequest
- * @param requestMethod
- * @param requestType
- * @param options
- * @private
- *
- * @return APIcall Promise
- */
-
-function doPopsicleRequest(requestMethod, requestType, options) {
-	const requestObject = createRequestObject.call(this, requestMethod, requestType, options);
-
-	return popsicle.request(requestObject).use(popsicle.plugins.parse(['json', 'urlencoded']));
-=======
 function createRequestObject(method, requestType, providedOptions) {
 	const options = providedOptions || {};
 	const url = method === GET
@@ -242,7 +209,6 @@
 		headers: this.nethash,
 		body: method === GET ? {} : options,
 	};
->>>>>>> 09a7cf03
 }
 
 /**
@@ -256,13 +222,9 @@
  */
 
 function sendRequestPromise(requestMethod, requestType, options) {
-<<<<<<< HEAD
-	return doPopsicleRequest.call(this, requestMethod, requestType, options);
-=======
 	const requestObject = createRequestObject.call(this, requestMethod, requestType, options);
 
 	return popsicle.request(requestObject).use(popsicle.plugins.parse(['json', 'urlencoded']));
->>>>>>> 09a7cf03
 }
 
 module.exports = {
@@ -275,10 +237,6 @@
 	checkReDial,
 	checkOptions,
 	sendRequestPromise,
-<<<<<<< HEAD
-	doPopsicleRequest,
-=======
->>>>>>> 09a7cf03
 	serialiseHttpData,
 	createRequestObject,
 };