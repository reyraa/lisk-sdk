--- conflicted
+++ resolved
@@ -160,13 +160,6 @@
 	}
 };
 
-<<<<<<< HEAD
-function parseResponse(requestSuccess) {
-	return requestSuccess.body;
-}
-
-=======
->>>>>>> 09a7cf03
 function handleTimestampIsInFutureFailures(requestMethod, requestType, options, result) {
 	if (!result.success && result.message && result.message.match(/Timestamp is in the future/) && !(options.timeOffset > 40)) {
 		const newOptions = {};
@@ -218,21 +211,13 @@
  */
 
 LiskAPI.prototype.sendRequest = function sendRequest(
-<<<<<<< HEAD
-	requestMethod = 'GET', requestType, optionsOrCallback, callbackIfOptions,
-=======
 	requestMethod = GET, requestType, optionsOrCallback, callbackIfOptions,
->>>>>>> 09a7cf03
 ) {
 	const callback = callbackIfOptions || optionsOrCallback;
 	const options = typeof optionsOrCallback !== 'function' && typeof optionsOrCallback !== 'undefined' ? privateApi.checkOptions.call(this, optionsOrCallback) : {};
 
 	return privateApi.sendRequestPromise.call(this, requestMethod, requestType, options)
-<<<<<<< HEAD
-		.then(parseResponse.bind(this))
-=======
 		.then(result => result.body)
->>>>>>> 09a7cf03
 		.then(handleTimestampIsInFutureFailures.bind(this, requestMethod, requestType, options))
 		.catch(handleSendRequestFailures.bind(this, requestMethod, requestType, options))
 		.then(optionallyCallCallback.bind(this, callback));
@@ -273,24 +258,8 @@
 /**
  * @method getAccount
  * @param address
-<<<<<<< HEAD
- * @param optionsOrCallback
- * @param callbackIfOptions
-=======
- * @param callback
- *
- * @return API object
- */
-
-LiskAPI.prototype.getAccount = function getAccount(address, callback) {
-	return this.sendRequest(GET, 'accounts', { address }, result => callback(result));
-};
-
-/**
- * @method generateAccount
- * @param secret
- * @param callback
->>>>>>> 09a7cf03
+ * @param optionsOrCallback
+ * @param callbackIfOptions
  *
  * @return API object
  */
@@ -312,17 +281,12 @@
  * @return API object
  */
 
-<<<<<<< HEAD
 LiskAPI.prototype.listActiveDelegates = function listActiveDelegates(
 	limit, optionsOrCallback, callbackIfOptions,
 ) {
 	const callback = callbackIfOptions || optionsOrCallback;
 	const data = this.constructRequestData({ limit }, optionsOrCallback);
 	return this.sendRequest('GET', 'delegates/', data, callback);
-=======
-LiskAPI.prototype.listActiveDelegates = function listActiveDelegates(limit, callback) {
-	this.sendRequest(GET, 'delegates/', { limit }, result => callback(result));
->>>>>>> 09a7cf03
 };
 
 /**
@@ -334,7 +298,6 @@
  * @return API object
  */
 
-<<<<<<< HEAD
 LiskAPI.prototype.listStandbyDelegates = function listStandbyDelegates(
 	limit, optionsOrCallback, callbackIfOptions,
 ) {
@@ -343,12 +306,6 @@
 	const callback = callbackIfOptions || optionsOrCallback;
 	const data = this.constructRequestData({ limit, offset, orderBy }, optionsOrCallback);
 	return this.sendRequest('GET', 'delegates/', data, callback);
-=======
-LiskAPI.prototype.listStandbyDelegates = function listStandbyDelegates(limit, callback) {
-	const standByOffset = 101;
-
-	this.sendRequest(GET, 'delegates/', { limit, orderBy: 'rate:asc', offset: standByOffset }, result => callback(result));
->>>>>>> 09a7cf03
 };
 
 /**
@@ -360,17 +317,12 @@
  * @return API object
  */
 
-<<<<<<< HEAD
 LiskAPI.prototype.searchDelegateByUsername = function searchDelegateByUsername(
 	username, optionsOrCallback, callbackIfOptions,
 ) {
 	const callback = callbackIfOptions || optionsOrCallback;
 	const data = this.constructRequestData({ q: username }, optionsOrCallback);
 	return this.sendRequest('GET', 'delegates/search/', data, callback);
-=======
-LiskAPI.prototype.searchDelegateByUsername = function searchDelegateByUsername(username, callback) {
-	this.sendRequest(GET, 'delegates/search/', { q: username }, result => callback(result));
->>>>>>> 09a7cf03
 };
 
 /**
@@ -382,17 +334,12 @@
  * @return API object
  */
 
-<<<<<<< HEAD
 LiskAPI.prototype.listBlocks = function listBlocks(
 	limit, optionsOrCallback, callbackIfOptions,
 ) {
 	const callback = callbackIfOptions || optionsOrCallback;
 	const data = this.constructRequestData({ limit }, optionsOrCallback);
 	return this.sendRequest('GET', 'blocks', data, callback);
-=======
-LiskAPI.prototype.listBlocks = function listBlocks(amount, callback) {
-	this.sendRequest(GET, 'blocks', { limit: amount }, result => callback(result));
->>>>>>> 09a7cf03
 };
 
 /**
@@ -404,17 +351,12 @@
  * @return API object
  */
 
-<<<<<<< HEAD
 LiskAPI.prototype.listForgedBlocks = function listForgedBlocks(
 	generatorPublicKey, optionsOrCallback, callbackIfOptions,
 ) {
 	const callback = callbackIfOptions || optionsOrCallback;
 	const data = this.constructRequestData({ generatorPublicKey }, optionsOrCallback);
 	return this.sendRequest('GET', 'blocks', data, callback);
-=======
-LiskAPI.prototype.listForgedBlocks = function listForgedBlocks(publicKey, callback) {
-	this.sendRequest(GET, 'blocks', { generatorPublicKey: publicKey }, result => callback(result));
->>>>>>> 09a7cf03
 };
 
 /**
@@ -426,17 +368,12 @@
  * @return API object
  */
 
-<<<<<<< HEAD
 LiskAPI.prototype.getBlock = function getBlock(
 	height, optionsOrCallback, callbackIfOptions,
 ) {
 	const callback = callbackIfOptions || optionsOrCallback;
 	const data = this.constructRequestData({ height }, optionsOrCallback);
 	return this.sendRequest('GET', 'blocks', data, callback);
-=======
-LiskAPI.prototype.getBlock = function getBlock(block, callback) {
-	this.sendRequest(GET, 'blocks', { height: block }, result => callback(result));
->>>>>>> 09a7cf03
 };
 
 /**
@@ -451,13 +388,9 @@
 LiskAPI.prototype.listTransactions = function listTransactions(
 	providedAddress, optionsOrCallback, callbackIfOptions,
 ) {
-<<<<<<< HEAD
 	const callback = callbackIfOptions || optionsOrCallback;
 	const data = this.constructRequestData({ recipientId: providedAddress }, optionsOrCallback);
 	return this.sendRequest('GET', 'transactions', data, callback);
-=======
-	this.sendRequest(GET, 'transactions', { senderId: address, recipientId: address, limit, offset, orderBy: 'timestamp:desc' }, result => callback(result));
->>>>>>> 09a7cf03
 };
 
 /**
@@ -469,17 +402,12 @@
  * @return API object
  */
 
-<<<<<<< HEAD
 LiskAPI.prototype.getTransaction = function getTransaction(
 	id, optionsOrCallback, callbackIfOptions,
 ) {
 	const callback = callbackIfOptions || optionsOrCallback;
 	const data = this.constructRequestData({ id }, optionsOrCallback);
 	return this.sendRequest('GET', 'transactions/get', data, callback);
-=======
-LiskAPI.prototype.getTransaction = function getTransaction(transactionId, callback) {
-	this.sendRequest(GET, 'transactions/get', { id: transactionId }, result => callback(result));
->>>>>>> 09a7cf03
 };
 
 /**
@@ -491,17 +419,12 @@
  * @return API object
  */
 
-<<<<<<< HEAD
 LiskAPI.prototype.listVotes = function listVotes(
 	address, optionsOrCallback, callbackIfOptions,
 ) {
 	const callback = callbackIfOptions || optionsOrCallback;
 	const data = this.constructRequestData({ address }, optionsOrCallback);
 	return this.sendRequest('GET', 'accounts/delegates', data, callback);
-=======
-LiskAPI.prototype.listVotes = function listVotes(address, callback) {
-	this.sendRequest(GET, 'accounts/delegates', { address }, result => callback(result));
->>>>>>> 09a7cf03
 };
 
 /**
@@ -513,17 +436,12 @@
  * @return API object
  */
 
-<<<<<<< HEAD
 LiskAPI.prototype.listVoters = function listVoters(
 	publicKey, optionsOrCallback, callbackIfOptions,
 ) {
 	const callback = callbackIfOptions || optionsOrCallback;
 	const data = this.constructRequestData({ publicKey }, optionsOrCallback);
 	return this.sendRequest('GET', 'delegates/voters', data, callback);
-=======
-LiskAPI.prototype.listVoters = function listVoters(publicKey, callback) {
-	this.sendRequest(GET, 'delegates/voters', { publicKey }, result => callback(result));
->>>>>>> 09a7cf03
 };
 
 /**
@@ -537,15 +455,10 @@
  * @return API object
  */
 
-<<<<<<< HEAD
 LiskAPI.prototype.sendLSK = function sendLSK(
 	recipient, amount, secret, secondSecret, callback,
 ) {
 	return this.sendRequest('POST', 'transactions', { recipientId: recipient, amount, secret, secondSecret }, callback);
-=======
-LiskAPI.prototype.sendLSK = function sendLSK(recipient, amount, secret, secondSecret, callback) {
-	this.sendRequest(POST, 'transactions', { recipientId: recipient, amount, secret, secondSecret }, response => callback(response));
->>>>>>> 09a7cf03
 };
 
 /**
@@ -558,11 +471,7 @@
 LiskAPI.prototype.listMultisignatureTransactions = function listMultisignatureTransactions(
 	callback,
 ) {
-<<<<<<< HEAD
 	return this.sendRequest('GET', 'transactions/multisignatures', callback);
-=======
-	this.sendRequest(GET, 'transactions/multisignatures', result => callback(result));
->>>>>>> 09a7cf03
 };
 
 /**
@@ -577,13 +486,9 @@
 LiskAPI.prototype.getMultisignatureTransaction = function getMultisignatureTransaction(
 	id, optionsOrCallback, callbackIfOptions,
 ) {
-<<<<<<< HEAD
 	const callback = callbackIfOptions || optionsOrCallback;
 	const data = this.constructRequestData({ id }, optionsOrCallback);
 	this.sendRequest('GET', 'transactions/multisignatures/get', data, callback);
-=======
-	this.sendRequest(GET, 'transactions/multisignatures/get', { id: transactionId }, result => callback(result));
->>>>>>> 09a7cf03
 };
 
 LiskAPI.prototype.broadcastSignedTransaction = function broadcastSignedTransaction(
@@ -596,11 +501,7 @@
 		requestParams: { transaction },
 	};
 
-<<<<<<< HEAD
-	privateApi.doPopsicleRequest.call(this, 'POST', request).then(result => callback(result.body));
-=======
 	privateApi.sendRequestPromise.call(this, POST, request).then(result => callback(result.body));
->>>>>>> 09a7cf03
 };
 
 module.exports = LiskAPI;