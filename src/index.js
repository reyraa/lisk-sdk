--- conflicted
+++ resolved
@@ -35,12 +35,8 @@
 		},
 	});
 
-<<<<<<< HEAD
-	app.overrideModuleConfig('chain', { exceptions: config.exceptions, config });
-	app.overrideModuleConfig('http_api', { config });
-=======
 	app.overrideModuleOptions('chain', { exceptions: config.exceptions, config });
->>>>>>> 1f939722
+	app.overrideModuleOptions('http_api', { config });
 
 	app
 		.run()
