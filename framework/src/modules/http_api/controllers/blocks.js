/*
 * Copyright © 2019 Lisk Foundation
 *
 * See the LICENSE file at the top-level directory of this distribution
 * for licensing information.
 *
 * Unless otherwise agreed in a custom licensing agreement with the Lisk Foundation,
 * no part of this software, including this file, may be copied, modified,
 * propagated, or distributed except according to the terms contained in the
 * LICENSE file.
 *
 * Removal or modification of this copyright notice is prohibited.
 */

'use strict';

const _ = require('lodash');
const { getAddressFromPublicKey } = require('@liskhq/lisk-cryptography');
const BigNum = require('@liskhq/bignum');
const ApiError = require('../api_error');
const apiCodes = require('../api_codes');
const swaggerHelper = require('../helpers/swagger');

let library;

/**
 * Parse raw block data from database into expected API response type for blocks
 *
 * @param {Object} raw Raw block data from database
 * @return {block} Block formatted according to API specification
 */
const _parseBlock = raw => {
	if (!raw.id) {
		return null;
	}

	const block = {
		id: raw.id,
		version: parseInt(raw.version, 10),
		timestamp: parseInt(raw.timestamp, 10),
		height: parseInt(raw.height, 10),
<<<<<<< HEAD
		previousBlockId: raw.previousBlockId,
=======
		previousBlockId: raw.previousBlockId || '',
>>>>>>> 4dddeb9f
		numberOfTransactions: parseInt(raw.numberOfTransactions, 10),
		totalAmount: raw.totalAmount,
		totalFee: raw.totalFee,
		reward: raw.reward,
		payloadLength: parseInt(raw.payloadLength, 10),
		payloadHash: raw.payloadHash,
		generatorPublicKey: raw.generatorPublicKey,
		generatorAddress: getAddressFromPublicKey(raw.generatorPublicKey),
		blockSignature: raw.blockSignature,
		confirmations: parseInt(raw.confirmations, 10),
		totalForged: new BigNum(raw.totalFee).plus(raw.reward).toString(),
		maxHeightPrevoted: raw.prevotedConfirmedUptoHeight,
		maxHeightPreviouslyForged: raw.maxHeightPreviouslyForged,
	};

	if (raw.transactions) {
		block.transactions = raw.transactions;
	}

	return block;
};

<<<<<<< HEAD
/**
 * Get filtered list of blocks (without transactions - BasicBlock).
 *
 * @private
 * @func _list
 * @param {Object} filter - Conditions to filter with
 * @param {string} filter.id - Block id
 * @param {string} filter.generatorPublicKey - Public key of delegate who generates the block
 * @param {number} filter.numberOfTransactions - Number of transactions
 * @param {string} filter.previousBlockId - Previous block ID
 * @param {number} filter.height - Block height
 * @param {number} filter.totalAmount - Total amount of block's transactions
 * @param {number} filter.totalFee - Block total fees
 * @param {number} filter.reward - Block reward
 * @param {number} filter.limit - Limit of blocks to retrieve, default: 100, max: 100
 * @param {number} filter.offset - Offset from where to start
 * @param {string} filter.sort - Sort order, default: height:desc
 * @param {function} cb - Callback function
 * @returns {function} cb - Callback function from params (through setImmediate)
 * @returns {Object} cb.err - Error if occurred
 * @returns {Object} cb.data - List of normalized blocks
 */
function _list(params, cb) {
	const options = {};
	const parsedFilters = {
=======
const _parseFilters = params => {
	const filters = {
>>>>>>> 4dddeb9f
		id: params.id,
		generatorPublicKey: params.generatorPublicKey,
		numberOfTransactions: params.numberOfTransactions,
		previousBlockId: params.previousBlockId,
		height: params.height,
		timestamp_gte: params.fromTimestamp,
		timestamp_lte: params.toTimestamp,
		totalAmount: params.totalAmount,
		totalFee: params.totalFee,
		reward: params.reward,
	};

	return _.omitBy(filters, value => value === undefined || value === null);
};

const _parseOptions = params => ({
	limit: params.limit ? Math.abs(params.limit) : 100,
	offset: params.offset ? Math.abs(params.offset) : 0,
	sort: params.sort || 'height:desc',
});

/**
 * Description of the function.
 *
 * @class
 * @memberof api.controllers
 * @requires lodash
 * @param {Object} scope - App instance
 * @todo Add description of BlocksController
 */
function BlocksController(scope) {
	library = {
		storage: scope.components.storage,
		logger: scope.components.logger,
		channel: scope.channel,
	};
<<<<<<< HEAD

	sortFields = [
		'id',
		'timestamp',
		'height',
		'previousBlockId',
		'totalAmount',
		'totalFee',
		'reward',
		'numberOfTransactions',
		'generatorPublicKey',
	];
=======
>>>>>>> 4dddeb9f
}

/**
 * Description of the function.
 *
 * @param {Object} context
 * @param {function} next
 * @todo Add description for the function and the params
 */
BlocksController.getBlocks = (context, next) => {
	const invalidParams = swaggerHelper.invalidParams(context.request);

	if (invalidParams.length) {
		return next(swaggerHelper.generateParamsErrorObject(invalidParams));
	}

	const { params } = context.request.swagger;
	const parsedParams = {
		id: params.blockId.value,
		height: params.height.value,
		generatorPublicKey: params.generatorPublicKey.value,
		fromTimestamp: params.fromTimestamp.value,
		toTimestamp: params.toTimestamp.value,
		sort: params.sort.value,
		limit: params.limit.value,
		offset: params.offset.value,
	};

<<<<<<< HEAD
	// Remove params with undefined/null values
	parsedParams = _.omitBy(
		parsedParams,
		value => value === undefined || value === null,
	);

	return _list(_.clone(parsedParams), (err, data) => {
		if (err) {
			return next(err);
		}

		data = _.cloneDeep(data);

		data = _.map(data, block => {
			block.totalAmount = block.totalAmount.toString();
			block.totalFee = block.totalFee.toString();
			block.reward = block.reward.toString();
			block.totalForged = block.totalForged.toString();
			block.generatorAddress = block.generatorId;
			block.previousBlockId = block.previousBlockId || '';

			delete block.generatorId;

			return block;
		});

		return next(null, {
			data,
			meta: {
				offset: parsedParams.offset,
				limit: parsedParams.limit,
			},
=======
	const filters = _parseFilters(parsedParams);
	const options = _parseOptions(parsedParams);

	return library.storage.entities.Block.get(filters, options)
		.then(blocks =>
			next(null, {
				data: blocks.map(_parseBlock),
				meta: {
					offset: options.offset,
					limit: options.limit,
				},
			}),
		)
		.catch(error => {
			library.logger.error(error.stack);
			return next(
				new ApiError('Blocks#list error', apiCodes.INTERNAL_SERVER_ERROR),
			);
>>>>>>> 4dddeb9f
		});
};

module.exports = BlocksController;<|MERGE_RESOLUTION|>--- conflicted
+++ resolved
@@ -39,11 +39,7 @@
 		version: parseInt(raw.version, 10),
 		timestamp: parseInt(raw.timestamp, 10),
 		height: parseInt(raw.height, 10),
-<<<<<<< HEAD
-		previousBlockId: raw.previousBlockId,
-=======
 		previousBlockId: raw.previousBlockId || '',
->>>>>>> 4dddeb9f
 		numberOfTransactions: parseInt(raw.numberOfTransactions, 10),
 		totalAmount: raw.totalAmount,
 		totalFee: raw.totalFee,
@@ -66,36 +62,8 @@
 	return block;
 };
 
-<<<<<<< HEAD
-/**
- * Get filtered list of blocks (without transactions - BasicBlock).
- *
- * @private
- * @func _list
- * @param {Object} filter - Conditions to filter with
- * @param {string} filter.id - Block id
- * @param {string} filter.generatorPublicKey - Public key of delegate who generates the block
- * @param {number} filter.numberOfTransactions - Number of transactions
- * @param {string} filter.previousBlockId - Previous block ID
- * @param {number} filter.height - Block height
- * @param {number} filter.totalAmount - Total amount of block's transactions
- * @param {number} filter.totalFee - Block total fees
- * @param {number} filter.reward - Block reward
- * @param {number} filter.limit - Limit of blocks to retrieve, default: 100, max: 100
- * @param {number} filter.offset - Offset from where to start
- * @param {string} filter.sort - Sort order, default: height:desc
- * @param {function} cb - Callback function
- * @returns {function} cb - Callback function from params (through setImmediate)
- * @returns {Object} cb.err - Error if occurred
- * @returns {Object} cb.data - List of normalized blocks
- */
-function _list(params, cb) {
-	const options = {};
-	const parsedFilters = {
-=======
 const _parseFilters = params => {
 	const filters = {
->>>>>>> 4dddeb9f
 		id: params.id,
 		generatorPublicKey: params.generatorPublicKey,
 		numberOfTransactions: params.numberOfTransactions,
@@ -132,21 +100,6 @@
 		logger: scope.components.logger,
 		channel: scope.channel,
 	};
-<<<<<<< HEAD
-
-	sortFields = [
-		'id',
-		'timestamp',
-		'height',
-		'previousBlockId',
-		'totalAmount',
-		'totalFee',
-		'reward',
-		'numberOfTransactions',
-		'generatorPublicKey',
-	];
-=======
->>>>>>> 4dddeb9f
 }
 
 /**
@@ -175,40 +128,6 @@
 		offset: params.offset.value,
 	};
 
-<<<<<<< HEAD
-	// Remove params with undefined/null values
-	parsedParams = _.omitBy(
-		parsedParams,
-		value => value === undefined || value === null,
-	);
-
-	return _list(_.clone(parsedParams), (err, data) => {
-		if (err) {
-			return next(err);
-		}
-
-		data = _.cloneDeep(data);
-
-		data = _.map(data, block => {
-			block.totalAmount = block.totalAmount.toString();
-			block.totalFee = block.totalFee.toString();
-			block.reward = block.reward.toString();
-			block.totalForged = block.totalForged.toString();
-			block.generatorAddress = block.generatorId;
-			block.previousBlockId = block.previousBlockId || '';
-
-			delete block.generatorId;
-
-			return block;
-		});
-
-		return next(null, {
-			data,
-			meta: {
-				offset: parsedParams.offset,
-				limit: parsedParams.limit,
-			},
-=======
 	const filters = _parseFilters(parsedParams);
 	const options = _parseOptions(parsedParams);
 
@@ -227,7 +146,6 @@
 			return next(
 				new ApiError('Blocks#list error', apiCodes.INTERNAL_SERVER_ERROR),
 			);
->>>>>>> 4dddeb9f
 		});
 };
 
