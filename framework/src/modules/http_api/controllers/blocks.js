--- conflicted
+++ resolved
@@ -15,15 +15,10 @@
 'use strict';
 
 const _ = require('lodash');
-<<<<<<< HEAD
-const ApiError = require('../api_error');
+const crypto = require('crypto');
 const apiCodes = require('../api_codes.js');
-=======
-const crypto = require('crypto');
-const apiCodes = require('../helpers/api_codes.js');
-const ApiError = require('../helpers/api_error.js');
+const ApiError = require('../api_error.js');
 const Bignum = require('../helpers/bignum.js');
->>>>>>> b638f6e2
 
 let library;
 let sortFields;
