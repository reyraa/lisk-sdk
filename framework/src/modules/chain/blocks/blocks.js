/*
 * Copyright © 2018 Lisk Foundation
 *
 * See the LICENSE file at the top-level directory of this distribution
 * for licensing information.
 *
 * Unless otherwise agreed in a custom licensing agreement with the Lisk Foundation,
 * no part of this software, including this file, may be copied, modified,
 * propagated, or distributed except according to the terms contained in the
 * LICENSE file.
 *
 * Removal or modification of this copyright notice is prohibited.
 */

'use strict';

const EventEmitter = require('events');
const { cloneDeep } = require('lodash');
const blocksUtils = require('./utils');
const { convertErrorsToString } = require('../helpers/error_handlers');
const { BlocksProcess } = require('./process');
const { BlocksVerify } = require('./verify');
const { BlocksChain } = require('./chain');
<<<<<<< HEAD
const { BlockReward } = require('./block_reward');
const forkChoiceRule = require('./fork_choice_rule');
=======
const {
	calculateSupply,
	calculateReward,
	calculateMilestone,
} = require('./block_reward');
>>>>>>> 96e58851

const EVENT_NEW_BLOCK = 'EVENT_NEW_BLOCK';
const EVENT_DELETE_BLOCK = 'EVENT_DELETE_BLOCK';
const EVENT_BROADCAST_BLOCK = 'EVENT_BROADCAST_BLOCK';
const EVENT_NEW_BROADHASH = 'EVENT_NEW_BROADHASH';

class Blocks extends EventEmitter {
	constructor({
		// components
		logger,
		storage,
		sequence,
		// Unique requirements
		genesisBlock,
		slots,
		exceptions,
		// Modules
		roundsModule,
		interfaceAdapters,
		// constants
		blockReceiptTimeout, // set default
		loadPerIteration,
		maxPayloadLength,
		maxTransactionsPerBlock,
		activeDelegates,
		rewardDistance,
		rewardOffset,
		rewardMileStones,
		totalAmount,
		blockSlotWindow,
	}) {
		super();

		this._broadhash = genesisBlock.payloadHash;
		this._lastNBlockIds = [];
		this._lastBlock = {};
		this._isActive = false;
		this._lastReceipt = null;
		this._cleaning = false;

		this.logger = logger;
		this.storage = storage;
		this.roundsModule = roundsModule;
		this.exceptions = exceptions;
		this.genesisBlock = genesisBlock;
		this.interfaceAdapters = interfaceAdapters;
		this.slots = slots;
		this.sequence = sequence;
		this.blockRewardArgs = {
			distance: rewardDistance,
			rewardOffset,
			milestones: rewardMileStones,
			totalAmount,
		};
		this.blockReward = {
			calculateMilestone: height =>
				calculateMilestone(height, this.blockRewardArgs),
			calculateReward: height => calculateReward(height, this.blockRewardArgs),
			calculateSupply: height => calculateSupply(height, this.blockRewardArgs),
		};
		this.constants = {
			blockReceiptTimeout,
			maxPayloadLength,
			maxTransactionsPerBlock,
			loadPerIteration,
			activeDelegates,
			blockSlotWindow,
		};

		this.blocksChain = new BlocksChain({
			storage: this.storage,
			interfaceAdapters: this.interfaceAdapters,
			roundsModule: this.roundsModule,
			slots: this.slots,
			exceptions: this.exceptions,
			genesisBlock: this.genesisBlock,
		});
		this.blocksVerify = new BlocksVerify({
			storage: this.storage,
			exceptions: this.exceptions,
			slots: this.slots,
			genesisBlock: this.genesisBlock,
			roundsModule: this.roundsModule,
			blockReward: this.blockReward,
			constants: this.constants,
			interfaceAdapters: this.interfaceAdapters,
		});
		this.blocksProcess = new BlocksProcess({
			blocksChain: this.blocksChain,
			blocksVerify: this.blocksVerify,
			storage: this.storage,
			exceptions: this.exceptions,
			slots: this.slots,
			interfaceAdapters: this.interfaceAdapters,
			genesisBlock: this.genesisBlock,
			blockReward: this.blockReward,
			constants: this.constants,
		});

		this._receiveBlockImplementations = {
			1: this._receiveBlockFromNetworkV1.bind(this),
			2: this._receiveBlockFromNetworkV2.bind(this),
		};
	}

	get lastBlock() {
		return this._lastBlock;
	}

	get isActive() {
		return this._isActive;
	}

	get lastReceipt() {
		return this._lastReceipt;
	}

	get broadhash() {
		return this._broadhash;
	}

	/**
	 * Returns status of last receipt - if it stale or not.
	 *
	 * @returns {boolean} Stale status of last receipt
	 */
	isStale() {
		if (!this._lastReceipt) {
			return true;
		}
		// Current time in seconds - lastReceipt (seconds)
		const secondsAgo = Math.floor(Date.now() / 1000) - this._lastReceipt;
		return secondsAgo > this.constants.blockReceiptTimeout;
	}

	async init() {
		try {
			const rows = await this.storage.entities.Block.get(
				{},
				{ limit: this.constants.blockSlotWindow, sort: 'height:desc' }
			);
			this._lastNBlockIds = rows.map(row => row.id);
		} catch (error) {
			this.logger.error(
				error,
				`Unable to load last ${this.constants.blockSlotWindow} block ids`
			);
		}
	}

	broadcast(block) {
		// emit event
		const cloned = cloneDeep(block);
		this.emit(EVENT_BROADCAST_BLOCK, { block: cloned });
	}

	/**
	 * Handle node shutdown request.
	 *
	 * @listens module:app~event:cleanup
	 * @param {function} cb - Callback function
	 * @returns {setImmediateCallback} cb
	 */
	async cleanup() {
		this._cleaning = true;
		if (!this._isActive) {
			// Module ready for shutdown
			return;
		}

		const waitFor = () =>
			new Promise(resolve => {
				setTimeout(resolve, 10000);
			});
		// Module is not ready, repeat
		const nextWatch = async () => {
			if (this._isActive) {
				this.logger.info('Waiting for block processing to finish...');
				await waitFor();
				await nextWatch();
			}

			return null;
		};
		await nextWatch();
	}

	/**
	 * Loads blockchain upon application start:
	 * 1. Checks mem tables:
	 * - count blocks from `blocks` table
	 * - get genesis block from `blocks` table
	 * - count accounts from `mem_accounts` table by block id
	 * - get rounds from `mem_round`
	 * 2. Matches genesis block with database.
	 * 3. Verifies rebuild mode.
	 * 4. Recreates memory tables when neccesary:
	 *  - Calls block to load block. When blockchain ready emits a bus message.
	 * 5. Detects orphaned blocks in `mem_accounts` and gets delegates.
	 * 6. Loads last block and emits a bus message blockchain is ready.
	 *
	 * @todo Add @returns tag
	 */
	async loadBlockChain(rebuildUpToRound) {
		this._shouldNotBeActive();
		this._isActive = true;
		await this.blocksChain.saveGenesisBlock();
		// check mem tables
		const { blocksCount, genesisBlock, memRounds } = await new Promise(
			(resolve, reject) => {
				this.storage.entities.Block.begin('loader:checkMemTables', async tx => {
					try {
						const result = await blocksUtils.loadMemTables(this.storage, tx);
						resolve(result);
					} catch (error) {
						reject(error);
					}
				});
			}
		);
		if (blocksCount === 1) {
			this._lastBlock = await this._reload(blocksCount);
			this._isActive = false;
			return;
		}
		// check genesisBlock
		this.blocksVerify.matchGenesisBlock(genesisBlock);
		// rebuild accounts if it's rebuild
		if (rebuildUpToRound !== null && rebuildUpToRound !== undefined) {
			try {
				await this._rebuildMode(rebuildUpToRound, blocksCount);
				this._isActive = false;
			} catch (errors) {
				this._isActive = false;
				throw errors;
			}
			return;
		}
		// check reload condition, true then reload
		try {
			await this.blocksVerify.reloadRequired(blocksCount, memRounds);
		} catch (error) {
			this.logger.error(error, 'Reload of blockchain is required');
			this._lastBlock = await this._reload(blocksCount);
			this._isActive = false;
			return;
		}
		try {
			this._lastBlock = await blocksUtils.loadLastBlock(
				this.storage,
				this.interfaceAdapters,
				this.genesisBlock
			);
		} catch (error) {
			this.logger.error(error, 'Failed to fetch last block');
			// This is last attempt
			this._lastBlock = await this._reload(blocksCount);
			this._isActive = false;
			return;
		}
		const recoverRequired = await this.blocksVerify.requireBlockRewind(
			this._lastBlock
		);

		if (recoverRequired) {
			this.logger.error('Invalid own blockchain');
			this._lastBlock = await this.blocksProcess.recoverInvalidOwnChain(
				this._lastBlock,
				(lastBlock, newLastBlock) => {
					this.logger.info({ lastBlock, newLastBlock }, 'Deleted block');
					this.emit(EVENT_DELETE_BLOCK, {
						block: cloneDeep(lastBlock),
						newLastBlock: cloneDeep(newLastBlock),
					});
				}
			);
		}
		this._isActive = false;
		this.logger.info('Blockchain ready');
	}

	async recoverChain() {
		this._lastBlock = await this.blocksChain.deleteLastBlock(this._lastBlock);
		return this._lastBlock;
	}

	async loadBlocksDataWS(filter, tx) {
		return blocksUtils.loadBlocksDataWS(this.storage, filter, tx);
	}

	// Process a block from the P2P
	async receiveBlockFromNetwork(block) {
		this.logger.debug(
			`Received new block from network with id: ${block.id} height: ${
				block.height
			} round: ${this.slots.calcRound(
				block.height
			)} slot: ${this.slots.getSlotNumber(block.timestamp)} reward: ${
				block.reward
			} version: ${block.version}`
		);

		// TODO: Use block_version.js#getBlockVersion when https://github.com/LiskHQ/lisk-sdk/pull/3722 is merged
		return this._receiveBlockImplementations[block.version](block);
	}

	async _receiveBlockFromNetworkV1(block) {
		return this.sequence.add(async cb => {
			try {
				this._shouldNotBeActive();
			} catch (error) {
				setImmediate(cb, error);
				return;
			}
			this._isActive = true;
			// set active to true
			if (this.blocksVerify.isSaneBlock(block, this._lastBlock)) {
				try {
					await this._processReceivedBlock(block);
				} catch (error) {
					setImmediate(cb, error);
					return;
				}
				setImmediate(cb);
				return;
			}
			if (this.blocksVerify.isForkOne(block, this._lastBlock)) {
				this.roundsModule.fork(block, 1);
				if (this.blocksVerify.shouldDiscardForkOne(block, this._lastBlock)) {
					this.logger.info('Last block stands');
					this._isActive = false;
					setImmediate(cb);
					return;
				}
				try {
					const {
						verified,
						errors,
					} = await this.blocksVerify.normalizeAndVerify(
						block,
						this._lastBlock,
						this._lastNBlockIds
					);
					if (!verified) {
						throw errors;
					}
					const originalLastBlock = cloneDeep(this._lastBlock);
					this._lastBlock = await this.blocksChain.deleteLastBlock(
						this._lastBlock
					);
					this.emit(EVENT_DELETE_BLOCK, {
						block: originalLastBlock,
						newLastBlock: cloneDeep(this._lastBlock),
					});
					// emit event
					const secondLastBlock = cloneDeep(this._lastBlock);
					this._lastBlock = await this.blocksChain.deleteLastBlock(
						this._lastBlock
					);
					this.emit(EVENT_DELETE_BLOCK, {
						block: secondLastBlock,
						newLastBlock: cloneDeep(this._lastBlock),
					});
					this._isActive = false;
					setImmediate(cb);
					return;
				} catch (error) {
					this._isActive = false;
					this.logger.error(error);
					setImmediate(cb, error);
					return;
				}
			}
			if (this.blocksVerify.isForkFive(block, this._lastBlock)) {
				this.roundsModule.fork(block, 5);
				if (this.blocksVerify.isDoubleForge(block, this._lastBlock)) {
					this.logger.warn(
						'Delegate forging on multiple nodes',
						block.generatorPublicKey
					);
				}
				if (this.blocksVerify.shouldDiscardForkFive(block, this._lastBlock)) {
					this.logger.info('Last block stands');
					setImmediate(cb);
					this._isActive = false;
					return;
				}
				try {
					const {
						verified,
						errors,
					} = await this.blocksVerify.normalizeAndVerify(
						block,
						this._lastBlock,
						this._lastNBlockIds
					);
					if (!verified) {
						throw errors;
					}
					const deletingBlock = cloneDeep(this._lastBlock);
					this._lastBlock = await this.blocksChain.deleteLastBlock(
						this._lastBlock
					);
					this.emit(EVENT_DELETE_BLOCK, {
						block: deletingBlock,
						newLastBlock: cloneDeep(this._lastBlock),
					});

					await this._processReceivedBlock(block);

					setImmediate(cb);
					return;
				} catch (error) {
					this.logger.error(error);
					this._isActive = false;
					setImmediate(cb, error);
					return;
				}
			}
			if (block.id === this._lastBlock.id) {
				this.logger.debug({ blockId: block.id }, 'Block already processed');
			} else {
				this.logger.warn(
					{
						blockId: block.id,
						height: block.height,
						round: this.slots.calcRound(block.height),
						generatorPublicKey: block.generatorPublicKey,
						slot: this.slots.getSlotNumber(block.timestamp),
					},
					'Discarded block that does not match with current chain'
				);
			}
			// Discard received block
			this._isActive = false;
			setImmediate(cb);
		});
	}

	async _receiveBlockFromNetworkV2(block) {
		// Current time since Lisk Epoch
		// Better to do it here rather than in the Sequence so receiving time is more accurate
		const newBlockReceivedAt = this.slots.getTime();

		// Execute in sequence via sequence
		return this.sequence.add(callback => {
			try {
				this._shouldNotBeActive();
			} catch (error) {
				callback(error);
				return;
			}
			this._isActive = true;
			this._forkChoiceTask(block, newBlockReceivedAt)
				.then(result => callback(null, result))
				.catch(error => callback(error))
				.finally(() => {
					this._isActive = false;
				});
		});
	}

	// PRE: Block has been validated and verified before
	async _processReceivedBlock(block) {
		this._updateLastReceipt();
		try {
			const newBlock = await this.blocksProcess.processBlock(
				block,
				this._lastBlock,
				validBlock => this.broadcast(validBlock)
			);

			this.logger.debug(
				`Successfully applied new received block id: ${block.id} height: ${
					block.height
				} round: ${this.slots.calcRound(
					block.height
				)} slot: ${this.slots.getSlotNumber(block.timestamp)} reward: ${
					block.reward
				} version: ${block.version}`
			);

			await this._updateBroadhash();
			this._lastBlock = newBlock;
			this._isActive = false;
		} catch (error) {
			this.logger.error(
				`Failed to apply new received block id: ${block.id} height: ${
					block.height
				} round: ${this.slots.calcRound(
					block.height
				)} slot: ${this.slots.getSlotNumber(block.timestamp)} reward: ${
					block.reward
				} version: ${block.version} with error: ${error}`
			);
			throw error;
		} finally {
			this._isActive = false;
		}
	}

	/**
	 * Wrap of fork choice rule logic so it can be added to Sequence and properly tested
	 * @param block
	 * @param newBlockReceivedAt - Time when the new block was received since Lisk Epoch
	 * @return {Promise}
	 * @private
	 */
	async _forkChoiceTask(block, newBlockReceivedAt) {
		// Cases are numbered following LIP-0014 Fork choice rule.
		// See: https://github.com/LiskHQ/lips/blob/master/proposals/lip-0014.md#applying-blocks-according-to-fork-choice-rule
		// Case 2 and 1 have flipped execution order for better readability. Behavior is still the same

		if (forkChoiceRule.isValidBlock(this._lastBlock, block)) {
			// Case 2: correct block received
			return this._handleValidBlock(block);
		}

		if (forkChoiceRule.isIdenticalBlock(this._lastBlock, block)) {
			// Case 1: same block received twice
			return this._handleSameBlockReceived(block);
		}

		if (forkChoiceRule.isDoubleForging(this._lastBlock, block)) {
			// Delegates are the same
			// Case 3: double forging different blocks in the same slot.
			// Last Block stands.
			return this._handleDoubleForging(block, this._lastBlock);
		}

		if (
			forkChoiceRule.isTieBreak({
				slots: this.slots,
				lastBlock: this._lastBlock,
				currentBlock: block,
				lastReceivedAt: this._lastReceipt || this._lastBlock.timestamp,
				currentReceivedAt: newBlockReceivedAt,
			})
		) {
			// Two competing blocks by different delegates at the same height.
			// Case 4: Tie break
			return this._handleDoubleForgingTieBreak(block, this._lastBlock);
		}

		if (forkChoiceRule.isDifferentChain(this._lastBlock, block)) {
			// Case 5: received block has priority. Move to a different chain.
			// TODO: Move to a different chain
			return this._handleMovingToDifferentChain();
		}

		// Discard newly received block
		return this._handleDiscardedBlock(block);
	}

	// Process a block from syncing
	async loadBlocksFromNetwork(blocks) {
		this._shouldNotBeActive();
		this._isActive = true;

		try {
			const normalizedBlocks = blocksUtils.readDbRows(
				blocks,
				this.interfaceAdapters,
				this.genesisBlock
			);
			// eslint-disable-next-line no-restricted-syntax
			for (const block of normalizedBlocks) {
				// check if it's cleaning
				if (this._cleaning) {
					break;
				}
				// eslint-disable-next-line no-await-in-loop
				this._lastBlock = await this.blocksProcess.processBlock(
					block,
					this._lastBlock
				);
				// emit event
				this._updateLastNBlocks(block);
				this.emit(EVENT_NEW_BLOCK, { block: cloneDeep(block) });
			}
			this._isActive = false;
			return this._lastBlock;
		} catch (error) {
			this._isActive = false;
			throw error;
		}
	}

	// Generate a block for forging
	async generateBlock(keypair, timestamp, transactions = []) {
		this._shouldNotBeActive();
		this._isActive = true;
		try {
			const block = await this.blocksProcess.generateBlock(
				this._lastBlock,
				keypair,
				timestamp,
				transactions
			);
			this._lastBlock = await this.blocksProcess.processBlock(
				block,
				this._lastBlock,
				validBlock => this.broadcast(validBlock)
			);
		} catch (error) {
			this._isActive = false;
			throw error;
		}
		await this._updateBroadhash();
		this._updateLastReceipt();
		this._updateLastNBlocks(this._lastBlock);
		this.emit(EVENT_NEW_BLOCK, { block: cloneDeep(this._lastBlock) });
		this._isActive = false;
		return this._lastBlock;
	}

	async _rebuildMode(rebuildUpToRound, blocksCount) {
		this.logger.info(
			{ rebuildUpToRound, blocksCount },
			'Rebuild process started'
		);
		if (blocksCount < this.constants.activeDelegates) {
			throw new Error(
				'Unable to rebuild, blockchain should contain at least one round of blocks'
			);
		}
		if (
			Number.isNaN(parseInt(rebuildUpToRound)) ||
			parseInt(rebuildUpToRound) < 0
		) {
			throw new Error(
				'Unable to rebuild, "--rebuild" parameter should be an integer equal to or greater than zero'
			);
		}
		const totalRounds = Math.floor(
			blocksCount / this.constants.activeDelegates
		);
		const targetRound =
			parseInt(rebuildUpToRound) === 0
				? totalRounds
				: Math.min(totalRounds, parseInt(rebuildUpToRound));
		const targetHeight = targetRound * this.constants.activeDelegates;
		this._lastBlock = await this._reload(targetHeight);
		// Remove remaining
		await this.storage.entities.Block.delete({ height_gt: targetHeight });
		this.logger.info({ targetHeight, totalRounds }, 'Rebuilding finished');
	}

	_updateLastNBlocks(block) {
		this._lastNBlockIds.push(block.id);
		if (this._lastNBlockIds.length > this.constants.blockSlotWindow) {
			this._lastNBlockIds.shift();
		}
	}

	_updateLastReceipt() {
		this._lastReceipt = Math.floor(Date.now() / 1000);
		return this._lastReceipt;
	}

	async _updateBroadhash() {
		const { broadhash, height } = await blocksUtils.calculateNewBroadhash(
			this.storage,
			this._broadhash,
			this._lastBlock.height
		);
		this._broadhash = broadhash;
		this.emit(EVENT_NEW_BROADHASH, { broadhash, height });
	}

	_shouldNotBeActive() {
		if (this._isActive) {
			throw new Error('Block process cannot be executed in parallel');
		}
	}

	async _reload(blocksCount) {
		return this.blocksProcess.reload(
			blocksCount,
			() => this._cleaning,
			block => {
				this._lastBlock = block;
				this.logger.info(
					{ blockId: block.id, height: block.height },
					'Rebuilding block'
				);
			}
		);
	}

	/**
	 * Block IDs are the same ~ Blocks are equal
	 * @param block
	 * @returns {*}
	 * @private
	 */
	// eslint-disable-next-line class-methods-use-this
	_handleSameBlockReceived(block) {
		this.logger.debug('Block already processed', block.id);
	}

	/**
	 * Block received is correct
	 * @param block
	 * @returns {Promise}
	 * @private
	 */
	async _handleValidBlock(block) {
		return this._processReceivedBlock(block);
	}

	/**
	 * Double forging. Last block stands
	 * @param block
	 * @param lastBlock
	 * @returns {*}
	 * @private
	 */
	// eslint-disable-next-line class-methods-use-this
	_handleDoubleForging(block, lastBlock) {
		this.logger.debug(
			'Delegate forging on multiple nodes',
			block.generatorPublicKey
		);
		this.logger.debug(
			`Last block ${lastBlock.id} stands, new block ${block.id} is discarded`
		);
		// TODO: Implement Proof of Misbehavior
	}

	/**
	 * Tie break: two competing blocks by different delegates at the same height.
	 * @param lastBlock
	 * @param newBlock
	 * @returns {Promise}
	 * @private
	 */
	async _handleDoubleForgingTieBreak(newBlock, lastBlock) {
		const block = cloneDeep(newBlock);
		// It mutates the argument
		const check = await this.blocksVerify.normalizeAndVerify(
			block,
			lastBlock,
			this._lastNBlockIds
		);

		if (!check.verified) {
			const errors = convertErrorsToString(check.errors);

			this.logger.error(
				`Fork Choice Case 4 recovery failed because block ${
					block.id
				} verification and normalization failed`,
				errors
			);
			// Return first error from checks
			throw errors;
		}

		// If the new block is correctly validated and verified,
		// last block is deleted and new block is added to the tip of the chain
		this.logger.debug(
			`Deleting last block with id: ${
				lastBlock.id
			} due to Fork Choice Rule Case 4`
		);
		const previousLastBlock = cloneDeep(this._lastBlock);

		// Deletes last block and assigns new received block to this._lastBlock
		await this.recoverChain();

		try {
			await this._processReceivedBlock(block);
		} catch (error) {
			this.logger.error(
				`Failed to apply newly received block with id: ${
					block.id
				}, restoring previous block ${previousLastBlock.id}`
			);

			await this._processReceivedBlock(previousLastBlock);
		}
	}

	/**
	 * Move to a different chain
	 * @private
	 */
	// eslint-disable-next-line class-methods-use-this
	_handleMovingToDifferentChain() {
		// TODO: Move to a different chain.
		// Determine which method to use to move to a different chain: Block Sync Mechanism or Fast Chain Switching Mechanism
	}

	/**
	 * Handle discarded block determined by the fork choice rule
	 * @param block
	 * @return {*}
	 * @private
	 */
	// eslint-disable-next-line class-methods-use-this
	_handleDiscardedBlock(block) {
		// Discard newly received block
		this.logger.debug(
			`Discarded block that does not match with current chain: ${
				block.id
			} height: ${block.height} round: ${this.slots.calcRound(
				block.height
			)} slot: ${this.slots.getSlotNumber(block.timestamp)} generator: ${
				block.generatorPublicKey
			}`
		);
	}
}

module.exports = {
	Blocks,
	EVENT_NEW_BLOCK,
	EVENT_DELETE_BLOCK,
	EVENT_BROADCAST_BLOCK,
	EVENT_NEW_BROADHASH,
};<|MERGE_RESOLUTION|>--- conflicted
+++ resolved
@@ -21,16 +21,12 @@
 const { BlocksProcess } = require('./process');
 const { BlocksVerify } = require('./verify');
 const { BlocksChain } = require('./chain');
-<<<<<<< HEAD
-const { BlockReward } = require('./block_reward');
-const forkChoiceRule = require('./fork_choice_rule');
-=======
 const {
 	calculateSupply,
 	calculateReward,
 	calculateMilestone,
 } = require('./block_reward');
->>>>>>> 96e58851
+const forkChoiceRule = require('./fork_choice_rule');
 
 const EVENT_NEW_BLOCK = 'EVENT_NEW_BLOCK';
 const EVENT_DELETE_BLOCK = 'EVENT_DELETE_BLOCK';
