--- conflicted
+++ resolved
@@ -311,11 +311,6 @@
 		}
 	}
 
-<<<<<<< HEAD
-	async _getMissedBlocksDelegatePublicKeys({ round, uniqForgersInfo }, tx) {
-		const expectedForgingPublicKeys = await this.delegatesList.getForgerPublicKeysForRound(
-			round,
-=======
 	async _getMissedBlocksDelegatePublicKeys({
 		round,
 		delegateListRoundOffset,
@@ -325,7 +320,6 @@
 		const expectedForgingPublicKeys = await this.delegatesList.getForgerPublicKeysForRound(
 			round,
 			delegateListRoundOffset,
->>>>>>> 3f52301c
 			tx,
 		);
 
