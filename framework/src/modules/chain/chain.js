--- conflicted
+++ resolved
@@ -176,15 +176,12 @@
 
 			// Ready to bind modules
 			scope.logic.peers.bindModules(scope.modules);
-<<<<<<< HEAD
 			scope.logic.block.bindModules(scope.modules);
-=======
 
 			this.channel.subscribe('lisk:state:updated', event => {
 				Object.assign(scope.applicationState, event.data);
 			});
 
->>>>>>> 58c34cc4
 			// Fire onBind event in every module
 			scope.bus.message('bind', scope);
 
