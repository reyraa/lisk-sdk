const { promisify } = require('util');
const path = require('path');
const fs = require('fs');
const git = require('./helpers/git.js');
const Sequence = require('./helpers/sequence.js');
const ed = require('./helpers/ed.js');
// eslint-disable-next-line import/order
const swaggerHelper = require('./helpers/swagger');
const { createStorageComponent } = require('../../components/storage');
const { createCacheComponent } = require('../../components/cache');
const { createLoggerComponent } = require('../../components/logger');
const { createSystemComponent } = require('../../components/system');
const {
	lookupPeerIPs,
	createBus,
	bootstrapStorage,
	bootstrapCache,
	createSocketCluster,
	initLogicStructure,
	initModules,
	attachSwagger,
} = require('./init_steps');
const defaults = require('./defaults');

// Begin reading from stdin
process.stdin.resume();

// Read build version from file
const versionBuild = fs
	.readFileSync(path.join(__dirname, '../../../../', '.build'), 'utf8')
	.toString()
	.trim();

/**
 * Hash of the last git commit.
 *
 * @memberof! app
 */
let lastCommit = '';

if (typeof gc !== 'undefined') {
	setInterval(() => {
		gc(); // eslint-disable-line no-undef
	}, 60000);
}

/**
 * Chain Module
 *
 * @namespace Framework.modules.chain
 * @type {module.Chain}
 */
module.exports = class Chain {
	constructor(channel, options) {
		this.channel = channel;
		this.options = options;
		this.logger = null;
		this.scope = null;
		this.blockReward = null;
	}

	async bootstrap() {
		const loggerConfig = await this.channel.invoke(
			'lisk:getComponentConfig',
			'logger'
		);
		const storageConfig = await this.channel.invoke(
			'lisk:getComponentConfig',
			'storage'
		);

		const cacheConfig = await this.channel.invoke(
			'lisk:getComponentConfig',
			'cache'
		);

		const systemConfig = await this.channel.invoke(
			'lisk:getComponentConfig',
			'system'
		);

		this.logger = createLoggerComponent(loggerConfig);
		const dbLogger =
			storageConfig.logFileName &&
			storageConfig.logFileName === loggerConfig.logFileName
				? this.logger
				: createLoggerComponent(
						Object.assign({}, loggerConfig, {
							logFileName: storageConfig.logFileName,
						})
					);

		// Try to get the last git commit
		try {
			lastCommit = git.getLastCommit();
		} catch (err) {
			this.logger.debug('Cannot get last git commit', err.message);
		}

		global.constants = this.options.constants;
		global.exceptions = Object.assign(
			{},
			defaults.exceptions,
			this.options.exceptions
		);

		const BlockReward = require('./logic/block_reward');
		this.blockReward = new BlockReward();

		try {
			// Cache
			this.logger.debug('Initiating cache...');
			const cache = createCacheComponent(cacheConfig, this.logger);

			// Storage
			this.logger.debug('Initiating storage...');
			const storage = createStorageComponent(storageConfig, dbLogger);

			// System
			this.logger.debug('Initiating system...');
			const system = createSystemComponent(systemConfig, this.logger, storage);

			if (!this.options.config) {
				throw Error('Failed to assign nethash from genesis block');
			}

			const self = this;
			const scope = {
				lastCommit,
				ed,
				build: versionBuild,
				config: self.options.config,
				genesisBlock: { block: self.options.config.genesisBlock },
				schema: swaggerHelper.getValidator(),
				sequence: new Sequence({
					onWarning(current) {
						self.logger.warn('Main queue', current);
					},
				}),
				balancesSequence: new Sequence({
					onWarning(current) {
						self.logger.warn('Balance queue', current);
					},
				}),
				components: {
					storage,
					cache,
					logger: self.logger,
					system,
				},
				channel: this.channel,
			};

			// Lookup for peers ips from dns
			scope.config.peers.list = await lookupPeerIPs(
				scope.config.peers.list,
				scope.config.peers.enabled
			);

			await bootstrapStorage(scope, global.constants.ACTIVE_DELEGATES);
			await bootstrapCache(scope);

			scope.bus = await createBus();
			scope.logic = await initLogicStructure(scope);
			scope.modules = await initModules(scope);
			scope.webSocket = await createSocketCluster(scope);
			scope.swagger = await attachSwagger(scope);

			// TODO: Identify why its used
			scope.modules.swagger = scope.swagger;
			// Ready to bind modules
			scope.logic.peers.bindModules(scope.modules);

			// Fire onBind event in every module
			scope.bus.message('bind', scope);

			// Listen to websockets
			await scope.webSocket.listen();
			self.logger.info('Modules ready and launched');

			self.scope = scope;
		} catch (error) {
			this.logger.fatal('Chain initialization', {
				message: error.message,
				stack: error.stack,
			});
			process.emit('cleanup', error);
		}
	}

	get actions() {
		return {
			calculateSupply: action => this.blockReward.calcSupply(action.params[0]),
			calculateMilestone: action =>
				this.blockReward.calcMilestone(action.params[0]),
			calculateReward: action => this.blockReward.calcReward(action.params[0]),
			generateDelegateList: action =>
				new Promise((resolve, reject) => {
					this.scope.modules.delegates.generateDelegateList(
						action.params[0],
						action.params[1],
						(err, data) => {
							if (err) {
								reject(err);
							}

<<<<<<< HEAD
				modules: [
					'network',
					'webSocket',
					'config',
					'logger',
					'bus',
					'sequence',
					'balancesSequence',
					'storage',
					'logic',
					/**
					 * Description of the function.
					 *
					 * @func modules[12]
					 * @param {Object} modulesScope
					 * @param {function} modulesCb - Callback function
					 */
					function(modulesScope, modulesCb) {
						const tasks = {};

						Object.keys(config.modules).forEach(name => {
							tasks[name] = function(configModulesCb) {
								const domain = require('domain').create();

								domain.on('error', err => {
									modulesScope.logger.fatal(`Domain ${name}`, {
										message: err.message,
										stack: err.stack,
									});
								});

								domain.run(() => {
									self.logger.debug('Loading module', name);
									// eslint-disable-next-line import/no-dynamic-require
									const DynamicModule = require(config.modules[name]);
									const obj = new DynamicModule(configModulesCb, modulesScope);
									modules.push(obj);
								});
							};
						});

						async.parallel(tasks, (err, results) => {
							modulesCb(err, results);
						});
					},
				],

				ready: [
					'components',
					'swagger',
					'modules',
					'bus',
					'logic',
					/**
					 * Description of the function.
					 *
					 * @func ready[4]
					 * @memberof! app
					 * @param {Object} scope
					 * @param {function} cb - Callback function
					 * @todo Add description for the function and its params
					 */
					function(scope, cb) {
						scope.modules.swagger = scope.swagger;

						// Fire onBind event in every module
						scope.bus.message('bind', scope);
						scope.logic.block.bindModules(scope.modules);
						scope.logic.peers.bindModules(scope.modules);
						cb();
					},
				],

				listenWebSocket: [
					'ready',
					/**
					 * Description of the function.
					 *
					 * @func api[1]
					 * @param {Object} scope
					 * @param {function} cb - Callback function
					 */
					function(scope, cb) {
						if (!appConfig.peers.enabled) {
							return cb();
						}
						new WsTransport(scope.modules.transport);
						return cb();
					},
				],

				listenHttp: [
					'ready',
					/**
					 * Description of the function.
					 *
					 * @func listen[1]
					 * @memberof! app
					 * @param {Object} scope
					 * @param {function} cb - Callback function
					 */
					function(scope, cb) {
						// Security vulnerabilities fixed by Node v8.14.0 - "Slowloris (cve-2018-12122)"
						scope.network.server.headersTimeout =
							appConfig.api.options.limits.headersTimeout;
						// Disconnect idle clients
						scope.network.server.setTimeout(
							appConfig.api.options.limits.serverSetTimeout
						);

						scope.network.server.on('timeout', socket => {
							scope.logger.info(
								`Disconnecting idle socket: ${socket.remoteAddress}:${
									socket.remotePort
								}`
							);
							socket.destroy();
						});

						return scope.network.server.listen(
							scope.config.httpPort,
							scope.config.address,
							serverListenErr => {
								scope.logger.info(
									`Lisk started: ${scope.config.address}:${
										scope.config.httpPort
									}`
								);

								if (!serverListenErr) {
									if (scope.config.api.ssl.enabled) {
										// Security vulnerabilities fixed by Node v8.14.0 - "Slowloris (cve-2018-12122)"
										scope.network.https.headersTimeout =
											appConfig.api.options.limits.headersTimeout;
										scope.network.https.setTimeout(
											appConfig.api.options.limits.serverTimeout
										);
										scope.network.https.on('timeout', socket => {
											scope.logger.info(
												`Disconnecting idle socket: ${socket.remoteAddress}:${
													socket.remotePort
												}`
											);
											socket.destroy();
										});
										return scope.network.https.listen(
											scope.config.api.ssl.options.port,
											scope.config.api.ssl.options.address,
											httpsListenErr => {
												scope.logger.info(
													`Lisk https started: ${
														scope.config.api.ssl.options.address
													}:${scope.config.api.ssl.options.port}`
												);

												return cb(httpsListenErr, scope.network);
											}
										);
									}
									return cb(null, scope.network);
								}
								return cb(serverListenErr, scope.network);
							}
						);
					},
				],
			},
			(err, scope) => {
				this.scope = scope;
				if (err) {
					this.cleanup(1, err);
					process.emit('cleanup', err);
				} else {
					this.logger.info('Modules ready and launched');
				}
			}
		);
=======
							resolve(data);
						},
						action.params[2]
					);
				}),
			getNetworkHeight: async action =>
				promisify(this.scope.modules.peers.networkHeight)(action.params[0]),
			getAllTransactionsCount: async () =>
				promisify(
					this.scope.modules.transactions.shared.getTransactionsCount
				)(),
			updateForgingStatus: async action =>
				promisify(this.scope.modules.delegates.updateForgingStatus)(
					action.params[0],
					action.params[1],
					action.params[2]
				),
			getPeers: async action =>
				this.scope.modules.peers.shared.getPeers(
					action.params[0],
					action.params[1]
				),
			getPeersCountByFilter: async action =>
				this.scope.modules.peers.shared.getPeersCountByFilter(action.params[0]),
			postSignature: async action =>
				this.scope.modules.signatures.shared.postSignature(
					action.params[0],
					action.params[1]
				),
			storageRead: async action =>
				this.scope.logic.block.storageRead(action.params[0]),
			getLastConsensus: async () => this.scope.modules.peers.getLastConsensus(),
			loaderLoaded: async () => this.scope.modules.loader.loaded(),
			loaderSyncing: async () => this.scope.modules.loader.syncing(),
			getForgersKeyPairs: async () =>
				this.scope.modules.delegates.getForgersKeyPairs(),
			getUnProcessedTransactions: async action =>
				this.scope.modules.transactions.shared.getUnProcessedTransactions(
					action.params[0],
					action.params[1]
				),
			getUnconfirmedTransactions: async action =>
				this.scope.modules.transactions.shared.getUnconfirmedTransactions(
					action.params[0],
					action.params[1]
				),
			getMultisignatureTransactions: async action =>
				this.scope.modules.transactions.shared.getMultisignatureTransactions(
					action.params[0],
					action.params[1]
				),
			getLastCommit: async () => this.scope.lastCommit,
			getBuild: async () => this.scope.build,
			postTransaction: async action =>
				this.scope.modules.transactions.shared.postTransaction(
					action.params[0],
					action.params[1]
				),
			getDelegateBlocksRewards: async action =>
				this.scope.components.storage.entities.Account.delegateBlocksRewards(
					action.params[0],
					action.params[1]
				),
		};
>>>>>>> 5c31e764
	}

	async cleanup(code, error) {
		const { webSocket, modules, components } = this.scope;
		if (error) {
			this.logger.fatal(error.toString());
			if (code === undefined) {
				code = 1;
			}
		} else if (code === undefined || code === null) {
			code = 0;
		}
		this.logger.info('Cleaning chain...');

		if (webSocket) {
			webSocket.removeAllListeners('fail');
			webSocket.destroy();
		}

		if (components !== undefined) {
			components.map(component => component.cleanup());
		}

		// Run cleanup operation on each module before shutting down the node;
		// this includes operations like snapshotting database tables.
		await Promise.all(
			modules.map(module => {
				if (typeof module.cleanup === 'function') {
					return promisify(module.cleanup)();
				}
				return true;
			})
		).catch(moduleCleanupError => {
			this.logger.error(moduleCleanupError);
		});

		this.logger.info('Cleaned up successfully');
	}
};<|MERGE_RESOLUTION|>--- conflicted
+++ resolved
@@ -204,185 +204,6 @@
 								reject(err);
 							}
 
-<<<<<<< HEAD
-				modules: [
-					'network',
-					'webSocket',
-					'config',
-					'logger',
-					'bus',
-					'sequence',
-					'balancesSequence',
-					'storage',
-					'logic',
-					/**
-					 * Description of the function.
-					 *
-					 * @func modules[12]
-					 * @param {Object} modulesScope
-					 * @param {function} modulesCb - Callback function
-					 */
-					function(modulesScope, modulesCb) {
-						const tasks = {};
-
-						Object.keys(config.modules).forEach(name => {
-							tasks[name] = function(configModulesCb) {
-								const domain = require('domain').create();
-
-								domain.on('error', err => {
-									modulesScope.logger.fatal(`Domain ${name}`, {
-										message: err.message,
-										stack: err.stack,
-									});
-								});
-
-								domain.run(() => {
-									self.logger.debug('Loading module', name);
-									// eslint-disable-next-line import/no-dynamic-require
-									const DynamicModule = require(config.modules[name]);
-									const obj = new DynamicModule(configModulesCb, modulesScope);
-									modules.push(obj);
-								});
-							};
-						});
-
-						async.parallel(tasks, (err, results) => {
-							modulesCb(err, results);
-						});
-					},
-				],
-
-				ready: [
-					'components',
-					'swagger',
-					'modules',
-					'bus',
-					'logic',
-					/**
-					 * Description of the function.
-					 *
-					 * @func ready[4]
-					 * @memberof! app
-					 * @param {Object} scope
-					 * @param {function} cb - Callback function
-					 * @todo Add description for the function and its params
-					 */
-					function(scope, cb) {
-						scope.modules.swagger = scope.swagger;
-
-						// Fire onBind event in every module
-						scope.bus.message('bind', scope);
-						scope.logic.block.bindModules(scope.modules);
-						scope.logic.peers.bindModules(scope.modules);
-						cb();
-					},
-				],
-
-				listenWebSocket: [
-					'ready',
-					/**
-					 * Description of the function.
-					 *
-					 * @func api[1]
-					 * @param {Object} scope
-					 * @param {function} cb - Callback function
-					 */
-					function(scope, cb) {
-						if (!appConfig.peers.enabled) {
-							return cb();
-						}
-						new WsTransport(scope.modules.transport);
-						return cb();
-					},
-				],
-
-				listenHttp: [
-					'ready',
-					/**
-					 * Description of the function.
-					 *
-					 * @func listen[1]
-					 * @memberof! app
-					 * @param {Object} scope
-					 * @param {function} cb - Callback function
-					 */
-					function(scope, cb) {
-						// Security vulnerabilities fixed by Node v8.14.0 - "Slowloris (cve-2018-12122)"
-						scope.network.server.headersTimeout =
-							appConfig.api.options.limits.headersTimeout;
-						// Disconnect idle clients
-						scope.network.server.setTimeout(
-							appConfig.api.options.limits.serverSetTimeout
-						);
-
-						scope.network.server.on('timeout', socket => {
-							scope.logger.info(
-								`Disconnecting idle socket: ${socket.remoteAddress}:${
-									socket.remotePort
-								}`
-							);
-							socket.destroy();
-						});
-
-						return scope.network.server.listen(
-							scope.config.httpPort,
-							scope.config.address,
-							serverListenErr => {
-								scope.logger.info(
-									`Lisk started: ${scope.config.address}:${
-										scope.config.httpPort
-									}`
-								);
-
-								if (!serverListenErr) {
-									if (scope.config.api.ssl.enabled) {
-										// Security vulnerabilities fixed by Node v8.14.0 - "Slowloris (cve-2018-12122)"
-										scope.network.https.headersTimeout =
-											appConfig.api.options.limits.headersTimeout;
-										scope.network.https.setTimeout(
-											appConfig.api.options.limits.serverTimeout
-										);
-										scope.network.https.on('timeout', socket => {
-											scope.logger.info(
-												`Disconnecting idle socket: ${socket.remoteAddress}:${
-													socket.remotePort
-												}`
-											);
-											socket.destroy();
-										});
-										return scope.network.https.listen(
-											scope.config.api.ssl.options.port,
-											scope.config.api.ssl.options.address,
-											httpsListenErr => {
-												scope.logger.info(
-													`Lisk https started: ${
-														scope.config.api.ssl.options.address
-													}:${scope.config.api.ssl.options.port}`
-												);
-
-												return cb(httpsListenErr, scope.network);
-											}
-										);
-									}
-									return cb(null, scope.network);
-								}
-								return cb(serverListenErr, scope.network);
-							}
-						);
-					},
-				],
-			},
-			(err, scope) => {
-				this.scope = scope;
-				if (err) {
-					this.cleanup(1, err);
-					process.emit('cleanup', err);
-				} else {
-					this.logger.info('Modules ready and launched');
-				}
-			}
-		);
-=======
 							resolve(data);
 						},
 						action.params[2]
@@ -447,7 +268,6 @@
 					action.params[1]
 				),
 		};
->>>>>>> 5c31e764
 	}
 
 	async cleanup(code, error) {
