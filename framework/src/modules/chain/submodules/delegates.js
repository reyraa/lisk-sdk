/*
 * Copyright © 2018 Lisk Foundation
 *
 * See the LICENSE file at the top-level directory of this distribution
 * for licensing information.
 *
 * Unless otherwise agreed in a custom licensing agreement with the Lisk Foundation,
 * no part of this software, including this file, may be copied, modified,
 * propagated, or distributed except according to the terms contained in the
 * LICENSE file.
 *
 * Removal or modification of this copyright notice is prohibited.
 */

'use strict';

const crypto = require('crypto');
const async = require('async');
const { promisify } = require('util');
const {
	decryptPassphraseWithPassword,
	parseEncryptedPassphrase,
} = require('@liskhq/lisk-cryptography');
const BlockReward = require('../logic/block_reward.js');
const jobsQueue = require('../helpers/jobs_queue.js');
const slots = require('../helpers/slots.js');

// Private fields
let modules;
let library;
let self;

const { ACTIVE_DELEGATES } = global.constants;
const exceptions = global.exceptions;
const __private = {};

__private.loaded = false;
__private.keypairs = {};
__private.tmpKeypairs = {};
__private.forgeInterval = 1000;
__private.delegatesListCache = {};

/**
 * Main delegates methods. Initializes library with scope content and generates a Delegate instance.
 *
 * @class
 * @memberof modules
 * @see Parent: {@link modules}
 * @requires async
 * @requires crypto
 * @requires lodash
 * @requires helpers/jobs_queue
 * @requires helpers/slots
 * @requires logic/block_reward
 * @requires logic/delegate
 * @param {scope} scope - App instance
 * @param {function} cb - Callback function
 * @returns {setImmediateCallback} cb, err, self
 */
class Delegates {
	constructor(cb, scope) {
		library = {
			channel: scope.channel,
			logger: scope.components.logger,
			sequence: scope.sequence,
			ed: scope.ed,
			storage: scope.components.storage,
			network: scope.network,
			schema: scope.schema,
			balancesSequence: scope.balancesSequence,
			config: {
				forging: {
					delegates: scope.config.forging.delegates,
					force: scope.config.forging.force,
					defaultPassword: scope.config.forging.defaultPassword,
				},
			},
		};
		self = this;
		__private.blockReward = new BlockReward();

		setImmediate(cb, null, self);
	}

	// Public methods
	/**
	 * Updates the forging status of an account, valid actions are enable and disable.
	 *
	 * @param {publicKey} publicKey - Public key of delegate
	 * @param {string} password - Password used to decrypt encrypted passphrase
	 * @param {boolean} forging - Forging status of a delegate to update
	 * @param {function} cb - Callback function
	 * @returns {setImmediateCallback} cb
	 * @todo Add description for the return value
	 */
	// eslint-disable-next-line class-methods-use-this
	async updateForgingStatus(publicKey, password, forging) {
		const encryptedList = library.config.forging.delegates;
		const encryptedItem = encryptedList.find(
			item => item.publicKey === publicKey
		);

		let keypair;
		let passphrase;

		if (encryptedItem) {
			try {
				passphrase = __private.decryptPassphrase(
					encryptedItem.encryptedPassphrase,
					password
				);
			} catch (e) {
				throw new Error('Invalid password and public key combination');
			}

			keypair = library.ed.makeKeypair(
				crypto
					.createHash('sha256')
					.update(passphrase, 'utf8')
					.digest()
			);
		} else {
			throw new Error(`Delegate with publicKey: ${publicKey} not found`);
		}

		if (keypair.publicKey.toString('hex') !== publicKey) {
			throw new Error('Invalid password and public key combination');
		}

		const account = await promisify(modules.accounts.getAccount)({
			publicKey: keypair.publicKey.toString('hex'),
		});

		if (account && account.isDelegate) {
			if (forging) {
				__private.keypairs[keypair.publicKey.toString('hex')] = keypair;
				library.logger.info(`Forging enabled on account: ${account.address}`);
			} else {
				delete __private.keypairs[keypair.publicKey.toString('hex')];
				library.logger.info(`Forging disabled on account: ${account.address}`);
			}

			return {
				publicKey,
				forging,
			};
		}
		throw new Error('Delegate not found');
	}

	/**
	 * Gets delegate list based on input function by vote and changes order.
	 *
	 * @param {number} round
	 * @param {function} source - Source function for get delegates
	 * @param {function} cb - Callback function
	 * @param {Object} tx - Database transaction/task object
	 * @returns {setImmediateCallback} cb, err, truncated delegate list
	 * @todo Add description for the params
	 */
	// eslint-disable-next-line class-methods-use-this
	generateDelegateList(round, source, cb, tx) {
		// Set default function for getting delegates
		source = source || __private.getKeysSortByVote;

		if (__private.delegatesListCache[round]) {
			library.logger.debug(
				'Using delegate list from the cache for round',
				round
			);
			return setImmediate(cb, null, __private.delegatesListCache[round]);
		}

		return source((err, truncDelegateList) => {
			if (err) {
				return setImmediate(cb, err);
			}

			const seedSource = round.toString();
			let currentSeed = crypto
				.createHash('sha256')
				.update(seedSource, 'utf8')
				.digest();

			for (let i = 0, delCount = truncDelegateList.length; i < delCount; i++) {
				for (let x = 0; x < 4 && i < delCount; i++, x++) {
					const newIndex = currentSeed[x] % delCount;
					const b = truncDelegateList[newIndex];
					truncDelegateList[newIndex] = truncDelegateList[i];
					truncDelegateList[i] = b;
				}
				currentSeed = crypto
					.createHash('sha256')
					.update(currentSeed)
					.digest();
			}

			// If the round is not an exception, cache the round.
			if (!exceptions.ignoreDelegateListCacheForRounds.includes(round)) {
				__private.updateDelegateListCache(round, truncDelegateList);
			}
			return setImmediate(cb, null, truncDelegateList);
		}, tx);
	}

	/**
	 * Generates delegate list and checks if block generator public key matches delegate id.
	 *
	 * @param {block} block
	 * @param {function} cb - Callback function
	 * @returns {setImmediateCallback} cb, err
	 * @todo Add description for the params
	 */
	// eslint-disable-next-line class-methods-use-this
	validateBlockSlot(block, cb) {
		__private.validateBlockSlot(block, __private.getKeysSortByVote, cb);
	}

	/**
	 * Generates delegate list and checks if block generator public key matches delegate id - against previous round.
	 *
	 * @param {block} block
	 * @param {function} cb - Callback function
	 * @returns {setImmediateCallback} cb, err
	 * @todo Add description for the params
	 */
	// eslint-disable-next-line class-methods-use-this
	validateBlockSlotAgainstPreviousRound(block, cb) {
		__private.validateBlockSlot(
			block,
			__private.getDelegatesFromPreviousRound,
			cb
		);
	}

	/**
	 * Inserts a fork into 'forks_stat' table and emits a 'delegates/fork' socket signal with fork data: cause + block.
	 *
	 * @param {block} block
	 * @param {string} cause
	 * @todo Add description for the params
	 */
	// eslint-disable-next-line class-methods-use-this
	fork(block, cause) {
		library.logger.info('Fork', {
			delegate: block.generatorPublicKey,
			block: {
				id: block.id,
				timestamp: block.timestamp,
				height: block.height,
				previousBlock: block.previousBlock,
			},
			cause,
		});

		const fork = {
			delegatePublicKey: block.generatorPublicKey,
			blockTimestamp: block.timestamp,
			blockId: block.id,
			blockHeight: block.height,
			previousBlockId: block.previousBlock,
			cause,
		};

		library.storage.entities.Account.insertFork(fork).then(() => {
			library.channel.publish('chain:delegates:fork', fork);
		});
	}

	/**
	 * Get an object of key pairs for delegates enabled for forging.
	 *
	 * @returns {object} Of delegate key pairs
	 */
	// eslint-disable-next-line class-methods-use-this
	getForgersKeyPairs() {
		return __private.keypairs;
	}

	// eslint-disable-next-line class-methods-use-this
	getForgingStatusForAllDelegates() {
		const keyPairs = __private.keypairs;
		const forgingDelegates = library.config.forging.delegates;
		const forgersPublicKeys = {};

		Object.keys(keyPairs).forEach(key => {
			forgersPublicKeys[keyPairs[key].publicKey.toString('hex')] = true;
		});

		const fullList = forgingDelegates.map(forger => ({
			forging: !!forgersPublicKeys[forger.publicKey],
			publicKey: forger.publicKey,
		}));

		return fullList;
	}

	// Events
	/**
	 * Calls Delegate.bind() with scope.
	 *
	 * @param {modules} scope - Loaded modules
	 */
	// eslint-disable-next-line class-methods-use-this
	onBind(scope) {
		modules = {
			accounts: scope.modules.accounts,
			blocks: scope.modules.blocks,
			delegates: scope.modules.delegates,
			loader: scope.modules.loader,
			peers: scope.modules.peers,
			rounds: scope.modules.rounds,
			transactions: scope.modules.transactions,
			transport: scope.modules.transport,
		};
	}

	/**
	 * Invalidates the cached delegate list.
	 *
	 */
	// eslint-disable-next-line class-methods-use-this
	clearDelegateListCache() {
		library.logger.debug('Clearing delegate list cache.');
		// We want to clear the cache.
		__private.delegatesListCache = {};
	}

	/**
	 * Loads delegates.
	 */
	// eslint-disable-next-line class-methods-use-this
	onBlockchainReady() {
		__private.loaded = true;

		__private.loadDelegates(err => {
			if (err) {
				library.logger.error('Failed to load delegates', err);
			}

			jobsQueue.register(
				'delegatesNextForge',
				cb => {
					library.sequence.add(sequenceCb => {
						__private.nextForge(sequenceCb);
					}, cb);
				},
				__private.forgeInterval
			);
		});
	}

	/**
	 * Sets loaded to false.
	 *
	 * @param {function} cb - Callback function
	 * @returns {setImmediateCallback} cb
	 */
	// eslint-disable-next-line class-methods-use-this
	cleanup(cb) {
		__private.loaded = false;
		return setImmediate(cb);
	}

	/**
	 * Checks if `modules` is loaded.
	 *
	 * @returns {boolean} True if `modules` is loaded
	 */
	// eslint-disable-next-line class-methods-use-this
	isLoaded() {
		return !!modules;
	}
}

/**
 * Caches delegate list for last 2 rounds.
 *
 * @private
 * @param {number} round - Round Number
 * @param {array} delegatesList - Delegate list
 */
__private.updateDelegateListCache = function(round, delegatesList) {
	library.logger.debug('Updating delegate list cache for round', round);
	__private.delegatesListCache[round] = delegatesList;
	// We want to cache delegates for only last 2 rounds and get rid of old ones
	__private.delegatesListCache = Object.keys(__private.delegatesListCache)
		// sort round numbers in ascending order so we can have most recent 2 rounds at the end of the list.
		.sort((a, b) => a - b)
		// delete all round cache except last two rounds.
		.slice(-2)
		.reduce((acc, current) => {
			acc[current] = __private.delegatesListCache[current];
			return acc;
		}, {});
};

/**
 * Gets delegate public keys sorted by vote descending.
 *
 * @private
 * @param {function} cb - Callback function
 * @param {Object} tx - Database transaction/task object
 * @returns {setImmediateCallback} cb
 * @todo Add description for the return value
 */
__private.getKeysSortByVote = function(cb, tx) {
	modules.accounts.getAccounts(
		{
			isDelegate: true,
			sort: ['vote:desc', 'publicKey:asc'],
			limit: ACTIVE_DELEGATES,
		},
		['publicKey'],
		(err, rows) => {
			if (err) {
				return setImmediate(cb, err);
			}
			return setImmediate(cb, null, rows.map(el => el.publicKey));
		},
		tx
	);
};

/**
 * Gets delegate public keys from previous round, sorted by vote descending.
 *
 * @private
 * @param {function} cb - Callback function
 * @param {Object} tx - Database transaction/task object
 * @returns {setImmediateCallback} cb
 * @todo Add description for the return value
 */
__private.getDelegatesFromPreviousRound = function(cb, tx) {
	library.storage.entities.Round.getDelegatesSnapshot(ACTIVE_DELEGATES, tx)
		.then(rows => {
			const delegatesPublicKeys = rows.map(({ publicKey }) => publicKey);
			return setImmediate(cb, null, delegatesPublicKeys);
		})
		.catch(err => {
			library.logger.error(err.stack);
			return setImmediate(cb, 'getDelegatesSnapshot database query failed');
		});
};

/**
 * Generates delegate list and checks if block generator publicKey matches delegate id.
 *
 * @param {block} block
 * @param {function} source - Source function for get delegates
 * @param {function} cb - Callback function
 * @returns {setImmediateCallback} cb, err
 * @todo Add description for the params
 */
__private.validateBlockSlot = function(block, source, cb) {
	const round = slots.calcRound(block.height);
	self.generateDelegateList(round, source, (err, activeDelegates) => {
		if (err) {
			return setImmediate(cb, err);
		}

		const currentSlot = slots.getSlotNumber(block.timestamp);
		const delegateId = activeDelegates[currentSlot % ACTIVE_DELEGATES];

		if (delegateId && block.generatorPublicKey === delegateId) {
			return setImmediate(cb);
		}
		library.logger.error(
			`Expected generator: ${delegateId} Received generator: ${
				block.generatorPublicKey
			}`
		);
		return setImmediate(cb, `Failed to verify slot: ${currentSlot}`);
	});
};

/**
 * Gets the assigned delegate to current slot and returns its keypair if present.
 *
 * @private
 * @param {number} slot
 * @param {number} round
 * @param {function} cb - Callback function
 * @returns {setImmediateCallback} cb, err, {time, keypair}
 * @todo Add description for the params
 */
__private.getDelegateKeypairForCurrentSlot = function(currentSlot, round, cb) {
	self.generateDelegateList(
		round,
		null,
		(generateDelegateListErr, activeDelegates) => {
			if (generateDelegateListErr) {
				return setImmediate(cb, generateDelegateListErr);
			}

			const currentSlotIndex = currentSlot % ACTIVE_DELEGATES;
			const currentSlotDelegate = activeDelegates[currentSlotIndex];

			if (currentSlotDelegate && __private.keypairs[currentSlotDelegate]) {
				return setImmediate(cb, null, __private.keypairs[currentSlotDelegate]);
			}

			return setImmediate(cb, null, null);
		}
	);
};

/**
 * Gets peers, checks consensus and generates new block, once delegates
 * are enabled, client is ready to forge and is the correct slot.
 *
 * @private
 * @param {function} cb - Callback function
 * @returns {setImmediateCallback} cb
 * @todo Add description for the return value
 */
__private.forge = function(cb) {
	if (!Object.keys(__private.keypairs).length) {
		library.logger.debug('No delegates enabled');
		return setImmediate(cb);
	}

	// When client is not loaded, is syncing or round is ticking
	// Do not try to forge new blocks as client is not ready
	if (
		!__private.loaded ||
		modules.loader.syncing() ||
		!modules.rounds.loaded() ||
		modules.rounds.ticking()
	) {
		library.logger.debug('Client not ready to forge');
		return setImmediate(cb);
	}

	const currentSlot = slots.getSlotNumber();
	const lastBlock = modules.blocks.lastBlock.get();

	if (currentSlot === slots.getSlotNumber(lastBlock.timestamp)) {
		library.logger.debug('Block already forged for the current slot');
		return setImmediate(cb);
	}

	// We calculate round using height + 1, because we want the delegate keypair for next block to be forged
	const round = slots.calcRound(lastBlock.height + 1);

	return __private.getDelegateKeypairForCurrentSlot(
		currentSlot,
		round,
		async (getDelegateKeypairForCurrentSlotError, delegateKeypair) => {
			if (getDelegateKeypairForCurrentSlotError) {
				library.logger.error(
					'Skipping delegate slot',
					getDelegateKeypairForCurrentSlotError
				);
				return setImmediate(cb);
			}

			if (delegateKeypair === null) {
				library.logger.debug('Waiting for delegate slot', {
					currentSlot: slots.getSlotNumber(),
				});
				return setImmediate(cb);
			}
			const isPoorConsensus = await modules.peers.isPoorConsensus();
			if (isPoorConsensus) {
				const consensusErr = `Inadequate broadhash consensus before forging a block: ${modules.peers.getLastConsensus()} %`;
				library.logger.error(
					'Failed to generate block within delegate slot',
					consensusErr
				);
				return setImmediate(cb);
			}

			library.logger.info(
				`Broadhash consensus before forging a block: ${modules.peers.getLastConsensus()} %`
			);

			return modules.blocks.process.generateBlock(
				delegateKeypair,
				slots.getSlotTime(currentSlot),
				blockGenerationErr => {
					if (blockGenerationErr) {
						library.logger.error(
							'Failed to generate block within delegate slot',
							blockGenerationErr
						);

						return setImmediate(cb);
					}

					const forgedBlock = modules.blocks.lastBlock.get();
					modules.blocks.lastReceipt.update();

					library.logger.info(
						`Forged new block id: ${forgedBlock.id} height: ${
							forgedBlock.height
						} round: ${slots.calcRound(
							forgedBlock.height
						)} slot: ${slots.getSlotNumber(forgedBlock.timestamp)} reward: ${
							forgedBlock.reward
						}`
					);

					return setImmediate(cb);
				}
			);
		}
	);
};

/**
 * Returns the decrypted passphrase by deciphering encrypted passphrase with the password provided using aes-256-gcm algorithm.
 *
 * @private
 * @param {string} encryptedPassphrase
 * @param {string} password
 * @throws {error} If unable to decrypt using password.
 * @returns {string} Decrypted passphrase
 * @todo Add description for the params
 */
__private.decryptPassphrase = function(encryptedPassphrase, password) {
	return decryptPassphraseWithPassword(
		parseEncryptedPassphrase(encryptedPassphrase),
		password
	);
};

/**
 * Loads delegates from config and stores in private `keypairs`.
 *
 * @private
 * @param {function} cb - Callback function
 * @returns {setImmediateCallback} cb
 * @todo Add description for the return value
 */
__private.loadDelegates = function(cb) {
	const encryptedList = library.config.forging.delegates;

	if (
		!encryptedList ||
		!encryptedList.length ||
		!library.config.forging.force ||
		!library.config.forging.defaultPassword
	) {
		return setImmediate(cb);
	}
	library.logger.info(
		`Loading ${
			encryptedList.length
		} delegates using encrypted passphrases from config`
	);

	return async.eachSeries(
		encryptedList,
		(encryptedItem, seriesCb) => {
			let passphrase;
			try {
				passphrase = __private.decryptPassphrase(
					encryptedItem.encryptedPassphrase,
					library.config.forging.defaultPassword
				);
			} catch (error) {
				return setImmediate(
					seriesCb,
					`Invalid encryptedPassphrase for publicKey: ${
						encryptedItem.publicKey
					}. ${error.message}`
				);
			}

			const keypair = library.ed.makeKeypair(
				crypto
					.createHash('sha256')
					.update(passphrase, 'utf8')
					.digest()
			);

			if (keypair.publicKey.toString('hex') !== encryptedItem.publicKey) {
				return setImmediate(
					seriesCb,
					`Invalid encryptedPassphrase for publicKey: ${
						encryptedItem.publicKey
					}. Public keys do not match`
				);
			}

			return modules.accounts.getAccount(
				{
					publicKey: keypair.publicKey.toString('hex'),
				},
				(err, account) => {
					if (err) {
						return setImmediate(seriesCb, err);
					}

					if (!account) {
						return setImmediate(
							seriesCb,
							`Account with public key: ${keypair.publicKey.toString(
								'hex'
							)} not found`
						);
					}
					if (account.isDelegate) {
						__private.keypairs[keypair.publicKey.toString('hex')] = keypair;
						library.logger.info(
							`Forging enabled on account: ${account.address}`
						);
					} else {
						library.logger.warn(
							`Account with public key: ${keypair.publicKey.toString(
								'hex'
							)} is not a delegate`
						);
					}

					return setImmediate(seriesCb);
				}
			);
		},
		cb
	);
};

/**
 * Forge the next block and then fill the transaction pool.
 * Registered by jobs queue every __private.forgeInterval.
 *
 * @private
 * @param {function} cb - Callback function
 */
__private.nextForge = function(cb) {
	async.series([modules.transactions.fillPool, __private.forge], cb);
};

<<<<<<< HEAD
=======
/**
 * Loads delegates.
 */
Delegates.prototype.onBlockchainReady = function() {
	__private.loaded = true;

	__private.loadDelegates(err => {
		if (err) {
			library.logger.error('Failed to load delegates', err);
		}

		jobsQueue.register(
			'delegatesNextForge',
			cb => {
				library.sequence.add(sequenceCb => {
					__private.nextForge(sequenceCb);
				}, cb);
			},
			__private.forgeInterval
		);
	});
};

/**
 * Sets loaded to false.
 *
 * @param {function} cb - Callback function
 */
Delegates.prototype.cleanup = function() {
	__private.loaded = false;
};

/**
 * Checks if `modules` is loaded.
 *
 * @returns {boolean} True if `modules` is loaded
 */
Delegates.prototype.isLoaded = function() {
	return !!modules;
};

>>>>>>> 858f4ed9
// Export
module.exports = Delegates;<|MERGE_RESOLUTION|>--- conflicted
+++ resolved
@@ -357,9 +357,8 @@
 	 * @returns {setImmediateCallback} cb
 	 */
 	// eslint-disable-next-line class-methods-use-this
-	cleanup(cb) {
+	cleanup() {
 		__private.loaded = false;
-		return setImmediate(cb);
 	}
 
 	/**
@@ -733,49 +732,5 @@
 	async.series([modules.transactions.fillPool, __private.forge], cb);
 };
 
-<<<<<<< HEAD
-=======
-/**
- * Loads delegates.
- */
-Delegates.prototype.onBlockchainReady = function() {
-	__private.loaded = true;
-
-	__private.loadDelegates(err => {
-		if (err) {
-			library.logger.error('Failed to load delegates', err);
-		}
-
-		jobsQueue.register(
-			'delegatesNextForge',
-			cb => {
-				library.sequence.add(sequenceCb => {
-					__private.nextForge(sequenceCb);
-				}, cb);
-			},
-			__private.forgeInterval
-		);
-	});
-};
-
-/**
- * Sets loaded to false.
- *
- * @param {function} cb - Callback function
- */
-Delegates.prototype.cleanup = function() {
-	__private.loaded = false;
-};
-
-/**
- * Checks if `modules` is loaded.
- *
- * @returns {boolean} True if `modules` is loaded
- */
-Delegates.prototype.isLoaded = function() {
-	return !!modules;
-};
-
->>>>>>> 858f4ed9
 // Export
 module.exports = Delegates;