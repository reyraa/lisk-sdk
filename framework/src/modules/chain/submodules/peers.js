--- conflicted
+++ resolved
@@ -59,12 +59,7 @@
 		self = this;
 		self.consensus = scope.config.forging.force ? 100 : 0;
 		self.broadhashConsensusCalculationInterval =
-<<<<<<< HEAD
-			scope.config.peers.options.broadhashConsensusCalculationInterval;
-=======
 			scope.config.network.options.broadhashConsensusCalculationInterval;
-		self.blackListedPeers = scope.config.network.access.blackList;
->>>>>>> f056e857
 
 		library.channel.once('network:ready', () => {
 			self.onAppReady();
@@ -73,428 +68,6 @@
 	}
 }
 
-<<<<<<< HEAD
-=======
-// Private methods
-/**
- * Returns peers length by filter but without offset and limit.
- *
- * @private
- * @param {Object} filter
- * @returns {int} count
- * @todo Add description for the params
- */
-__private.getCountByFilter = function(filter) {
-	filter.normalized = false;
-	delete filter.limit;
-	delete filter.offset;
-	const peers = __private.getByFilter(filter);
-	return peers.length;
-};
-
-/**
- * Gets randomly ordered list of peers by filter.
- *
- * @private
- * @param {Object} filter
- * @param {function} [cb=undefined] cb - Callback function (synchronous function if not passed.
- * @returns {setImmediateCallback|Array<Peer>} cb, null, peers
- * @todo Add description for the params
- */
-__private.getByFilter = function(filter, cb) {
-	const allowedFields = [
-		'ip',
-		'wsPort',
-		'httpPort',
-		'state',
-		'os',
-		'version',
-		'protocolVersion',
-		'broadhash',
-		'height',
-		'nonce',
-	];
-	const limit = filter.limit ? Math.abs(filter.limit) : null;
-	const offset = filter.offset ? Math.abs(filter.offset) : 0;
-
-	/**
-	 * Sorts peers.
-	 *
-	 * @todo Add @param tags
-	 * @todo Add @returns tag
-	 * @todo Add description of the function
-	 */
-	const sortPeers = function(field, asc) {
-		return function(a, b) {
-			// Match the default JavaScript sort order.
-			if (a[field] === b[field]) {
-				return 0;
-			}
-			// Ascending
-			if (asc) {
-				// Undefined last
-				if (a[field] === undefined) {
-					return 1;
-				}
-				if (b[field] === undefined) {
-					return -1;
-				}
-				// Null second last
-				if (a[field] === null) {
-					return 1;
-				}
-				if (b[field] === null) {
-					return -1;
-				}
-				if (a[field] < b[field]) {
-					return -1;
-				}
-				return 1;
-			}
-			// Descending
-			// Undefined first
-			if (a[field] === undefined) {
-				return -1;
-			}
-			if (b[field] === undefined) {
-				return 1;
-			}
-			// Null second
-			if (a[field] === null) {
-				return -1;
-			}
-			if (b[field] === null) {
-				return 1;
-			}
-			if (a[field] < b[field]) {
-				return 1;
-			}
-			return -1;
-		};
-	};
-
-	// Apply filters (by AND)
-	const normalized = filter.normalized === undefined ? true : filter.normalized;
-	let peers = library.logic.peers.list(normalized);
-
-	peers = peers.filter(peer => {
-		let passed = true;
-		_.each(filter, (value, key) => {
-			// Every filter field need to be in allowed fields, exists and match value
-			if (
-				_.includes(allowedFields, key) &&
-				!(peer[key] !== undefined && peer[key] === value)
-			) {
-				passed = false;
-				return false;
-			}
-			return true;
-		});
-		return passed;
-	});
-
-	// Sorting
-	if (filter.sort) {
-		const sort_arr = String(filter.sort).split(':');
-		const auxSortField = _.includes(allowedFields, sort_arr[0])
-			? sort_arr[0]
-			: null;
-		const sort_field = sort_arr[0] ? auxSortField : null;
-		const sort_method = sort_arr.length === 2 ? sort_arr[1] !== 'desc' : true;
-		if (sort_field) {
-			peers.sort(sortPeers(sort_field, sort_method));
-		}
-	} else {
-		// Sort randomly by default
-		peers = _.shuffle(peers);
-	}
-
-	// Apply limit if supplied
-	if (limit) {
-		peers = peers.slice(offset, offset + limit);
-	} else if (offset) {
-		peers = peers.slice(offset);
-	}
-
-	if (!cb) {
-		return peers;
-	}
-	return setImmediate(cb, null, peers);
-};
-
-/**
- * Description of getMatched.
- *
- * @todo Add @param tags
- * @todo Add @returns tag
- * @todo Add description of the function
- */
-__private.getMatched = function(test, peers) {
-	peers = peers || library.logic.peers.list();
-
-	const key = Object.keys(test)[0];
-	const value = test[key];
-
-	return peers.filter(peer => peer[key] === value);
-};
-
-/**
- * Check if the ip exists in the peer blacklist coming from config file.
- *
- * @param suspiciousIp
- * @returns {boolean}
- * @todo Add description for the params and the return value
- */
-__private.isBlacklisted = function(suspiciousIp) {
-	return self.blackListedPeers.includes(suspiciousIp);
-};
-
-/**
- * Description of updatePeerStatus.
- *
- * @todo Add @param tags
- * @todo Add @returns tag
- * @todo Add description of the function
- */
-__private.updatePeerStatus = function(err, status, peer) {
-	if (err) {
-		if (err.code === failureCodes.INCOMPATIBLE_NONCE) {
-			// If the node tries to connect to itself as a peer, the
-			// nonce will be incompatible. Here we put the peer in a BANNED
-			// state so that the node doesn't keep trying to reconnect to itself.
-			peer.applyHeaders({
-				state: Peer.STATE.BANNED,
-				nonce: library.logic.peers.me().nonce,
-			});
-		} else {
-			library.logic.peers.remove(peer);
-		}
-	} else {
-		let compatible = false;
-		// Check needed for compatibility with older nodes
-		if (!status.protocolVersion) {
-			if (!__private.versionCompatible(status.version)) {
-				library.logger.debug(
-					`Peers->updatePeerStatus Incompatible version, rejecting peer: ${
-						peer.string
-					}, version: ${status.version}`
-				);
-			} else {
-				compatible = true;
-			}
-		} else if (!__private.protocolVersionCompatible(status.protocolVersion)) {
-			library.logger.debug(
-				`Peers->updatePeerStatus Incompatible protocol version, rejecting peer: ${
-					peer.string
-				}, version: ${status.protocolVersion}`
-			);
-		} else {
-			compatible = true;
-		}
-
-		if (compatible) {
-			let state;
-			// Ban peer if it is presented in the array of black listed peers
-			if (__private.isBlacklisted(peer.ip)) {
-				state = Peer.STATE.BANNED;
-			} else {
-				state = Peer.STATE.CONNECTED;
-			}
-
-			peer.applyHeaders({
-				broadhash: status.broadhash,
-				height: status.height,
-				httpPort: status.httpPort,
-				nonce: status.nonce,
-				os: status.os,
-				state,
-				version: status.version,
-				protocolVersion: status.protocolVersion,
-			});
-		}
-	}
-
-	library.logic.peers.upsert(peer, false);
-};
-
-/**
- * Pings to every member of peers list.
- *
- * @private
- * @param {function} cb - Callback function
- * @returns {setImmediateCallback} cb
- */
-__private.insertSeeds = function(cb) {
-	let updated = 0;
-	library.logger.trace('Peers->insertSeeds');
-	async.each(
-		library.config.network.list,
-		(peer, eachCb) => {
-			// Ban peer if it is presented in the array of black listed peers
-			if (__private.isBlacklisted(peer.ip)) {
-				peer.state = Peer.STATE.BANNED;
-			}
-
-			peer = library.logic.peers.create(peer);
-			library.logger.debug(`Processing seed peer: ${peer.string}`);
-			if (library.logic.peers.upsert(peer, true) !== true) {
-				return setImmediate(eachCb);
-			}
-
-			// Continue if peer it is not blacklisted nor banned
-			if (peer.state !== Peer.STATE.BANNED) {
-				return peer.rpc.status((err, status) => {
-					__private.updatePeerStatus(err, status, peer);
-					if (!err) {
-						updated += 1;
-					} else {
-						library.logger.trace(`Ping peer failed: ${peer.string}`, err);
-					}
-					return setImmediate(eachCb);
-				});
-			}
-			return setImmediate(eachCb);
-		},
-		() => {
-			library.logger.trace('Peers->insertSeeds - Peers discovered', {
-				updated,
-				total: library.config.network.list.length,
-			});
-			return setImmediate(cb);
-		}
-	);
-};
-
-/**
- * Loads peers from database and checks every peer state and updated time.
- * Pings when checks are true.
- *
- * @private
- * @param {function} cb - Callback function
- * @returns {setImmediateCallback} cb
- */
-__private.dbLoad = function(cb) {
-	let updated = 0;
-	library.logger.trace('Importing peers from database');
-	library.storage.entities.Peer.get({}, { limit: null })
-		.then(rows => {
-			library.logger.info('Imported peers from database', {
-				count: rows.length,
-			});
-			async.each(
-				rows,
-				(peer, eachCb) => {
-					// Ban peer if it is presented in the array of black listed peers
-					if (__private.isBlacklisted(peer.ip)) {
-						peer.state = Peer.STATE.BANNED;
-					}
-
-					peer = library.logic.peers.create(peer);
-					if (library.logic.peers.upsert(peer, true) !== true) {
-						return setImmediate(eachCb);
-					}
-					if (
-						peer.state !== Peer.STATE.BANNED &&
-						Date.now() - peer.updated > 3000
-					) {
-						peer.rpc.status((err, status) => {
-							__private.updatePeerStatus(err, status, peer);
-							if (!err) {
-								updated += 1;
-							} else {
-								library.logger.trace(
-									`Ping peer from db failed: ${peer.string}`,
-									err
-								);
-							}
-							return setImmediate(eachCb);
-						});
-					}
-					return setImmediate(eachCb);
-				},
-				() => {
-					library.logger.trace('Peers->dbLoad Peers discovered', {
-						updated,
-						total: rows.length,
-					});
-					return setImmediate(cb);
-				}
-			);
-		})
-		.catch(err => {
-			library.logger.error('Import peers from database failed', {
-				error: err.message || err,
-			});
-			return setImmediate(cb);
-		});
-};
-
-/**
- * Inserts list of peers into `peers` table.
- *
- * @private
- * @param {function} cb - Callback function
- * @returns {setImmediateCallback} cb
- */
-__private.dbSave = function(cb) {
-	const peers = library.logic.peers.list(true);
-
-	// Do nothing when peers list is empty
-	if (!peers.length) {
-		library.logger.debug('Export peers to database failed: Peers list empty');
-		return setImmediate(cb);
-	}
-
-	// Wrap sql queries in transaction and execute
-	return library.storage.entities.Peer.begin('modules:peers:dbSave', t =>
-		library.storage.entities.Peer.delete({}, {}, t).then(() =>
-			library.storage.entities.Peer.create(peers, {}, t)
-		)
-	)
-		.then(() => {
-			library.logger.info('Peers exported to database');
-			return setImmediate(cb);
-		})
-		.catch(err => {
-			library.logger.error('Export peers to database failed', {
-				error: err.message || err,
-			});
-			return setImmediate(cb);
-		});
-};
-
-/**
- * Checks version compatibility from input param against private values.
- *
- * @param {string} version
- * @returns {boolean}
- */
-__private.versionCompatible = function(version) {
-	if (!version) {
-		return false;
-	}
-	const { minVersion } = library.applicationState;
-	return semver.gte(version, minVersion);
-};
-
-/**
- * Checks protocol version compatibility from input param against
- * private values.
- *
- * @param protocolVersion
- * @returns {boolean}
- */
-__private.protocolVersionCompatible = function(protocolVersionCandidate) {
-	if (!protocolVersionCandidate) {
-		return false;
-	}
-	const peerHard = parseInt(protocolVersionCandidate[0]);
-	const { protocolVersion } = library.applicationState;
-	const myHard = parseInt(protocolVersion[0]);
-	return myHard === peerHard && peerHard >= 1;
-};
-
->>>>>>> f056e857
 /**
  * Returns consensus stored by Peers.prototype.calculateConsensus.
  *
@@ -547,318 +120,7 @@
 /**
  * Periodically calculate consensus
  */
-<<<<<<< HEAD
 Peers.prototype.onAppReady = function() {
-=======
-Peers.prototype.update = function(peer) {
-	return library.logic.peers.upsert(peer, false);
-};
-
-/**
- * Removes peer from peers list if it is not a peer from config file list.
- *
- * @param {Peer} peer
- * @returns {boolean|number} Calls peers.remove
- * @todo Add description for the params
- */
-Peers.prototype.remove = function(peer) {
-	const frozenPeer = _.find(
-		library.config.network.list,
-		__peer => peer.ip === __peer.ip && peer.wsPort === __peer.wsPort
-	);
-	if (frozenPeer) {
-		// FIXME: Keeping peer frozen is bad idea at all
-		library.logger.debug(
-			'Cannot remove frozen peer',
-			`${peer.ip}:${peer.wsPort}`
-		);
-		peer.state = Peer.STATE.DISCONNECTED;
-		library.logic.peers.upsert(peer);
-		return failureCodes.ON_MASTER.REMOVE.FROZEN_PEER;
-	}
-	return library.logic.peers.remove(peer);
-};
-
-/**
- * Discovers peers by getting list and validates them.
- *
- * @param {function} cb - Callback function
- * @returns {setImmediateCallback} cb, err
- */
-Peers.prototype.discover = function(cb) {
-	library.logger.trace('Peers->discover');
-
-	/**
-	 * Description of getFromRandomPeer.
-	 *
-	 * @todo Add @param tags
-	 * @todo Add @returns tag
-	 * @todo Add description of the function
-	 */
-	function getFromRandomPeer(waterCb) {
-		self.list(
-			{
-				limit: 1,
-				allowedStates: [Peer.STATE.DISCONNECTED, Peer.STATE.CONNECTED],
-				normalized: false,
-			},
-			(err, peers) => {
-				const randomPeer = peers.length ? peers[0] : null;
-				if (!err && randomPeer) {
-					return randomPeer.rpc.status((rpcStatusErr, status) => {
-						__private.updatePeerStatus(rpcStatusErr, status, randomPeer);
-						if (rpcStatusErr) {
-							return setImmediate(waterCb, rpcStatusErr);
-						}
-						return randomPeer.rpc.list(waterCb);
-					});
-				}
-				return setImmediate(waterCb, err || 'No acceptable peers found');
-			}
-		);
-	}
-
-	/**
-	 * Description of validatePeersList.
-	 *
-	 * @todo Add @param tags
-	 * @todo Add @returns tag
-	 * @todo Add description of the function
-	 */
-	function validatePeersList(result, waterCb) {
-		library.schema.validate(result, definitions.PeersList, err =>
-			setImmediate(waterCb, err, result.peers)
-		);
-	}
-
-	/**
-	 * Description of pickPeers.
-	 *
-	 * @todo Add @param tags
-	 * @todo Add @returns tag
-	 * @todo Add description of the function
-	 */
-	function pickPeers(peers, waterCb) {
-		const picked = self.acceptable(peers);
-		library.logger.debug(`Picked ${picked.length} of ${peers.length} peers`);
-		return setImmediate(waterCb, null, picked);
-	}
-
-	/**
-	 * Description of updatePeers.
-	 *
-	 * @todo Add @param tags
-	 * @todo Add @returns tag
-	 * @todo Add description of the function
-	 */
-	function updatePeers(peers, waterCb) {
-		async.each(
-			peers,
-			(peer, eachCb) => {
-				peer = library.logic.peers.create(peer);
-				library.schema.validate(peer, definitions.Peer, err => {
-					if (err) {
-						library.logger.warn(`Rejecting invalid peer: ${peer.string}`, {
-							err,
-						});
-						return setImmediate(eachCb);
-					}
-
-					// Set peer state to disconnected
-					peer.state = Peer.STATE.DISCONNECTED;
-					// We rely on data from other peers only when new peer is discovered for the first time
-					library.logic.peers.upsert(peer, true);
-					return setImmediate(eachCb);
-				});
-			},
-			() => {
-				library.logger.trace('Peers discovered', peers.length);
-				return setImmediate(waterCb);
-			}
-		);
-	}
-
-	async.waterfall(
-		[getFromRandomPeer, validatePeersList, pickPeers, updatePeers],
-		err => setImmediate(cb, err)
-	);
-};
-
-/**
- * Filters peers with private or address or with the same nonce.
- *
- * @param {peer[]} peers
- * @returns {peer[]} Filtered list of peers
- * @todo Add description for the params
- */
-Peers.prototype.acceptable = function(peers) {
-	const { nonce } = library.applicationState;
-	return _(peers)
-		.uniqWith(
-			(a, b) =>
-				// Removing non-unique peers
-				a.ip + a.wsPort === b.ip + b.wsPort
-		)
-		.filter(peer => {
-			// Removing peers with private address or nonce equal to itself
-			if ((process.env.NODE_ENV || '').toUpperCase() === 'TEST') {
-				return peer.nonce !== nonce;
-			}
-			return !ip.isPrivate(peer.ip) && peer.nonce !== nonce;
-		})
-		.value();
-};
-
-/**
- * Gets peers list and calculated consensus.
- *
- * @param {Object} options
- * @param {number} [options.limit=MAX_PEERS] - Maximum number of peers to get
- * @param {string} [options.broadhash=null] - Broadhash to match peers by
- * @param {string} [options.normalized=undefined] - Return peers in normalized (json) form
- * @param {Array} [options.allowedStates=[2]] - Allowed peer states
- * @param {number} [options.attempt=undefined] - If 0: Return peers with equal options.broadhash
- *                                               If 1: Return peers with different options.broadhash
- *                                               If not specified: return peers regardless of options.broadhash
- * @param {function} cb - Callback function
- * @returns {setImmediateCallback} cb, err, peers
- */
-Peers.prototype.list = function(options, cb) {
-	let limit = options.limit || MAX_PEERS;
-	const state = library.applicationState;
-	const broadhash = options.broadhash || state.broadhash;
-	const allowedStates = options.allowedStates || [Peer.STATE.CONNECTED];
-	const attempts =
-		options.attempt === 0 || options.attempt === 1 ? [options.attempt] : [1, 0];
-	const attemptsDescriptions = ['matched broadhash', 'unmatched broadhash'];
-
-	/**
-	 * Description of randomList.
-	 *
-	 * @todo Add @param tags
-	 * @todo Add @returns tag
-	 * @todo Add description of the function
-	 */
-	function randomList(peers, randomListCb) {
-		// Get full peers list (random)
-		__private.getByFilter(
-			{ normalized: options.normalized },
-			(err, peersList) => {
-				const found = peersList.length;
-				const attempt = attempts.pop();
-				// Apply filters
-				// Skip banned peers by default
-				peersList = peersList.filter(
-					peer => allowedStates.indexOf(peer.state) !== -1
-				);
-				// Filter peers by broadhash if present
-				if (broadhash) {
-					if (attempt === 0) {
-						// Look for peers matching (equal to) broadhash with the first attempt
-						peersList = peersList.filter(peer => peer.broadhash === broadhash);
-					} else if (attempt === 1) {
-						// Look for peers unmatching (not equal to) broadhash with the second attempt
-						peersList = peersList.filter(peer => peer.broadhash !== broadhash);
-					}
-				}
-				const matched = peersList.length;
-				// Apply limit
-				peersList = peersList.slice(0, limit);
-				const picked = peersList.length;
-				const accepted = peers.concat(peersList);
-				library.logger.debug('Listing peers', {
-					attempt: attemptsDescriptions[attempt],
-					found,
-					matched,
-					picked,
-					accepted: accepted.length,
-				});
-				return setImmediate(randomListCb, null, accepted);
-			}
-		);
-	}
-
-	async.waterfall(
-		[
-			function(waterCb) {
-				// Matched broadhash
-				return randomList([], waterCb);
-			},
-			function(peers, waterCb) {
-				limit -= peers.length;
-				if (attempts.length && limit > 0) {
-					// Unmatched broadhash
-					return randomList(peers, waterCb);
-				}
-				peers = _.shuffle(peers);
-				return setImmediate(waterCb, null, peers);
-			},
-		],
-		cb
-	);
-};
-
-/**
- * Gets the height of maximum number of peers at one particular height.
- *
- * @param {Object} options
- * @param {string} [options.normalized=false] - Return peers in normalized (json) form
- * @param {function} cb - Callback function
- * @returns {setImmediateCallback} cb, err, peers
- */
-Peers.prototype.networkHeight = function(options, cb) {
-	self.list(options, (err, peers) => {
-		if (err || peers.length === 0) {
-			return setImmediate(cb, err, 0);
-		}
-		// count by number of peers at one height
-		const mostPopularHeight = _(peers)
-			.countBy('height')
-			.map((count, height) => ({
-				height,
-				count,
-			}))
-			.maxBy('count');
-		const networkHeight = Number(mostPopularHeight.height);
-
-		library.logger.debug(`Network height is: ${networkHeight}`);
-		library.logger.trace(mostPopularHeight);
-
-		return setImmediate(cb, null, networkHeight);
-	});
-};
-
-// Events
-/**
- * Triggers onPeersReady after:
- * - Ping to every member of peers list.
- * - Load peers from database and checks every peer state and updated time.
- * - Discover peers by getting list and validates them.
- */
-Peers.prototype.onBlockchainReady = function() {
-	async.series(
-		{
-			insertSeeds(seriesCb) {
-				__private.insertSeeds(() => setImmediate(seriesCb));
-			},
-			importFromDatabase(seriesCb) {
-				__private.dbLoad(() => setImmediate(seriesCb));
-			},
-			discoverNew(seriesCb) {
-				self.discover(() => setImmediate(seriesCb));
-			},
-		},
-		() => {
-			library.bus.message('peersReady');
-		}
-	);
-};
-
-/**
- * Periodically discovers and updates peers.
- */
-Peers.prototype.onPeersReady = function() {
->>>>>>> f056e857
 	library.logger.trace('Peers ready');
 	const calculateConsensus = async () => {
 		const consensus = await self.calculateConsensus();
