/*
 * Copyright © 2018 Lisk Foundation
 *
 * See the LICENSE file at the top-level directory of this distribution
 * for licensing information.
 *
 * Unless otherwise agreed in a custom licensing agreement with the Lisk Foundation,
 * no part of this software, including this file, may be copied, modified,
 * propagated, or distributed except according to the terms contained in the
 * LICENSE file.
 *
 * Removal or modification of this copyright notice is prohibited.
 */

'use strict';

const async = require('async');
const { promisify } = require('util');
const { Status: TransactionStatus } = require('@liskhq/lisk-transactions');
const { validateTransactions } = require('./transactions');
const { convertErrorsToString } = require('./utils/error_handlers');
const definitions = require('./schema/definitions');

/**
 * Main loader methods. Initializes this with scope content.
 * Calls private function initialize.
 *
 * @class
 * @memberof modules
 * @see Parent: {@link modules}
 * @requires async
 * @requires utils/jobs_queue
 * @requires logic/peer
 * @param {function} cb - Callback function
 * @param {scope} scope - App instance
 */
class Loader {
	constructor({
		// components
		channel,
		logger,
		storage,
		cache,
		// Unique requirements
		genesisBlock,
		balancesSequence,
		schema,
		// Modules
		transactionPoolModule,
		blocksModule,
		peersModule,
		interfaceAdapters,
		// Constants
		loadPerIteration,
		rebuildUpToRound,
		syncingActive,
	}) {
		this.isActive = false;
		this.total = 0;
		this.blocksToSync = 0;
		this.retries = 5;

		this.channel = channel;
		this.logger = logger;
		this.storage = storage;
		// TODO: Remove cache
		this.cache = cache;
		this.schema = schema;
		this.genesisBlock = genesisBlock;
		this.balancesSequence = balancesSequence;

		this.constants = {
			loadPerIteration,
			rebuildUpToRound,
			syncingActive,
		};

		this.transactionPoolModule = transactionPoolModule;
		this.blocksModule = blocksModule;
		this.peersModule = peersModule;
		this.interfaceAdapters = interfaceAdapters;
	}

	/**
	 * Checks if private constant syncIntervalId has value.
	 *
	 * @returns {boolean} True if syncIntervalId has value
	 */
	syncing() {
		return !!this.isActive;
	}

	/**
	 * Pulls Transactions and signatures.
	 */
	async loadTransactionsAndSignatures() {
		await new Promise(resolve => {
			async.retry(
				this.retries,
				async () => this._getTransactionsFromNetwork(),
				err => {
					if (err) {
						this.logger.error('Unconfirmed transactions loader', err);
					}
					resolve();
				}
			);
		});
		await new Promise(resolve => {
			async.retry(
				this.retries,
				async () => this._getSignaturesFromNetwork(),
				err => {
					if (err) {
						this.logger.error('Signatures loader', err);
					}
					resolve();
				}
			);
		});
	}

	/**
	 * Performs sync operation:
	 * - Undoes unconfirmed transactions.
	 * - Establishes broadhash consensus before sync.
	 * - Performs sync operation: loads blocks from network.
	 * - Update headers: broadhash and height
	 * - Notify remote peers about our new headers
	 * - Establishes broadhash consensus after sync.
	 * - Applies unconfirmed transactions.
	 *
	 * @private
	 * @param {function} cb
	 * @todo Check err actions
	 * @todo Add description for the params
	 */
	async sync() {
		this.logger.info('Starting sync');
		if (this.cache.ready) {
			this.cache.disable();
		}

		this.isActive = true;

		const consensusBefore = await this.peersModule.calculateConsensus();

		this.logger.debug(
			`Establishing broadhash consensus before sync: ${consensusBefore} %`
		);

		await this._loadBlocksFromNetwork();

		const consensusAfter = await this.peersModule.calculateConsensus();

		this.logger.debug(
			`Establishing broadhash consensus after sync: ${consensusAfter} %`
		);
		this.isActive = false;
		this.blocksToSync = 0;

		this.logger.info('Finished sync');

		if (this.cache.ready) {
			this.cache.enable();
		}
	}

	/**
	 * Loads signatures from network.
	 * Processes each signature from the network.
	 *
	 * @private
	 * @returns {setImmediateCallback} cb, err
	 * @todo Add description for the params
	 */
	async _getSignaturesFromNetwork() {
		this.logger.info('Loading signatures from the network');

		// TODO: Add target module to procedure name. E.g. chain:getSignatures
		const { data: result } = await this.channel.invoke('network:request', {
			procedure: 'getSignatures',
		});

		const validate = promisify(this.schema.validate.bind(this.schema));
		await validate(result, definitions.WSSignaturesResponse);

		const { signatures } = result;
		const sequenceAdd = promisify(this.sequence.add.bind(this.sequence));

		await sequenceAdd(async addSequenceCb => {
			const signatureCount = signatures.length;
			for (let i = 0; i < signatureCount; i++) {
				const signaturePacket = signatures[i];
				const subSignatureCount = signaturePacket.signatures.length;
				for (let j = 0; j < subSignatureCount; j++) {
					const signature = signaturePacket.signatures[j];

					// eslint-disable-next-line no-await-in-loop
					await this.transactionPoolModule.getTransactionAndProcessSignature({
						signature,
						transactionId: signature.transactionId,
					});
				}
			}
			addSequenceCb();
		});
	}

	/**
	 * Loads transactions from the network:
	 * - Validates each transaction from the network and applies a penalty if invalid.
	 * - Calls processUnconfirmedTransaction for each transaction.
	 *
	 * @private
	 * @returns {setImmediateCallback} cb, err
	 * @todo Add description for the params
	 * @todo Missing error propagation when calling balancesSequence.add
	 */
	async _getTransactionsFromNetwork() {
		this.logger.info('Loading transactions from the network');

		// TODO: Add target module to procedure name. E.g. chain:getTransactions
		const { data: result } = await this.channel.invoke('network:request', {
			procedure: 'getTransactions',
		});

		const validate = promisify(this.schema.validate.bind(this.schema));
		await validate(result, definitions.WSTransactionsResponse);

		const transactions = result.transactions.map(tx =>
			this.interfaceAdapters.transactions.fromJson(tx)
		);

		try {
			const { transactionsResponses } = validateTransactions()(transactions);
			const invalidTransactionResponse = transactionsResponses.find(
				transactionResponse =>
					transactionResponse.status !== TransactionStatus.OK
			);
			if (invalidTransactionResponse) {
				throw invalidTransactionResponse.errors;
			}
		} catch (errors) {
			const error =
				Array.isArray(errors) && errors.length > 0 ? errors[0] : errors;
			this.logger.debug('Transaction normalization failed', {
				id: error.id,
				err: error.toString(),
				module: 'loader',
			});
			throw error;
		}

		const transactionCount = transactions.length;
		for (let i = 0; i < transactionCount; i++) {
			const transaction = transactions[i];

			const balancesSequenceAdd = promisify(
				this.balancesSequence.add.bind(this.balancesSequence)
			);
			try {
				/* eslint-disable-next-line */
				await balancesSequenceAdd(async addSequenceCb => {
					transaction.bundled = true;
					try {
						await this.transactionPoolModule.processUnconfirmedTransaction(
							transaction
						);
						setImmediate(addSequenceCb);
					} catch (err) {
						setImmediate(addSequenceCb, err);
					}
				});
			} catch (error) {
				this.logger.error(error);
				throw error;
			}
		}
	}

	/**
	 * Loads blocks from network.
	 *
	 * @private
	 * @returns {Promise} void
	 * @todo Add description for the params
	 */
	async _getBlocksFromNetwork() {
		const lastBlock = this.blocksModule.lastBlock;
		// TODO: If there is an error, invoke the applyPenalty action on the Network module once it is implemented.
		// TODO: Rename procedure to include target module name. E.g. chain:blocks
		let data;
		try {
			const response = await this.channel.invoke('network:request', {
				procedure: 'blocks',
				data: {
					lastBlockId: lastBlock.id,
				},
			});
			data = response.data;
		} catch (p2pError) {
			this.logger.error('Failed to load block from network', p2pError);
			return [];
		}

		if (!data) {
			throw new Error('Received an invalid blocks response from the network');
		}
		// Check for strict equality for backwards compatibility reasons.
		// The misspelled data.sucess is required to support v1 nodes.
		// TODO: Remove the misspelled data.sucess === false condition once enough nodes have migrated to v2.
		if (data.success === false || data.sucess === false) {
			throw new Error(
				`Peer did not have a matching lastBlockId. ${data.message}`
			);
		}
		return data.blocks;
	}

	/**
	 * Validate blocks from the network.
	 *
	 * @private
	 * @returns {Promise} void
	 * @todo Add description for the params
	 */
	async _validateBlocks(blocks) {
		const report = this.schema.validate(blocks, definitions.WSBlocksList);

		if (!report) {
			throw new Error('Received invalid blocks data');
		}

		return blocks;
	}

	/**
	 * Loads valided blocks from network.
	 *
	 * @private
	 * @returns {Promise} void
	 * @todo Add description for the params
	 */
	async _getValidatedBlocksFromNetwork(blocks) {
		const lastBlock = this.blocksModule.lastBlock;
		try {
			const lastValidBlock = await this.blocksModule.loadBlocksFromNetwork(
				blocks
			);
			this.blocksToSync = lastValidBlock.height;

<<<<<<< HEAD
/**
 * Loads valided blocks from network.
 *
 * @private
 * @returns {Promise} void
 * @todo Add description for the params
 */
__private.getValidatedBlocksFromNetwork = async blocks => {
	const lastBlock = modules.blocks.lastBlock;
	try {
		const lastValidBlock = await modules.blocks.loadBlocksFromNetwork(blocks);
		__private.blocksToSync = lastValidBlock.height;

		return lastValidBlock.id === lastBlock.id;
	} catch (loadBlocksFromNetworkErr) {
		if (modules.peers.isPoorConsensus()) {
			library.logger.debug('Perform chain recovery due to poor consensus');
			try {
				await modules.blocks.deleteLastBlockAndGet();
			} catch (recoveryError) {
=======
			return lastValidBlock.id === lastBlock.id;
		} catch (loadBlocksFromNetworkErr) {
			if (this.peersModule.isPoorConsensus()) {
				this.logger.debug('Perform chain recovery due to poor consensus');
				try {
					await this.blocksModule.recoverChain();
				} catch (recoveryError) {
					throw new Error(
						`Failed chain recovery after failing to load blocks while network consensus was low. ${recoveryError}`
					);
				}
>>>>>>> c6e15a05
				throw new Error(
					'Failed chain recovery after failing to load blocks while network consensus was low.'
				);
			}
			this.logger.error(
				'Failed to process block from network',
				loadBlocksFromNetworkErr
			);
			throw new Error(
				`Failed to load blocks from the network. ${loadBlocksFromNetworkErr}`
			);
		}
	}

	/**
	 * Loads blocks from network.
	 *
	 * @private
	 * @returns {Promise} void
	 * @todo Add description for the params
	 */
	async _loadBlocksFromNetwork() {
		// Number of failed attempts to load from the network.
		let failedAttemptsToLoad = 0;
		// If True, own node's db contains all the blocks from the last block request.
		let loaded = false;
		while (!loaded && failedAttemptsToLoad < 5) {
			try {
				// eslint-disable-next-line no-await-in-loop
				const blocksFromNetwork = await this._getBlocksFromNetwork();
				// eslint-disable-next-line no-await-in-loop
				const blocksAfterValidate = await this._validateBlocks(
					blocksFromNetwork
				);
				// eslint-disable-next-line no-await-in-loop
				loaded = await this._getValidatedBlocksFromNetwork(blocksAfterValidate);
				// Reset counter after a batch of blocks was successfully loaded from the network
				failedAttemptsToLoad = 0;
			} catch (err) {
				if (err) {
					failedAttemptsToLoad += 1;
					this.logger.error(convertErrorsToString(err));
				}
			}
		}
	}
}

// Export
module.exports = { Loader };<|MERGE_RESOLUTION|>--- conflicted
+++ resolved
@@ -350,40 +350,17 @@
 			);
 			this.blocksToSync = lastValidBlock.height;
 
-<<<<<<< HEAD
-/**
- * Loads valided blocks from network.
- *
- * @private
- * @returns {Promise} void
- * @todo Add description for the params
- */
-__private.getValidatedBlocksFromNetwork = async blocks => {
-	const lastBlock = modules.blocks.lastBlock;
-	try {
-		const lastValidBlock = await modules.blocks.loadBlocksFromNetwork(blocks);
-		__private.blocksToSync = lastValidBlock.height;
-
-		return lastValidBlock.id === lastBlock.id;
-	} catch (loadBlocksFromNetworkErr) {
-		if (modules.peers.isPoorConsensus()) {
-			library.logger.debug('Perform chain recovery due to poor consensus');
-			try {
-				await modules.blocks.deleteLastBlockAndGet();
-			} catch (recoveryError) {
-=======
 			return lastValidBlock.id === lastBlock.id;
 		} catch (loadBlocksFromNetworkErr) {
 			if (this.peersModule.isPoorConsensus()) {
 				this.logger.debug('Perform chain recovery due to poor consensus');
 				try {
-					await this.blocksModule.recoverChain();
+					await this.blocksModule.deleteLastBlockAndGet();
 				} catch (recoveryError) {
 					throw new Error(
 						`Failed chain recovery after failing to load blocks while network consensus was low. ${recoveryError}`
 					);
 				}
->>>>>>> c6e15a05
 				throw new Error(
 					'Failed chain recovery after failing to load blocks while network consensus was low.'
 				);
