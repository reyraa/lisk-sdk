--- conflicted
+++ resolved
@@ -210,102 +210,6 @@
 	 * @todo Implement API comments with apidoc.
 	 * @see {@link http://apidocjs.com/}
 	 */
-<<<<<<< HEAD
-	// eslint-disable-next-line class-methods-use-this
-	attachSharedMethods() {
-		return {
-			/**
-			 * Description of blocks.
-			 *
-			 * @todo Add @param tags
-			 * @todo Add description of the function
-			 */
-			// eslint-disable-next-line consistent-return
-			async blocks(query) {
-				// Get 34 blocks with all data (joins) from provided block id
-				// According to maxium payload of 58150 bytes per block with every transaction being a vote
-				// Discounting maxium compression setting used in middleware
-				// Maximum transport payload = 2000000 bytes
-				if (!query || !query.lastBlockId) {
-					return {
-						success: false,
-						message: 'Invalid lastBlockId requested',
-					};
-				}
-=======
-	/**
-	 * Description of blocksCommon.
-	 *
-	 * @todo Add @param tags
-	 * @todo Add @returns tag
-	 * @todo Add description of the function
-	 */
-	async blocksCommon(query) {
-		query = query || {};
-
-		const valid = this.schema.validate(
-			query,
-			definitions.WSBlocksCommonRequest
-		);
-
-		if (!valid) {
-			const err = this.schema.getLastErrors();
-			const error = `${err[0].message}: ${err[0].path}`;
-			this.logger.debug('Common block request validation failed', {
-				err: error.toString(),
-				req: query,
-			});
-			throw new Error(error);
-		}
-
-		const escapedIds = query.ids
-			// Remove quotes
-			.replace(/['"]+/g, '')
-			// Separate by comma into an array
-			.split(',')
-			// Reject any non-numeric values
-			.filter(id => /^[0-9]+$/.test(id));
-
-		if (!escapedIds.length) {
-			this.logger.debug('Common block request validation failed', {
-				err: 'ESCAPE',
-				req: query.ids,
-			});
-
-			throw new Error('Invalid block id sequence');
-		}
-
-		try {
-			const row = await this.storage.entities.Block.get({
-				id: escapedIds[0],
-			});
-
-			if (!row.length > 0) {
-				return {
-					success: true,
-					common: null,
-				};
-			}
-
-			const { height, id, previousBlockId: previousBlock, timestamp } = row[0];
-
-			const parsedRow = {
-				id,
-				height,
-				previousBlock,
-				timestamp,
-			};
-
-			return {
-				success: true,
-				common: parsedRow,
-			};
-		} catch (error) {
-			this.logger.error(error.stack);
-			throw new Error('Failed to get common block');
-		}
-	}
->>>>>>> c6e15a05
 
 	/**
 	 * Description of blocks.
