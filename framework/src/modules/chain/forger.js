/*
 * Copyright © 2019 Lisk Foundation
 *
 * See the LICENSE file at the top-level directory of this distribution
 * for licensing information.
 *
 * Unless otherwise agreed in a custom licensing agreement with the Lisk Foundation,
 * no part of this software, including this file, may be copied, modified,
 * propagated, or distributed except according to the terms contained in the
 * LICENSE file.
 *
 * Removal or modification of this copyright notice is prohibited.
 */

'use strict';

const {
	getPrivateAndPublicKeyBytesFromPassphrase,
	decryptPassphraseWithPassword,
	parseEncryptedPassphrase,
	getAddressFromPublicKey,
} = require('@liskhq/lisk-cryptography');
const { sortTransactions } = require('./transactions');

/**
 * Gets the assigned delegate to current slot and returns its keypair if present.
 *
 * @private
 * @param {number} slot
 * @param {number} round
 * @param {function} cb - Callback function
 * @returns {setImmediateCallback} cb, err, {time, keypair}
 * @todo Add description for the params
 */
const getDelegateKeypairForCurrentSlot = async (
	dposModule,
	keypairs,
	currentSlot,
	round,
	numOfActiveDelegates,
) => {
	const activeDelegates = await dposModule.getForgerPublicKeysForRound(round);

	const currentSlotIndex = currentSlot % numOfActiveDelegates;
	const currentSlotDelegate = activeDelegates[currentSlotIndex];

	if (currentSlotDelegate && keypairs[currentSlotDelegate]) {
		return keypairs[currentSlotDelegate];
	}

	return null;
};

/**
 * Main delegates methods. Initializes library with scope content and generates a Delegate instance.
 *
 * @class
 * @memberof modules
 * @see Parent: {@link modules}
 * @requires async
 * @requires lodash
 * @param {scope} scope - App instance
 * @param {function} cb - Callback function
 * @returns {setImmediateCallback} cb, err, self
 */
class Forger {
	constructor({
		// components
		channel,
		logger,
		storage,
		// Unique requirements
		slots,
		// Modules
		processorModule,
		dposModule,
		transactionPoolModule,
		blocksModule,
		peersModule,
		// constants
		activeDelegates,
		maxTransactionsPerBlock,
		forgingDelegates,
		forgingForce,
		forgingDefaultPassword,
		forgingWaitThreshold,
	}) {
		this.keypairs = {};
		this.channel = channel;
		this.logger = logger;
		this.storage = storage;
		this.slots = slots;
		this.config = {
			forging: {
				delegates: forgingDelegates,
				force: forgingForce,
				defaultPassword: forgingDefaultPassword,
				waitThreshold: forgingWaitThreshold,
			},
		};
		this.constants = {
			activeDelegates,
			maxTransactionsPerBlock,
		};

		this.processorModule = processorModule;
		this.dposModule = dposModule;
		this.peersModule = peersModule;
		this.transactionPoolModule = transactionPoolModule;
		this.blocksModule = blocksModule;
	}

	/**
	 * Returns true if at least one delegate is enabled.
	 *
	 * @returns {boolean}
	 */
	// eslint-disable-next-line class-methods-use-this
	delegatesEnabled() {
		return Object.keys(this.keypairs).length > 0;
	}

	/**
	 * Updates the forging status of an account, valid actions are enable and disable.
	 *
	 * @param {publicKey} publicKey - Public key of delegate
	 * @param {string} password - Password used to decrypt encrypted passphrase
	 * @param {boolean} forging - Forging status of a delegate to update
	 * @param {function} cb - Callback function
	 * @returns {setImmediateCallback} cb
	 * @todo Add description for the return value
	 */
	// eslint-disable-next-line class-methods-use-this
	async updateForgingStatus(publicKey, password, forging) {
		const encryptedList = this.config.forging.delegates;
		const encryptedItem = encryptedList.find(
			item => item.publicKey === publicKey,
		);

		let keypair;
		let passphrase;

		if (encryptedItem) {
			try {
				passphrase = decryptPassphraseWithPassword(
					parseEncryptedPassphrase(encryptedItem.encryptedPassphrase),
					password,
				);
			} catch (e) {
				throw new Error('Invalid password and public key combination');
			}
			const {
				publicKeyBytes,
				privateKeyBytes,
			} = getPrivateAndPublicKeyBytesFromPassphrase(passphrase);

			keypair = {
				publicKey: publicKeyBytes,
				privateKey: privateKeyBytes,
			};
		} else {
			throw new Error(`Delegate with publicKey: ${publicKey} not found`);
		}

		if (keypair.publicKey.toString('hex') !== publicKey) {
			throw new Error('Invalid password and public key combination');
		}

		const filters = {
			address: getAddressFromPublicKey(keypair.publicKey.toString('hex')),
		};

		const [account] = await this.storage.entities.Account.get(filters);

		if (account && account.isDelegate) {
			if (forging) {
				this.keypairs[keypair.publicKey.toString('hex')] = keypair;
				this.logger.info(`Forging enabled on account: ${account.address}`);
			} else {
				delete this.keypairs[keypair.publicKey.toString('hex')];
				this.logger.info(`Forging disabled on account: ${account.address}`);
			}

			return {
				publicKey,
				forging,
			};
		}
		throw new Error('Delegate not found');
	}

	/**
	 * Loads delegates from config and stores in private `keypairs`.
	 *
	 * @private
	 * @returns {setImmediateCallback} cb
	 * @todo Add description for the return value
	 */
	async loadDelegates() {
		const encryptedList = this.config.forging.delegates;

		if (
			!encryptedList ||
			!encryptedList.length ||
			!this.config.forging.force ||
			!this.config.forging.defaultPassword
		) {
			return;
		}
		this.logger.info(
			`Loading ${
				encryptedList.length
			} delegates using encrypted passphrases from config`,
		);

		for (const encryptedItem of encryptedList) {
			let passphrase;
			try {
				passphrase = decryptPassphraseWithPassword(
					parseEncryptedPassphrase(encryptedItem.encryptedPassphrase),
					this.config.forging.defaultPassword,
				);
			} catch (error) {
				const decryptionError = `Invalid encryptedPassphrase for publicKey: ${
					encryptedItem.publicKey
				}. ${error.message}`;
				this.logger.error(decryptionError);
				throw decryptionError;
			}

			const {
				publicKeyBytes,
				privateKeyBytes,
			} = getPrivateAndPublicKeyBytesFromPassphrase(passphrase);

			const keypair = {
				publicKey: publicKeyBytes,
				privateKey: privateKeyBytes,
			};

			if (keypair.publicKey.toString('hex') !== encryptedItem.publicKey) {
				throw new Error(
					`Invalid encryptedPassphrase for publicKey: ${
						encryptedItem.publicKey
					}. Public keys do not match`,
				);
			}

			const filters = {
				address: getAddressFromPublicKey(keypair.publicKey.toString('hex')),
			};

			const [account] = await this.storage.entities.Account.get(filters);
			if (!account) {
				throw new Error(
					`Account with public key: ${keypair.publicKey.toString(
						'hex',
					)} not found`,
				);
			}
			if (account.isDelegate) {
				this.keypairs[keypair.publicKey.toString('hex')] = keypair;
				this.logger.info(`Forging enabled on account: ${account.address}`);
			} else {
				this.logger.warn(
					`Account with public key: ${keypair.publicKey.toString(
						'hex',
					)} is not a delegate`,
				);
			}
		}
	}

	/**
	 * Before forge, fill transaction pool
	 *
	 * @returns {setImmediateCallback} cb
	 * @todo Add description for the return value
	 */
	// eslint-disable-next-line class-methods-use-this
	async beforeForge() {
		await this.transactionPoolModule.fillPool();
	}

	/**
	 * Gets peers, checks consensus and generates new block, once delegates
	 * are enabled, client is ready to forge and is the correct slot.
	 *
	 * @returns {Promise}
	 * @todo Add description for the return value
	 */
	// eslint-disable-next-line class-methods-use-this
	async forge() {
		const currentSlot = this.slots.getSlotNumber();
		const currentSlotTime = this.slots.getRealTime(
			this.slots.getSlotTime(currentSlot),
		);
		const currentTime = new Date().getTime();
		const waitThreshold = this.config.forging.waitThreshold * 1000;
		const { lastBlock } = this.blocksModule;
		const lastBlockSlot = this.slots.getSlotNumber(lastBlock.timestamp);

<<<<<<< HEAD
		if (currentSlot === lastBlockSlot) {
			this.logger.debug('Block already forged for the current slot');
=======
		if (
			currentSlot ===
			this.slots.getSlotNumber(this.blocksModule.lastBlock.timestamp)
		) {
			this.logger.debug(
				{ slot: currentSlot },
				'Block already forged for the current slot',
			);
>>>>>>> 16cba4e0
			return;
		}

		// We calculate round using height + 1, because we want the delegate keypair for next block to be forged
		const round = this.slots.calcRound(this.blocksModule.lastBlock.height + 1);

		let delegateKeypair;
		try {
			// eslint-disable-next-line no-use-before-define
			delegateKeypair = await exportedInterfaces.getDelegateKeypairForCurrentSlot(
				this.dposModule,
				this.keypairs,
				currentSlot,
				round,
				this.constants.activeDelegates,
			);
		} catch (err) {
			this.logger.error({ err }, 'Skipping delegate slot');
			throw err;
		}

		if (delegateKeypair === null) {
			this.logger.debug(
				{ currentSlot: this.slots.getSlotNumber() },
				'Waiting for delegate slot',
			);
			return;
		}
		const isPoorConsensus = await this.peersModule.isPoorConsensus(
			this.blocksModule.broadhash,
		);
		if (isPoorConsensus) {
			const consensus = await this.peersModule.getLastConsensus(
				this.blocksModule.broadhash,
			);
			this.logger.error(
				{ consensus },
				'Inadequate broadhash consensus before forging a block',
			);
			return;
		}

		const consensus = await this.peersModule.getLastConsensus(
			this.blocksModule.broadhash,
		);
		this.logger.info(
			{ consensus },
			'Broadhash consensus before forging a block',
		);

		// If last block slot is way back than one block
		// and still time left as per threshold specified
		if (
			lastBlockSlot < currentSlot - 1 &&
			currentTime <= currentSlotTime + waitThreshold
		) {
			this.logger.info('Skipping forging to wait for last block');
			this.logger.debug('Slot information', {
				currentSlot,
				lastBlockSlot,
				waitThreshold,
			});
			return;
		}

		const transactions =
			this.transactionPoolModule.getUnconfirmedTransactionList(
				false,
				this.constants.maxTransactionsPerBlock,
			) || [];

		const timestamp = this.slots.getSlotTime(currentSlot);
		const previousBlock = this.blocksModule.lastBlock;

		const context = {
			blockTimestamp: timestamp,
		};
		const readyTransactions = await this.blocksModule.filterReadyTransactions(
			transactions,
			context,
		);

		const sortedTransactions = sortTransactions(readyTransactions);

		const forgedBlock = await this.processorModule.create({
			keypair: delegateKeypair,
			timestamp,
			transactions: sortedTransactions,
			previousBlock,
		});
		await this.processorModule.process(forgedBlock);
		this.logger.info(
			{
				id: forgedBlock.id,
				height: forgedBlock.height,
				round: this.slots.calcRound(forgedBlock.height),
				slot: this.slots.getSlotNumber(forgedBlock.timestamp),
				reward: forgedBlock.reward.toString(),
			},
			'Forged new block',
		);
	}

	/**
	 * Get an object of key pairs for delegates enabled for forging.
	 *
	 * @returns {object} Of delegate key pairs
	 */
	// eslint-disable-next-line class-methods-use-this
	getForgersKeyPairs() {
		return this.keypairs;
	}

	// eslint-disable-next-line class-methods-use-this
	getForgingStatusForAllDelegates() {
		const keyPairs = this.keypairs;
		const forgingDelegates = this.config.forging.delegates;
		const forgersPublicKeys = {};

		Object.keys(keyPairs).forEach(key => {
			forgersPublicKeys[keyPairs[key].publicKey.toString('hex')] = true;
		});

		const fullList = forgingDelegates.map(forger => ({
			forging: !!forgersPublicKeys[forger.publicKey],
			publicKey: forger.publicKey,
		}));

		return fullList;
	}
}

const exportedInterfaces = { Forger, getDelegateKeypairForCurrentSlot };

// Export
module.exports = exportedInterfaces;<|MERGE_RESOLUTION|>--- conflicted
+++ resolved
@@ -300,19 +300,11 @@
 		const { lastBlock } = this.blocksModule;
 		const lastBlockSlot = this.slots.getSlotNumber(lastBlock.timestamp);
 
-<<<<<<< HEAD
 		if (currentSlot === lastBlockSlot) {
-			this.logger.debug('Block already forged for the current slot');
-=======
-		if (
-			currentSlot ===
-			this.slots.getSlotNumber(this.blocksModule.lastBlock.timestamp)
-		) {
 			this.logger.debug(
 				{ slot: currentSlot },
 				'Block already forged for the current slot',
 			);
->>>>>>> 16cba4e0
 			return;
 		}
 
