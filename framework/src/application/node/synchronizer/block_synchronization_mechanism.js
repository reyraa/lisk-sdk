--- conflicted
+++ resolved
@@ -97,17 +97,10 @@
 	// eslint-disable-next-line no-unused-vars
 	async isValidFor() {
 		// 2. Step: Check whether current chain justifies triggering the block synchronization mechanism
-<<<<<<< HEAD
-		const finalizedBlock = await this.storage.entities.Block.getOne({
-			height_eql: this.bft.finalizedHeight,
-		});
+		const finalizedBlock = await this.chain.dataAccess.getBlockHeaderByHeight(
+			this.bft.finalizedHeight,
+		);
 		const finalizedBlockSlot = this.chain.slots.getSlotNumber(
-=======
-		const finalizedBlock = await this.blocks.dataAccess.getBlockHeaderByHeight(
-			this.bft.finalizedHeight,
-		);
-		const finalizedBlockSlot = this.blocks.slots.getSlotNumber(
->>>>>>> f3b6789f
 			finalizedBlock.timestamp,
 		);
 		const currentBlockSlot = this.chain.slots.getSlotNumber();
@@ -181,7 +174,7 @@
 	async _handleBlockProcessingError(lastCommonBlock, peerId) {
 		// If the list of blocks has not been fully applied
 		this.logger.debug('Failed to apply obtained blocks from peer');
-		const tempBlocks = await this.blocks.dataAccess.getTempBlocks();
+		const tempBlocks = await this.chain.dataAccess.getTempBlocks();
 		const [tipBeforeApplying] = [...tempBlocks].sort((a, b) => b - a);
 
 		if (!tipBeforeApplying) {
@@ -223,7 +216,7 @@
 				await restoreBlocks(this.chain, this.processorModule);
 
 				this.logger.debug('Cleaning blocks temp table');
-				await clearBlocksTempTable(this.blocks);
+				await clearBlocksTempTable(this.chain);
 			} catch (error) {
 				this.logger.error(
 					{ err: error },
@@ -245,7 +238,7 @@
 		);
 
 		this.logger.debug('Cleaning blocks temporary table');
-		await clearBlocksTempTable(this.blocks);
+		await clearBlocksTempTable(this.chain);
 
 		this.logger.info('Restarting block synchronization');
 
@@ -288,7 +281,7 @@
 		}
 
 		this.logger.debug('Cleaning up blocks temporary table');
-		await clearBlocksTempTable(this.blocks);
+		await clearBlocksTempTable(this.chain);
 
 		this.logger.debug(
 			{ peerId },
@@ -373,7 +366,7 @@
 				currentRound,
 			);
 
-			const blockHeaders = await this.blocks.dataAccess.getBlockHeadersWithHeights(
+			const blockHeaders = await this.chain.dataAccess.getBlockHeadersWithHeights(
 				heightList,
 			);
 
