/*
 * Copyright © 2018 Lisk Foundation
 *
 * See the LICENSE file at the top-level directory of this distribution
 * for licensing information.
 *
 * Unless otherwise agreed in a custom licensing agreement with the Lisk Foundation,
 * no part of this software, including this file, may be copied, modified,
 * propagated, or distributed except according to the terms contained in the
 * LICENSE file.
 *
 * Removal or modification of this copyright notice is prohibited.
 */

'use strict';

const rewire = require('rewire');

const Broadcaster = rewire(
	'../../../../../../src/modules/chain/logic/broadcaster'
);

describe('Broadcaster', () => {
	const nonce = 'sYHEDBKcScaAAAYg';
	const force = true;
	const params = { limit: 10, broadhash: '123' };
	const options = {
		data: { peer: {}, block: {} },
		api: 'blocks',
		immediate: false,
	};
	let broadcaster;
	let broadcasts;
	let transactionStub;
	let loggerStub;
	let modulesStub;
	let jobsQueue;
	let library;
	let channelStub;

	beforeEach(async () => {
		broadcasts = {
			active: true,
			broadcastInterval: 10000,
			releaseLimit: 10,
			parallelLimit: 10,
			relayLimit: 10,
			broadcastLimit: 10,
		};

		transactionStub = {
			checkConfirmed: sinonSandbox.stub().callsArgWith(1, false),
		};

		loggerStub = {
			info: sinonSandbox.stub(),
			error: sinonSandbox.stub(),
			debug: sinonSandbox.stub(),
		};

		modulesStub = {
			transport: {},
			transactions: {
				transactionInPool: sinonSandbox.stub().returns(false),
			},
		};

		channelStub = {
			invoke: sinonSandbox.stub().returns(),
		};

		jobsQueue = Broadcaster.__get__('jobsQueue');

		jobsQueue.register = sinonSandbox.stub();

		broadcaster = new Broadcaster(
			nonce,
			broadcasts,
			force,
			transactionStub,
			loggerStub,
			channelStub
		);

		broadcaster.bind(modulesStub.transport, modulesStub.transactions);

		library = Broadcaster.__get__('library');
<<<<<<< HEAD
=======
		library.storage = {
			entities: {
				Transaction: {
					isPersisted: sinonSandbox.stub().resolves(),
				},
			},
		};

		nextRelease = Broadcaster.__get__('nextRelease');
		releaseQueue = Broadcaster.__get__('__private.releaseQueue');
		filterQueue = Broadcaster.__get__('__private.filterQueue');
		filterTransaction = Broadcaster.__get__('__private.filterTransaction');
		squashQueue = Broadcaster.__get__('__private.squashQueue');

		done();
>>>>>>> ca7a626f
	});

	afterEach(() => {
		return sinonSandbox.restore();
	});

	describe('constructor', () => {
		it('should throw error with no params', async () =>
			expect(() => {
				new Broadcaster();
			}).to.throw());

		it('should load libraries', async () => {
			expect(library.logger).to.deep.equal(loggerStub);
			expect(library.config).to.deep.equal({
				broadcasts,
				forging: { force: true },
			});
		});

		it('should return Broadcaster instance', async () => {
			expect(broadcaster).to.be.instanceOf(Broadcaster);
			expect(broadcaster)
				.to.have.property('queue')
				.that.is.an('Array');
			expect(broadcaster)
				.to.have.property('config')
				.that.is.an('object');
			return expect(broadcaster)
				.to.have.property('routes')
				.that.is.an('Array');
		});

		it('should register jobsQueue', async () => {
			expect(jobsQueue.register.calledOnce).to.be.true;
			expect(jobsQueue.register.args[0][0]).to.equal('broadcasterReleaseQueue');
			// expect(jobsQueue.register.args[0][1]).to.equal(async () => broadcaster.releaseQueue());
			expect(jobsQueue.register.args[0][2]).to.equal(
				broadcasts.broadcastInterval
			);
		});
	});

	describe('broadcast', () => {
		it('should invoke "network:send" event', async () => {
			await broadcaster.broadcast(params, options);
			const wrappedData = {
				...options.data,
				nonce,
			};
			expect(channelStub.invoke).to.be.calledOnce;
			expect(channelStub.invoke).to.be.calledWithExactly('network:send', {
				event: options.api,
				data: wrappedData,
			});
		});
	});

	describe('enqueue', () => {
		it('should throw error for no params', async () =>
			expect(() => {
				broadcaster.enqueue();
			})
				.to.throw()
				.to.be.instanceOf(Error));

		it('should push params and options to queue', async () => {
			const auxParams = {};
			const auxOptions = {};
			expect(broadcaster.enqueue(auxParams, auxOptions)).to.eql(1);
			return expect(broadcaster.enqueue(auxParams, auxOptions)).to.eql(2);
		});
	});

	describe('maxRelays', () => {
		it('should return true if exhausted', async () =>
			expect(broadcaster.maxRelays({ relays: 11 })).to.be.true);

		it('should return false if max relay is less than relay limit', async () =>
			expect(broadcaster.maxRelays({ relays: 9 })).to.be.false);
	});

	describe('filterQueue', () => {
		const validTransaction = { id: '321' };
		const validSignature = { transactionId: '123' };
		beforeEach(done => {
			broadcaster.queue = [];
			done();
		});

		describe('having one transaction broadcast in queue with immediate = true', () => {
			beforeEach(async () => {
				broadcaster.enqueue(params, {
					api: 'postTransactions',
					data: { transaction: validTransaction },
					immediate: true,
				});
				// ToDo: Why is enqueue overwriting immediate parameter with false?
				broadcaster.queue[0].options.immediate = true;
			});

			it('should set an empty broadcaster.queue and skip the broadcast', async () => {
				await broadcaster.filterQueue();
				expect(broadcaster.queue)
					.to.be.an('Array')
					.to.eql([]);
			});
		});

		describe('having one transaction broadcast in queue of transaction = undefined', () => {
			beforeEach(async () => {
				broadcaster.enqueue(params, {
					api: 'postTransactions',
					data: { transaction: undefined },
					immediate: true,
				});
			});

			it('should set an empty broadcaster.queue and skip the broadcast', async () => {
				await broadcaster.filterQueue();
				expect(broadcaster.queue)
					.to.be.an('Array')
					.to.eql([]);
			});
		});

		describe('having one signature broadcast in queue', () => {
			beforeEach(async () => {
				broadcaster.enqueue(params, {
					api: 'postSignatures',
					data: { signature: validSignature },
					immediate: false,
				});
			});

			it('should call transaction pool with [signature.transactionId]', async () => {
				await broadcaster.filterQueue();
				expect(modulesStub.transactions.transactionInPool).calledWithExactly(
					validSignature.transactionId
				);
			});
		});

		describe('having one transaction broadcast in queue', () => {
			let broadcast;
			beforeEach(async () => {
				broadcaster.enqueue(params, {
					api: 'postTransactions',
					data: { transaction: validTransaction },
					immediate: false,
				});
				broadcast = Object.assign(
					{},
					{ params },
					{
						options: {
							api: 'postTransactions',
							data: { transaction: validTransaction },
							immediate: false,
						},
					}
				);
			});

			it('should call transaction pool with [transaction.id]', async () => {
				await broadcaster.filterQueue();
				expect(modulesStub.transactions.transactionInPool).calledWithExactly(
					validTransaction.id
				);
			});

			describe('when [validTransaction] exists in transaction pool', () => {
				beforeEach(async () => {
					modulesStub.transactions.transactionInPool.returns(true);
				});
				it('should leave [broadcast] in broadcaster.queue', async () => {
					await broadcaster.filterQueue();
					expect(broadcaster.queue)
						.to.be.an('Array')
						.to.eql([broadcast]);
				});
			});

			describe('when [validTransaction] does not exist in transaction pool', () => {
				beforeEach(async () => {
					modulesStub.transactions.transactionInPool.returns(false);
				});
				describe('when [validTransaction] is confirmed', () => {
					beforeEach(async () => {
						transactionStub.checkConfirmed.callsArgWith(1, null, true);
<<<<<<< HEAD
=======
						library.storage.entities.Transaction.isPersisted.resolves(true);
						done();
>>>>>>> ca7a626f
					});
					it('should set an empty broadcaster.queue and skip the broadcast', async () => {
						await broadcaster.filterQueue();
						expect(broadcaster.queue)
							.to.be.an('Array')
							.to.eql([]);
					});
				});
				describe('when [validTransaction] is not confirmed', () => {
					beforeEach(async () => {
						transactionStub.checkConfirmed.callsArgWith(1, null, false);
<<<<<<< HEAD
=======
						library.storage.entities.Transaction.isPersisted.resolves(false);
						done();
>>>>>>> ca7a626f
					});
					it('should leave [broadcast] in broadcaster.queue', async () => {
						broadcaster.filterQueue(() => {
							expect(broadcaster.queue)
								.to.be.an('Array')
								.to.eql([broadcast]);
						});
					});
				});
				describe('when error occurs while checking if [validTransaction] is confirmed', () => {
					beforeEach(async () => {
						transactionStub.checkConfirmed.callsArgWith(
							1,
							'Checking if transction is confirmed error',
							false
						);
<<<<<<< HEAD
=======
						library.storage.entities.Transaction.isPersisted.rejects([]);
						done();
>>>>>>> ca7a626f
					});
					it('should set an empty broadcaster.queue and skip the broadcast', async () => {
						await broadcaster.filterQueue();
						expect(broadcaster.queue)
							.to.be.an('Array')
							.to.eql([]);
					});
				});
			});
		});

		describe('having many transaction and signatures broadcasts in queue', () => {
			const auxBroadcasts = [];
			beforeEach(async () => {
				broadcaster.enqueue(params, {
					api: 'postTransactions',
					data: { transaction: { id: 1 } },
					immediate: false,
				});
				broadcaster.enqueue(params, {
					api: 'postTransactions',
					data: { transaction: { id: 2 } },
					immediate: false,
				});
				broadcaster.enqueue(params, {
					api: 'postTransactions',
					data: { transaction: { id: 3 } },
					immediate: false,
				});
				auxBroadcasts.push(
					Object.assign(
						{},
						{ params },
						{
							options: {
								api: 'postTransactions',
								data: { transaction: { id: 1 } },
								immediate: false,
							},
						}
					)
				);
				auxBroadcasts.push(
					Object.assign(
						{},
						{ params },
						{
							options: {
								api: 'postTransactions',
								data: { transaction: { id: 2 } },
								immediate: false,
							},
						}
					)
				);
				auxBroadcasts.push(
					Object.assign(
						{},
						{ params },
						{
							options: {
								api: 'postTransactions',
								data: { transaction: { id: 3 } },
								immediate: false,
							},
						}
					)
				);
				broadcaster.enqueue(params, {
					api: 'postSignatures',
					data: { signature: { transactionId: 1 } },
					immediate: false,
				});
				broadcaster.enqueue(params, {
					api: 'postSignatures',
					data: { signature: { transactionId: 2 } },
					immediate: false,
				});
				auxBroadcasts.push(
					Object.assign(
						{},
						{ params },
						{
							options: {
								api: 'postSignatures',
								data: { signature: { transactionId: 1 } },
								immediate: false,
							},
						}
					)
				);
				auxBroadcasts.push(
					Object.assign(
						{},
						{ params },
						{
							options: {
								api: 'postSignatures',
								data: { signature: { transactionId: 2 } },
								immediate: false,
							},
						}
					)
				);
			});

			describe('when all of them exist in transaction pool', () => {
				beforeEach(async () => {
					modulesStub.transactions.transactionInPool.returns(true);
				});
				it('should leave all of them in broadcaster.queue', async () => {
					await broadcaster.filterQueue();
					expect(broadcaster.queue)
						.to.be.an('Array')
						.to.eql(auxBroadcasts);
				});
			});
		});
	});

	describe('squashQueue', () => {
		it('should return empty array for no params and empty object', async () => {
			expect(broadcaster.squashQueue({})).to.eql([]);
			return expect(broadcaster.squashQueue()).to.eql([]);
		});

		it('should be able to squash the queue', async () => {
			const auxBroadcasts = {
				broadcast: {
					options: { api: 'postTransactions', data: { peer: {}, block: {} } },
				},
			};
			return expect(broadcaster.squashQueue(auxBroadcasts)).to.eql([
				{
					immediate: false,
					options: {
						api: 'postTransactions',
						data: {
							transactions: [],
						},
					},
				},
			]);
		});
	});

	describe('releaseQueue', () => {
		beforeEach(async () => {
			loggerStub.info = sinonSandbox.stub();
		});

		it('should return immediately for an empty queue', async () => {
			await broadcaster.releaseQueue();
			expect(loggerStub.info.called).to.be.true;
			expect(loggerStub.info.args[0][0]).to.be.eql(
				'Releasing enqueued broadcasts'
			);
			expect(loggerStub.info.args[1][0]).to.be.eql('Queue empty');
		});

		it('should return error when failed to broadcast to queue', async () => {
			const filterQueueStub = sinonSandbox
				.stub()
				.rejects(new Error('failed to broadcast'));
			broadcaster.filterQueue = filterQueueStub;
			broadcaster.enqueue(params, options);
			expect(broadcaster.releaseQueue()).rejectedWith('failed to broadcast');
		});
	});
});<|MERGE_RESOLUTION|>--- conflicted
+++ resolved
@@ -48,10 +48,6 @@
 			broadcastLimit: 10,
 		};
 
-		transactionStub = {
-			checkConfirmed: sinonSandbox.stub().callsArgWith(1, false),
-		};
-
 		loggerStub = {
 			info: sinonSandbox.stub(),
 			error: sinonSandbox.stub(),
@@ -73,36 +69,25 @@
 
 		jobsQueue.register = sinonSandbox.stub();
 
+		const storageStub = {
+			entities: {
+				Transaction: {
+					isPersisted: sinonSandbox.stub().resolves(),
+				},
+			},
+		};
+
 		broadcaster = new Broadcaster(
 			nonce,
 			broadcasts,
 			force,
 			transactionStub,
 			loggerStub,
-			channelStub
+			channelStub,
+			storageStub
 		);
 
 		broadcaster.bind(modulesStub.transport, modulesStub.transactions);
-
-		library = Broadcaster.__get__('library');
-<<<<<<< HEAD
-=======
-		library.storage = {
-			entities: {
-				Transaction: {
-					isPersisted: sinonSandbox.stub().resolves(),
-				},
-			},
-		};
-
-		nextRelease = Broadcaster.__get__('nextRelease');
-		releaseQueue = Broadcaster.__get__('__private.releaseQueue');
-		filterQueue = Broadcaster.__get__('__private.filterQueue');
-		filterTransaction = Broadcaster.__get__('__private.filterTransaction');
-		squashQueue = Broadcaster.__get__('__private.squashQueue');
-
-		done();
->>>>>>> ca7a626f
 	});
 
 	afterEach(() => {
@@ -292,12 +277,7 @@
 				});
 				describe('when [validTransaction] is confirmed', () => {
 					beforeEach(async () => {
-						transactionStub.checkConfirmed.callsArgWith(1, null, true);
-<<<<<<< HEAD
-=======
 						library.storage.entities.Transaction.isPersisted.resolves(true);
-						done();
->>>>>>> ca7a626f
 					});
 					it('should set an empty broadcaster.queue and skip the broadcast', async () => {
 						await broadcaster.filterQueue();
@@ -308,12 +288,7 @@
 				});
 				describe('when [validTransaction] is not confirmed', () => {
 					beforeEach(async () => {
-						transactionStub.checkConfirmed.callsArgWith(1, null, false);
-<<<<<<< HEAD
-=======
 						library.storage.entities.Transaction.isPersisted.resolves(false);
-						done();
->>>>>>> ca7a626f
 					});
 					it('should leave [broadcast] in broadcaster.queue', async () => {
 						broadcaster.filterQueue(() => {
@@ -325,16 +300,7 @@
 				});
 				describe('when error occurs while checking if [validTransaction] is confirmed', () => {
 					beforeEach(async () => {
-						transactionStub.checkConfirmed.callsArgWith(
-							1,
-							'Checking if transction is confirmed error',
-							false
-						);
-<<<<<<< HEAD
-=======
 						library.storage.entities.Transaction.isPersisted.rejects([]);
-						done();
->>>>>>> ca7a626f
 					});
 					it('should set an empty broadcaster.queue and skip the broadcast', async () => {
 						await broadcaster.filterQueue();
