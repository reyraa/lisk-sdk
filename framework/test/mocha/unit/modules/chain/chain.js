/*
 * Copyright © 2019 Lisk Foundation
 *
 * See the LICENSE file at the top-level directory of this distribution
 * for licensing information.
 *
 * Unless otherwise agreed in a custom licensing agreement with the Lisk Foundation,
 * no part of this software, including this file, may be copied, modified,
 * propagated, or distributed except according to the terms contained in the
 * LICENSE file.
 *
 * Removal or modification of this copyright notice is prohibited.
 */

'use strict';

/* eslint-disable mocha/no-pending-tests */
const rewire = require('rewire');

const Chain = rewire('../../../../../src/modules/chain/chain');
const { Processor } = require('../../../../../src/modules/chain/processor');
const { BFT } = require('../../../../../src/modules/chain/bft');
const {
	loggerConfig,
	cacheConfig,
	storageConfig,
	chainOptions,
} = require('./chain.fixtures');

describe('Chain', () => {
	let chain;
	const stubs = {};

	beforeEach(async () => {
		// Arrange

		sinonSandbox.stub(Processor.prototype, 'init').resolves();

		/* Arranging Stubs start */
		stubs.logger = {
			error: sinonSandbox.stub(),
			debug: sinonSandbox.stub(),
			fatal: sinonSandbox.stub(),
			info: sinonSandbox.stub(),
			cleanup: sinonSandbox.stub(),
		};

		stubs.cache = {
			cleanup: sinonSandbox.stub(),
		};
		stubs.storage = {
			cleanup: sinonSandbox.stub(),
			entities: {
				Block: { get: sinonSandbox.stub().resolves([]) },
				ChainMeta: { getKey: sinonSandbox.stub() },
			},
		};
		stubs.modules = {
			module1: {
				cleanup: sinonSandbox.stub().resolves('module1cleanup'),
			},
			module2: {
				cleanup: sinonSandbox.stub().resolves('module2cleanup'),
			},
		};

		stubs.webSocket = {
			listen: sinonSandbox.stub(),
			removeAllListeners: sinonSandbox.stub(),
			destroy: sinonSandbox.stub(),
		};

		stubs.channel = {
			invoke: sinonSandbox.stub(),
			subscribe: sinonSandbox.stub(),
			once: sinonSandbox.stub(),
		};

		stubs.jobsQueue = {
			register: sinonSandbox.stub(),
		};

		stubs.channel.invoke
			.withArgs('app:getComponentConfig', 'logger')
			.resolves(loggerConfig);
		stubs.channel.invoke
			.withArgs('app:getComponentConfig', 'storage')
			.resolves(storageConfig);
		stubs.channel.invoke
			.withArgs('app:getComponentConfig', 'cache')
			.resolves(cacheConfig);
		stubs.channel.invoke.withArgs('app:getApplicationState').resolves({});

		stubs.createLoggerComponent = sinonSandbox.stub().returns(stubs.logger);
		stubs.createCacheComponent = sinonSandbox.stub().returns(stubs.cache);
		stubs.createStorageComponent = sinonSandbox.stub().returns(stubs.storage);

		stubs.initSteps = {
			bootstrapStorage: sinonSandbox.stub(),
			bootstrapCache: sinonSandbox.stub(),
		};

		/* Arranging Stubs end */

		Chain.__set__('createLoggerComponent', stubs.createLoggerComponent);
		Chain.__set__('createCacheComponent', stubs.createCacheComponent);
		Chain.__set__('createStorageComponent', stubs.createStorageComponent);
		Chain.__set__('bootstrapStorage', stubs.initSteps.bootstrapStorage);
		Chain.__set__('bootstrapCache', stubs.initSteps.bootstrapCache);
		Chain.__set__('jobQueue', stubs.jobsQueue);

		// Act
		chain = new Chain(stubs.channel, chainOptions);
	});

	afterEach(() => sinonSandbox.restore());

	describe('constructor', () => {
		it('should accept channel as first parameter and assign to object instance', () => {
			// Assert
			return expect(chain.channel).to.be.equal(stubs.channel);
		});
		it('should accept options as second parameter and assign to object instance', () => {
			// Assert
			return expect(chain.options).to.be.equal(chainOptions);
		});
		it('should assign logger, scope, blockReward, slots properties as null', () => {
			expect(chain.logger).to.be.null;
			expect(chain.scope).to.be.null;
			return expect(chain.slots).to.be.null;
		});
	});

	describe('actions', () => {
		beforeEach(async () => {
			chain.scope = {
				modules: {
					blocks: {
						getHighestCommonBlock: sinonSandbox.stub(),
					},
				},
			};
			chain.logger = {
				debug: sinonSandbox.stub(),
			};
		});

		describe('getHighestCommonBlock', () => {
			const actionQuery = {
				params: { ids: ['1', '1'] },
			};

			it('should validate the request and return a validation error and debug log it if it fails', async () => {
				try {
					await chain.actions.getHighestCommonBlock(actionQuery);
				} catch (error) {
					expect(error.message).to.equal(
						'should NOT have duplicate items (items ## 1 and 0 are identical): undefined',
					);
					expect(chain.logger.debug).to.be.calledWith(
						{
							err:
								'should NOT have duplicate items (items ## 1 and 0 are identical): undefined',
							req: actionQuery.params,
						},
						'getHighestCommonBlock request validation failed',
					);
				}
			});

			it('should return null if commonBlock has not been found', async () => {
				chain.scope.modules.blocks.getHighestCommonBlock.returns(undefined);
				const response = await chain.actions.getHighestCommonBlock({
					params: {
						ids: ['1', '2'],
					},
				});
				expect(response).to.be.undefined;
			});

			it('should return the block id if commonBlock has been found', async () => {
				chain.scope.modules.blocks.getHighestCommonBlock.returns({
					id: '123',
					height: '1',
				});
				const response = await chain.actions.getHighestCommonBlock({
					params: { ids: ['1', '2'] },
				});
				expect(response).to.eql({ id: '123', height: '1' });
			});

			it('should call blocks.getHighestCommonBlock with proper arguments', async () => {});
		});
	});

	describe('bootstrap', () => {
		beforeEach(async () => {
			// Act
			await chain.bootstrap();
		});

		it('should be an async function', () => {
			return expect(chain.bootstrap.constructor.name).to.be.equal(
				'AsyncFunction',
			);
		});

		it('should create logger component with loggerConfig coming from app:getComponentConfig', () => {
			// Assert
			expect(stubs.createLoggerComponent).to.have.been.calledWith({
				...loggerConfig,
				module: 'chain',
			});

			return expect(chain.logger).to.be.equal(stubs.logger);
		});

		describe('dbLogger', () => {
			it('should set to logger if main log file is same as storage log file', () => {
				return expect(chain.logger).to.be.equal(stubs.logger);
			});

			it('should create new logger component if main log file is not same as storage log file', async () => {
				// Arrange
				const differentStorageConfig = {
					logFileName: 'logs_different.log',
				};
				stubs.channel.invoke
					.withArgs('app:getComponentConfig', 'storage')
					.resolves(differentStorageConfig);

				// eslint-disable-next-line no-shadow
				const chain = new Chain(stubs.channel, chainOptions);

				// Act
				await chain.bootstrap();

				// Assert
				expect(stubs.createLoggerComponent.getCall(0).args).to.eql([
					{ ...loggerConfig, module: 'chain' },
				]);
				expect(stubs.createLoggerComponent.getCall(1).args).to.eql([
					{ ...loggerConfig, module: 'chain' },
				]);
				return expect(
					stubs.createLoggerComponent.getCall(2).args[0].logFileName,
				).to.eql(differentStorageConfig.logFileName);
			});
		});

		it('should set global.constants from the constants passed by options', () => {
			return expect(global.constants).to.be.equal(chainOptions.constants);
		});

		it('should set global.exceptions as a merger default exceptions and passed options', () => {
			return expect(global.exceptions).to.be.equal(chainOptions.exceptions);
		});

		describe('when options.loading.rebuildUpToRound is truthy', () => {
			beforeEach(async () => {
				// Arrange
				chain = new Chain(stubs.channel, {
					...chainOptions,
					loading: {
						rebuildUpToRound: true,
					},
					broadcasts: {},
					syncing: {},
				});
				// Act
				await chain.bootstrap();
			});

			it('should set options.broadcasts.active=false', () => {
				return expect(chain.options.broadcasts.active).to.be.equal(false);
			});

			it('should set options.syncing.active=false', () => {
				return expect(chain.options.syncing.active).to.be.equal(false);
			});
		});

		it('should throw error when genesisBlock option is not provided', async () => {
			// Arrange
			chain = new Chain(stubs.channel, {
				...chainOptions,
				genesisBlock: null,
			});

			// Act
			await chain.bootstrap();

			// Assert
<<<<<<< HEAD
			expect(chain.logger.fatal).to.be.calledOnce;
			expect(chain.logger.fatal).to.have.been.calledWith(
				'Chain initialization',
			);
			expect(chain.logger.fatal.firstCall.args[1].message).to.be.eql(
				'Failed to assign nethash from genesis block',
			);
		});

		it('should throw error when waitThreshold is greater than BLOCK_TIME', async () => {
			const invalidChainOptions = {
				...chainOptions,
				forging: {
					waitThreshold: 5,
				},
				constants: {
					BLOCK_TIME: 4,
				},
			};

			chain = new Chain(stubs.channel, invalidChainOptions);

			await chain.bootstrap();

			expect(chain.logger.fatal).to.be.calledOnce;
			expect(chain.logger.fatal).to.have.been.calledWith(
				'Chain initialization',
=======
			// Ignoring the error object as its non-deterministic
			expect(chain.logger.fatal).to.be.calledWithMatch(
				{},
				'Failed to initialization chain module',
>>>>>>> 16cba4e0
			);
			expect(chain.logger.fatal.firstCall.args[1].message).to.be.eql(
				'modules.chain.forging.waitThreshold=5 is greater or equal to app.genesisConfig.BLOCK_TIME=4. It impacts the forging and propagation of blocks. Please use a smaller value for modules.chain.forging.waitThreshold',
			);
		});

		it('should throw error when waitThreshold is same as BLOCK_TIME', async () => {
			const invalidChainOptions = {
				...chainOptions,
				forging: {
					waitThreshold: 5,
				},
				constants: {
					BLOCK_TIME: 5,
				},
			};

			chain = new Chain(stubs.channel, invalidChainOptions);

			await chain.bootstrap();

			expect(chain.logger.fatal).to.be.calledOnce;
			expect(chain.logger.fatal).to.have.been.calledWith(
				'Chain initialization',
			);
			expect(chain.logger.fatal.firstCall.args[1].message).to.be.eql(
				'modules.chain.forging.waitThreshold=5 is greater or equal to app.genesisConfig.BLOCK_TIME=5. It impacts the forging and propagation of blocks. Please use a smaller value for modules.chain.forging.waitThreshold',
			);
		});

		it('should create cache component', () => {
			return expect(chain.scope.components.cache).to.be.equal(stubs.cache);
		});

		it('should create storage component', () => {
			return expect(chain.scope.components.storage).to.be.equal(stubs.storage);
		});

		it('should set options.loggerConfig with received loggerConfig', () => {
			return expect(chain.options.loggerConfig).to.be.equal(loggerConfig);
		});

		it('should initialize scope object with valid structure', async () => {
			// @todo write a snapshot tests after migrated this test to jest.
			expect(chain.scope).to.have.property('config');
			expect(chain.scope).to.have.nested.property('genesisBlock.block');
			expect(chain.scope).to.have.property('sequence');
			expect(chain.scope).to.have.nested.property('components.storage');
			expect(chain.scope).to.have.nested.property('components.cache');
			expect(chain.scope).to.have.nested.property('components.logger');
			expect(chain.scope).to.have.property('channel');
			expect(chain.scope).to.have.property('applicationState');
		});

		it('should bootstrap storage', () => {
			return expect(stubs.initSteps.bootstrapStorage).to.have.been.calledWith(
				chain.scope,
				chainOptions.constants.ACTIVE_DELEGATES,
			);
		});

		it('should bootstrap cache', () => {
			return expect(stubs.initSteps.bootstrapCache).to.have.been.calledWith(
				chain.scope,
			);
		});

		describe('_initModules', () => {
			it('should initialize bft module', async () => {
				expect(chain.bft).to.be.instanceOf(BFT);
				expect(chain.scope.modules.bft).to.be.instanceOf(BFT);
			});
		});

		it('should invoke Processor.init', async () => {
			expect(chain.processor.init).to.have.been.calledOnce;
		});

		it('should subscribe to "app:state:updated" event', () => {
			return expect(chain.channel.subscribe).to.have.been.calledWith(
				'app:state:updated',
			);
		});

		it('should subscribe to "network:subscribe" event', () => {
			return expect(chain.channel.subscribe).to.have.been.calledWith(
				'network:event',
			);
		});

		describe('if any error thrown', () => {
			let processEmitStub;
			beforeEach(async () => {
				// Arrange
				chain = new Chain(stubs.channel, {
					...chainOptions,
					genesisBlock: null,
				});
				processEmitStub = sinonSandbox.stub(process, 'emit');

				// Act
				try {
					await chain.bootstrap();
				} catch (e) {
					// ignore
				}
			});

			afterEach(async () => {
				sinonSandbox.restore();
			});

			it('should log "Failed to initialization chain module"', async () => {
				expect(chain.logger.fatal).to.be.calledWithMatch(
					{},
					'Failed to initialization chain module',
				);
			});
			it('should emit an event "cleanup" on the process', () => {
				return expect(processEmitStub).to.have.been.calledWith('cleanup');
			});
		});
	});

	describe('cleanup', () => {
		beforeEach(async () => {
			// Arrange
			await chain.bootstrap();
		});
		it('should be an async function', () => {
			// Assert
			return expect(chain.cleanup.constructor.name).to.be.equal(
				'AsyncFunction',
			);
		});

		it('should call cleanup on all components', async () => {
			// Act
			await chain.cleanup();

			// Assert
			expect(stubs.cache.cleanup).to.have.been.called;
			expect(stubs.storage.cleanup).to.have.been.called;
			return expect(stubs.logger.cleanup).to.have.been.called;
		});

		it('should call cleanup on all modules', async () => {
			// replace with stub
			chain.scope.modules = stubs.modules;
			// Act
			await chain.cleanup();

			// Assert
			expect(stubs.modules.module1.cleanup).to.have.been.called;
			return expect(stubs.modules.module2.cleanup).to.have.been.called;
		});
	});

	describe('#_syncTask', () => {
		beforeEach(async () => {
			await chain.bootstrap();
			sinonSandbox.stub(chain.loader, 'sync').resolves();
			sinonSandbox.stub(chain.loader, 'syncing').returns(false);
			sinonSandbox.stub(chain.scope.sequence, 'add').callsFake(async fn => {
				await fn();
			});
		});

		it('should info log every time this task is triggered', async () => {
			// Arrange
			chain.loader.syncing.returns(true); // To avoid triggering extra logic irrelevant for this scenario

			// Act
			await chain._syncTask();

			// Assert
			expect(stubs.logger.debug).to.be.calledWith(
				{
					syncing: chain.loader.syncing(),
					lastReceipt: chain.blocks.lastReceipt,
				},
				'Sync timer triggered',
			);
		});

		it('should use the Sequence the node is not syncing', async () => {
			// Arrange
			chain.loader.syncing.returns(false);

			// Act
			await chain._syncTask();

			// Assert
			expect(chain.scope.sequence.add).to.be.called;
		});

		describe('in sequence', () => {
			beforeEach(async () => {
				chain.loader.syncing.returns(false);
			});

			it('should call loader.sync', async () => {
				await chain._syncTask();
				expect(chain.loader.sync).to.be.called;
			});

			it('should catch and log the error if the above fails', async () => {
				// Arrange
				const expectedError = new Error('an error, Sync trigger failed');
				chain.loader.sync.rejects(expectedError);

				// Act
				await chain._syncTask();

				// Assert
				expect(stubs.logger.error).to.be.calledWith(
					{
						err: expectedError,
					},
					'Sync trigger failed',
				);
			});
		});
	});

	describe('#_startLoader', () => {
		beforeEach(async () => {
			await chain.bootstrap();
			sinonSandbox.stub(chain.loader, 'loadUnconfirmedTransactions');
		});

		it('should return if syncing.active in config is set to false', async () => {
			// Arrange
			chain.options.syncing.active = false;

			// Act
			chain._startLoader();

			// Assert
			expect(stubs.jobsQueue.register).to.not.be.called;
		});

		it('should load transactions and signatures', async () => {
			chain._startLoader();
			expect(chain.loader.loadUnconfirmedTransactions).to.be.called;
		});

		it('should register a task in Jobs Queue named "nextSync" with a designated interval', async () => {
			// Arrange
			chain.options.syncing.active = true;

			// Act
			chain._startLoader();

			// Assert
			expect(stubs.jobsQueue.register).to.be.calledWith(
				'nextSync',
				sinonSandbox.match.func,
				Chain.__get__('syncInterval'),
			);
		});
	});

	describe('#_forgingTask', () => {
		beforeEach(async () => {
			await chain.bootstrap();
			sinonSandbox.stub(chain.forger, 'delegatesEnabled').returns(true);
			sinonSandbox.stub(chain.forger, 'forge');
			sinonSandbox.stub(chain.loader, 'syncing').returns(false);
			sinonSandbox.stub(chain.scope.sequence, 'add').callsFake(async fn => {
				await fn();
			});
		});

		it('should halt if no delegates are enabled', async () => {
			// Arrange
			chain.forger.delegatesEnabled.returns(false);

			// Act
			await chain._forgingTask();

			// Assert
			expect(stubs.logger.debug.getCall(2)).to.be.calledWith(
				'No delegates are enabled',
			);
			expect(chain.scope.sequence.add).to.be.called;
			expect(chain.forger.forge).to.not.be.called;
		});

		it('should halt if the client is not ready to forge (is syncing)', async () => {
			// Arrange
			chain.loader.syncing.returns(true);

			// Act
			await chain._forgingTask();

			// Assert
			expect(stubs.logger.debug.getCall(2)).to.be.calledWith(
				'Client not ready to forge',
			);
			expect(chain.scope.sequence.add).to.be.called;
			expect(chain.forger.forge).to.not.be.called;
		});

		it('should execute forger.forge otherwise', async () => {
			await chain._forgingTask();

			expect(chain.scope.sequence.add).to.be.called;
			expect(chain.forger.forge).to.be.called;
		});
	});

	describe('#_startForging', () => {
		beforeEach(async () => {
			await chain.bootstrap();
			sinonSandbox.stub(chain.forger, 'loadDelegates');
		});

		it('should load the delegates', async () => {
			await chain._startForging();
			expect(chain.forger.loadDelegates).to.be.called;
		});

		it('should register a task in Jobs Queue named "nextForge" with a designated interval', async () => {
			await chain._startForging();

			expect(stubs.jobsQueue.register).to.be.calledWith(
				'nextForge',
				sinonSandbox.match.func,
				Chain.__get__('forgeInterval'),
			);
		});
	});
});<|MERGE_RESOLUTION|>--- conflicted
+++ resolved
@@ -291,7 +291,6 @@
 			await chain.bootstrap();
 
 			// Assert
-<<<<<<< HEAD
 			expect(chain.logger.fatal).to.be.calledOnce;
 			expect(chain.logger.fatal).to.have.been.calledWith(
 				'Chain initialization',
@@ -317,14 +316,10 @@
 			await chain.bootstrap();
 
 			expect(chain.logger.fatal).to.be.calledOnce;
-			expect(chain.logger.fatal).to.have.been.calledWith(
-				'Chain initialization',
-=======
 			// Ignoring the error object as its non-deterministic
 			expect(chain.logger.fatal).to.be.calledWithMatch(
 				{},
 				'Failed to initialization chain module',
->>>>>>> 16cba4e0
 			);
 			expect(chain.logger.fatal.firstCall.args[1].message).to.be.eql(
 				'modules.chain.forging.waitThreshold=5 is greater or equal to app.genesisConfig.BLOCK_TIME=4. It impacts the forging and propagation of blocks. Please use a smaller value for modules.chain.forging.waitThreshold',
