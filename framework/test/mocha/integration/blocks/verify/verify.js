/*
 * Copyright © 2019 Lisk Foundation
 *
 * See the LICENSE file at the top-level directory of this distribution
 * for licensing information.
 *
 * Unless otherwise agreed in a custom licensing agreement with the Lisk Foundation,
 * no part of this software, including this file, may be copied, modified,
 * propagated, or distributed except according to the terms contained in the
 * LICENSE file.
 *
 * Removal or modification of this copyright notice is prohibited.
 */

'use strict';

const {
	getPrivateAndPublicKeyBytesFromPassphrase,
} = require('@liskhq/lisk-cryptography');
const { transfer } = require('@liskhq/lisk-transactions');
const _ = require('lodash');
const async = require('async');
const BigNum = require('@liskhq/bignum');
const application = require('../../../common/application');
const { clearDatabaseTable } = require('../../../common/storage_sandbox');
const modulesLoader = require('../../../common/modules_loader');
const random = require('../../../common/utils/random');
const {
	registeredTransactions,
} = require('../../../common/registered_transactions');
const {
	TransactionInterfaceAdapter,
} = require('../../../../../src/modules/chain/interface_adapters');
const accountFixtures = require('../../../fixtures/accounts');
const genesisDelegates = require('../../../data/genesis_delegates.json')
	.delegates;
const { Slots } = require('../../../../../src/modules/chain/dpos');

const { ACTIVE_DELEGATES, BLOCK_SLOT_WINDOW } = global.constants;
const { NORMALIZER } = global.__testContext.config;
const genesisBlock = __testContext.config.genesisBlock;
const interfaceAdapters = {
	transactions: new TransactionInterfaceAdapter(registeredTransactions),
};

const slots = new Slots({
	epochTime: __testContext.config.constants.EPOCH_TIME,
	interval: __testContext.config.constants.BLOCK_TIME,
	blocksPerRound: __testContext.config.constants.ACTIVE_DELEGATES,
});

let block1;
let block2;

async function createBlock(
	library,
	passphrase,
	timestamp,
	transactions,
	previousBlockArgs,
) {
	const keypairBytes = getPrivateAndPublicKeyBytesFromPassphrase(passphrase);
	const keypair = {
		publicKey: keypairBytes.publicKeyBytes,
		privateKey: keypairBytes.privateKeyBytes,
	};
	transactions = transactions.map(transaction =>
		interfaceAdapters.transactions.fromJson(transaction),
	);
	library.modules.blocks._lastBlock = previousBlockArgs;
	const newBlock = await library.modules.processor.create({
		keypair,
		timestamp,
		previousBlock: library.modules.blocks.lastBlock,
		transactions,
		maxHeightPreviouslyForged: 1,
		prevotedConfirmedUptoHeight: 1,
	});
	return newBlock;
}

function getValidKeypairForSlot(library, slot) {
	const lastBlock = genesisBlock;
	const round = slots.calcRound(lastBlock.height);

	return library.modules.dpos
		.getRoundDelegates(round)
		.then(list => {
			const delegatePublicKey = list[slot % ACTIVE_DELEGATES];
			const passphrase = _.find(genesisDelegates, delegate => {
				return delegate.publicKey === delegatePublicKey;
			}).passphrase;
			return passphrase;
		})
		.catch(err => {
			throw err;
		});
}

describe('blocks/verify', () => {
	let library;
<<<<<<< HEAD
	let rounds;
=======
	let blocksProcess;
	let blocks;
	let dpos;
>>>>>>> bba01684
	let storage;

	before(done => {
		application.init(
			{
				sandbox: {
					name: 'blocks_verify',
				},
			},
			(err, scope) => {
<<<<<<< HEAD
				rounds = scope.modules.rounds;
=======
				blocksProcess = scope.modules.blocks.blocksProcess;
				blocks = scope.modules.blocks;
				dpos = scope.modules.dpos;
>>>>>>> bba01684
				storage = scope.components.storage;

				// Set current block version to 0
				scope.modules.blocks.blocksVerify.exceptions = {
					...scope.modules.blocks.exceptions,
					blockVersions: {
						0: {
							start: 1,
							end: 150,
						},
					},
				};

				library = scope;
				library.modules.blocks._lastBlock = genesisBlock;
				// Bus gets overwritten - waiting for mem_accounts has to be done manually
				setTimeout(done, 5000);
			},
		);
	});

	afterEach(() => {
		library.modules.blocks._lastBlock = genesisBlock;
		return storage.adapter.db.none('DELETE FROM blocks WHERE height > 1');
	});

	after(done => {
		application.cleanup(done);
	});

	// Move to unit tests (already covered)
	// eslint-disable-next-line mocha/no-skipped-tests
	describe.skip('__private', () => {
		describe('verifySignature', () => {
			it('should fail when blockSignature property is not a hex string', async () => {});

			it('should fail when blockSignature property is an invalid hex string', async () => {});

			it('should fail when generatorPublicKey property is not a hex string', async () => {});

			it('should fail when generatorPublicKey property is an invalid hex string', async () => {});
		});

		describe('verifyPreviousBlock', () => {
			it('should fail when previousBlock property is missing', async () => {});
		});

		describe('verifyVersion', () => {
			it('should fail when block version != 0', async () => {});
		});

		describe('verifyReward', () => {
			it('should fail when block reward = 99 instead of 0', async () => {});
		});

		describe('verifyId', () => {
			it('should reset block id when block id is an invalid alpha-numeric string value', async () => {});

			it('should reset block id when block id is an invalid numeric string value', async () => {});

			it('should reset block id when block id is an invalid integer value', async () => {});

			it('should reset block id when block id is a valid integer value', async () => {});
		});
		/* eslint-enable mocha/no-skipped-tests */

		describe('verifyPayload', () => {
			it('should fail when payload length greater than MAX_PAYLOAD_LENGTH constant value', async () => {});

			it('should fail when transactions length != numberOfTransactions property', async () => {});

			it('should fail when transactions length > maxTransactionsPerBlock constant value', async () => {});

			it('should fail when a transaction is of an unknown type', async () => {});

			it('should fail when a transaction is duplicated', async () => {});

			it('should fail when payload hash is invalid', async () => {});

			it('should fail when summed transaction amounts do not match totalAmount property', async () => {});

			it('should fail when summed transaction fees do not match totalFee property', async () => {});
		});

		describe('verifyForkOne', () => {
			it('should fail when previousBlock value is invalid', async () => {});
		});

		describe('verifyBlockSlot', () => {
			it('should fail when block timestamp < than previousBlock timestamp', async () => {});
		});

		describe('verifyBlockSlotWindow', () => {
			describe('for current slot number', () => {
				it('should return empty result.errors array', async () => {});
			});

			describe(`for slot number ${BLOCK_SLOT_WINDOW} slots in the past`, () => {
				it('should return empty result.errors array', async () => {});
			});

			describe('for slot number in the future', () => {
				it('should call callback with error = Block slot is in the future ', async () => {});
			});

			describe(`for slot number ${BLOCK_SLOT_WINDOW +
				1} slots in the past`, () => {
				it('should call callback with error = Block slot is too old', async () => {});
			});
		});

		describe('onNewBlock', () => {
			describe('with lastNBlockIds', () => {
				describe('when onNewBlock function is called once', () => {
					it('should include block in lastNBlockIds queue', async () => {});
				});

				describe(`when onNewBlock function is called ${BLOCK_SLOT_WINDOW}times`, () => {
					it('should include blockId in lastNBlockIds queue', async () => {});
				});

				describe(`when onNewBlock function is called ${BLOCK_SLOT_WINDOW *
					2} times`, () => {
					it(`should maintain last ${BLOCK_SLOT_WINDOW} blockIds in lastNBlockIds queue`, async () => {});
				});
			});
		});

		describe('verifyAgainstLastNBlockIds', () => {
			describe('when __private.lastNBlockIds', () => {
				describe('contains block id', () => {
					it('should return result with error = Block already exists in chain', async () => {});
				});

				describe('does not contain block id', () => {
					it('should return result with no errors', async () => {});
				});
			});
		});
	});

	// TODO: Refactor this test, dataset being used is no longer valid because of BLOCK_SLOT_WINDOW check
	describe('verifyReceipt', () => {});

	describe('verifyBlock', () => {});

	describe('addBlockProperties', () => {});

	describe('deleteBlockProperties', () => {});

	// Sends a block to network, save it locally
	describe('processBlock for valid block {broadcast: true, saveBlock: true}', () => {
		it('should clear database', done => {
			async.every(
				[
					'blocks WHERE height > 1',
					'trs WHERE "blockId" != \'6524861224470851795\'',
					"mem_accounts WHERE address IN ('2737453412992791987L', '2896019180726908125L')",
					'forks_stat',
				],
				(table, seriesCb) => {
					clearDatabaseTable(
						storage,
						modulesLoader.scope.components.logger,
						table,
					)
						.then(res => {
							seriesCb(null, res);
						})
						.catch(err => {
							seriesCb(err, null);
						});
				},
				err => {
					if (err) {
						return done(err);
					}
					return dpos.getRoundDelegates(1).then(() => done());
				},
			);
		});

		it('should generate block 1', async () => {
			const slot = slots.getSlotNumber();
			const time = slots.getSlotTime(slots.getSlotNumber());

			const passphrase = await getValidKeypairForSlot(library, slot);
			block1 = await createBlock(library, passphrase, time, [], genesisBlock);
			expect(block1.version).to.equal(1);
			expect(block1.timestamp).to.equal(time);
			expect(block1.numberOfTransactions).to.equal(0);
			expect(block1.reward.equals('0')).to.be.true;
			expect(block1.totalFee.equals('0')).to.be.true;
			expect(block1.totalAmount.equals('0')).to.be.true;
			expect(block1.payloadLength).to.equal(0);
			expect(block1.transactions).to.deep.equal([]);
			expect(block1.previousBlock).to.equal(genesisBlock.id);
		});

		it('should be ok when processing block 1', async () => {
			await library.modules.processor.process(block1);
		});
	});

	describe('processBlock for invalid block {broadcast: true, saveBlock: true}', () => {
		beforeEach(async () => {
			await library.modules.processor.process(block1);
		});

		afterEach(async () => {
			sinonSandbox.restore();
		});

		it('should fail when processing block 1 multiple times', async () => {
			try {
				await library.modules.processor.process(block1);
			} catch (error) {
				expect(error.message).to.equal(`Block ${block1.id} already exists`);
			}
		});
	});

	// Receives a block from network, save it locally
	describe('processBlock for invalid block {broadcast: false, saveBlock: true}', () => {
		let invalidBlock2;

		it('should generate block 2 with invalid generator slot', async () => {
			const passphrase =
				'latin swamp simple bridge pilot become topic summer budget dentist hollow seed';

			invalidBlock2 = await createBlock(
				library,
				passphrase,
				33772882,
				[],
				genesisBlock,
			);
			expect(invalidBlock2.version).to.equal(1);
			expect(invalidBlock2.timestamp).to.equal(33772882);
			expect(invalidBlock2.numberOfTransactions).to.equal(0);
			expect(invalidBlock2.reward.equals('0')).to.be.true;
			expect(invalidBlock2.totalFee.equals('0')).to.be.true;
			expect(invalidBlock2.totalAmount.equals('0')).to.be.true;
			expect(invalidBlock2.payloadLength).to.equal(0);
			expect(invalidBlock2.transactions).to.deep.equal([]);
			expect(invalidBlock2.previousBlock).to.equal(genesisBlock.id);
		});

		describe('normalizeBlock validations', () => {
			beforeEach(async () => {
				const account = random.account();
				const transaction = transfer({
					amount: new BigNum(NORMALIZER).times(1000).toString(),
					recipientId: accountFixtures.genesis.address,
					passphrase: account.passphrase,
				});

				block2 = await createBlock(
					library,
					random.password(),
					33772882,
					[transaction],
					genesisBlock,
				);
			});

			it('should fail when timestamp property is missing', async () => {
				delete block2.timestamp;

				try {
					await library.modules.processor.process(block2);
				} catch (errors) {
					expect(errors[0].message).equal(
						"should have required property 'timestamp'",
					);
				}
			});

			it('should fail when transactions property is missing', async () => {
				delete block2.transactions;
				try {
					await library.modules.processor.process(block2);
				} catch (errors) {
					expect(errors[0].message).equal(
						"should have required property 'transactions'",
					);
				}
			});

			it('should fail when transaction type property is missing', async () => {
				const transactionType = block2.transactions[0].type;
				delete block2.transactions[0].type;
				try {
					await library.modules.processor.process(block2);
				} catch (err) {
					expect(err[0].message).equal(
						"'' should have required property 'type'",
					);
					block2.transactions[0].type = transactionType;
				}
			});

			it('should fail when transaction timestamp property is missing', async () => {
				const transactionTimestamp = block2.transactions[0].timestamp;
				delete block2.transactions[0].timestamp;
				try {
					await library.modules.processor.process(block2);
				} catch (err) {
					expect(err.message).equal('Invalid payload hash');
					block2.transactions[0].timestamp = transactionTimestamp;
				}
			});

			it('should fail when block generator is invalid (fork:3)', async () => {
				try {
					await library.modules.processor.process(block2);
				} catch (err) {
					expect(err.message).equal('Failed to verify slot: 3377288');
				}
			});

			describe('block with processed transaction', () => {
				let auxBlock;

				it('should generate block 1 with valid generator slot and processed transaction', async () => {
					const slot = slots.getSlotNumber();
					const time = slots.getSlotTime(slots.getSlotNumber());

					const account = random.account();
					const transferTransaction = transfer({
						amount: new BigNum(NORMALIZER).times(1000).toString(),
						recipientId: accountFixtures.genesis.address,
						passphrase: account.passphrase,
					});

					const passphrase = await getValidKeypairForSlot(library, slot);
					auxBlock = await createBlock(
						library,
						passphrase,
						time,
						[transferTransaction],
						genesisBlock,
					);

					expect(auxBlock.version).to.equal(1);
					expect(auxBlock.timestamp).to.equal(time);
					expect(auxBlock.numberOfTransactions).to.equal(1);
					expect(auxBlock.reward.equals('0')).to.be.true;
					expect(auxBlock.totalFee.equals('10000000')).to.be.true;
					expect(auxBlock.totalAmount.equals('100000000000')).to.be.true;
					expect(auxBlock.payloadLength).to.equal(117);
					expect(
						auxBlock.transactions.map(transaction => transaction.id),
					).to.deep.equal(
						[transferTransaction].map(transaction => transaction.id),
					);
					expect(auxBlock.previousBlock).to.equal(genesisBlock.id);
				});

				it('should fail when transaction is invalid', async () => {
					const account = random.account();
					const transaction = transfer({
						amount: new BigNum(NORMALIZER).times(1000).toString(),
						recipientId: accountFixtures.genesis.address,
						passphrase: account.passphrase,
					});
					transaction.senderId = account.address;

					const createBlockPayload = async (
						passPhrase,
						transactions,
						previousBlockArgs,
					) => {
						const time = slots.getSlotTime(slots.getSlotNumber());
						const firstBlock = await createBlock(
							library,
							passPhrase,
							time,
							transactions,
							previousBlockArgs,
						);

						return firstBlock;
					};

					const passPhrase = await getValidKeypairForSlot(
						library,
						slots.getSlotNumber(),
					);
					const transactions = [transaction];
					const firstBlock = await createBlockPayload(
						passPhrase,
						transactions,
						genesisBlock,
					);
					try {
						await library.modules.processor.process(firstBlock);
					} catch (err) {
						expect(err[0].message).to.equal(
							`Account does not have enough LSK: ${
								account.address
							}, balance: 0`,
						);
					}
				});

				it('should fail when transaction is already confirmed (fork:2)', async () => {
					const account = random.account();
					const transaction = transfer({
						amount: new BigNum(NORMALIZER).times(1000).toString(),
						passphrase: accountFixtures.genesis.passphrase,
						recipientId: account.address,
					});
					transaction.senderId = '16313739661670634666L';

					const createBlockPayload = async (
						passPhrase,
						transactions,
						previousBlockArgs,
					) => {
						const time = slots.getSlotTime(slots.getSlotNumber());
						const firstBlock = await createBlock(
							library,
							passPhrase,
							time,
							transactions,
							previousBlockArgs,
						);

						return firstBlock;
					};

					const passPhrase = await getValidKeypairForSlot(
						library,
						slots.getSlotNumber(),
					);
					const transactions = [transaction];
					const firstBlock = await createBlockPayload(
						passPhrase,
						transactions,
						genesisBlock,
					);
					await library.modules.processor.process(firstBlock);
					const resultedPassPhrase = await getValidKeypairForSlot(
						library,
						slots.getSlotNumber(),
					);
					const secondBlock = await createBlockPayload(
						resultedPassPhrase,
						transactions,
						firstBlock,
					);
					try {
						await library.modules.processor.processValidated(secondBlock);
					} catch (processBlockErr) {
						expect(processBlockErr[0]).to.be.instanceOf(Error);
						expect(processBlockErr[0].message).to.equal(
							['Transaction is already confirmed:', transaction.id].join(' '),
						);
					}
				});
			});
		});
	});

	describe('processBlock for valid block {broadcast: false, saveBlock: true}', () => {
		it('should generate block 2 with valid generator slot', async () => {
			const slot = slots.getSlotNumber();
			const time = slots.getSlotTime(slots.getSlotNumber());

			const passphrase = await getValidKeypairForSlot(library, slot);
			block2 = await createBlock(library, passphrase, time, [], genesisBlock);
			expect(block2.version).to.equal(1);
			expect(block2.timestamp).to.equal(time);
			expect(block2.numberOfTransactions).to.equal(0);
			expect(block2.reward.equals('0')).to.be.true;
			expect(block2.totalFee.equals('0')).to.be.true;
			expect(block2.totalAmount.equals('0')).to.be.true;
			expect(block2.payloadLength).to.equal(0);
			expect(block2.transactions).to.deep.equal([]);
			expect(block2.previousBlock).to.equal(genesisBlock.id);
		});

		it('should be ok when processing block 2', async () => {
			await library.modules.processor.process(block2);
		});
	});
});<|MERGE_RESOLUTION|>--- conflicted
+++ resolved
@@ -99,13 +99,8 @@
 
 describe('blocks/verify', () => {
 	let library;
-<<<<<<< HEAD
-	let rounds;
-=======
-	let blocksProcess;
 	let blocks;
 	let dpos;
->>>>>>> bba01684
 	let storage;
 
 	before(done => {
@@ -116,13 +111,7 @@
 				},
 			},
 			(err, scope) => {
-<<<<<<< HEAD
-				rounds = scope.modules.rounds;
-=======
-				blocksProcess = scope.modules.blocks.blocksProcess;
-				blocks = scope.modules.blocks;
 				dpos = scope.modules.dpos;
->>>>>>> bba01684
 				storage = scope.components.storage;
 
 				// Set current block version to 0
