--- conflicted
+++ resolved
@@ -376,756 +376,6 @@
 		});
 	});
 
-<<<<<<< HEAD
-	describe('validateBlockHeader', () => {
-		let validateTransactionsFn;
-		let expectedReward;
-
-		beforeEach(async () => {
-			expectedReward = '0';
-			validateTransactionsFn = jest.fn().mockReturnValue({
-				transactionsResponses: [],
-			});
-			transactionsModule.validateTransactions.mockReturnValue(
-				validateTransactionsFn,
-			);
-		});
-
-		describe('validateReward', () => {
-			// should not throw if block height === 1? (Where should the test go)
-			it('should throw if the expected reward does not match the reward property in block object', async () => {
-				// Arrange
-				const block = newBlock({ reward: '1' });
-				const blockBytes = getBytes(block);
-				const errorMessage = 'Invalid block reward: 1 expected: 0';
-				expect.assertions(1);
-				// Act
-				try {
-					await blocksInstance.validateBlockHeader(
-						block,
-						blockBytes,
-						expectedReward,
-					);
-				} catch (error) {
-					// Assert
-					expect(error.message).toEqual(errorMessage);
-				}
-			});
-
-			it('should not throw if the expected reward does not match the reward property in block object but the block id included in exception', async () => {
-				// Arrange
-				const block = newBlock({ reward: '1' });
-				exceptions.blockRewards = [block.id];
-				const blockBytes = getBytes(block);
-				expect.assertions(1);
-				// Act
-				await expect(
-					blocksInstance.validateBlockHeader(block, blockBytes, expectedReward),
-				).resolves.toBeUndefined();
-			});
-		});
-
-		describe('validateSignature', () => {
-			it('should throw when the block bytes are mutated', async () => {
-				// Arrange
-				const block = newBlock();
-				const blockBytes = getBytes(block);
-				const mutatedBlockBytes = Buffer.from(
-					blockBytes.toString('hex').replace('0', '1'),
-					'hex',
-				);
-				const errorMessage = 'Invalid block signature';
-				expect.assertions(1);
-				// Act
-				try {
-					await blocksInstance.validateBlockHeader(
-						block,
-						mutatedBlockBytes,
-						expectedReward,
-					);
-				} catch (error) {
-					// Assert
-					expect(error.message).toEqual(errorMessage);
-				}
-			});
-
-			it('should throw when the block signature is mutated', async () => {
-				// Arrange
-				const block = newBlock();
-				const blockBytes = getBytes(block);
-				const blockWithMutatedSignature = {
-					...block,
-					blockSignature: block.blockSignature.replace('0', '1'),
-				};
-				const errorMessage = 'Invalid block signature';
-				expect.assertions(1);
-				// Act
-				try {
-					await blocksInstance.validateBlockHeader(
-						blockWithMutatedSignature,
-						blockBytes,
-						expectedReward,
-					);
-				} catch (error) {
-					// Assert
-					expect(error.message).toEqual(errorMessage);
-				}
-			});
-
-			it('should throw when generator public key is different', async () => {
-				// Arrange
-				const block = newBlock();
-				const blockBytes = getBytes(block);
-				const blockWithDifferentGeneratorPublicKey = {
-					...block,
-					generatorPublicKey: randomUtils.account().publicKey,
-				};
-				const errorMessage = 'Invalid block signature';
-				expect.assertions(1);
-				// Act
-				try {
-					await blocksInstance.validateBlockHeader(
-						blockWithDifferentGeneratorPublicKey,
-						blockBytes,
-						expectedReward,
-					);
-				} catch (error) {
-					// Assert
-					expect(error.message).toEqual(errorMessage);
-				}
-			});
-		});
-
-		describe('validatePayload', () => {
-			it('should throw if the payload size is bigger than maxPayloadLength', async () => {
-				// Arrange
-				const block = newBlock({
-					payloadLength: constants.maxPayloadLength + 1,
-				});
-				const blockBytes = getBytes(block);
-				expect.assertions(1);
-				// Act & Assert
-				await expect(
-					blocksInstance.validateBlockHeader(block, blockBytes, expectedReward),
-				).rejects.toThrow('Payload length is too long');
-			});
-
-			it('should throw if the transactions array is not equal to numberOfTransactions', async () => {
-				// Arrange
-				const transactions = new Array(10)
-					.fill('')
-					.map(() => new TransferTransaction(randomUtils.transaction()));
-				const block = newBlock({ numberOfTransactions: 1, transactions });
-				const blockBytes = getBytes(block);
-				expect.assertions(1);
-				// Act & Assert
-				await expect(
-					blocksInstance.validateBlockHeader(block, blockBytes, expectedReward),
-				).rejects.toThrow(
-					'Included transactions do not match block transactions count',
-				);
-			});
-
-			it('should throw if the transactions array is more than maxTransactionsPerBlock', async () => {
-				// Arrange
-				const transactions = new Array(constants.maxTransactionsPerBlock + 1)
-					.fill('')
-					.map(() => new TransferTransaction(randomUtils.transaction()));
-				const block = newBlock({ transactions });
-				const blockBytes = getBytes(block);
-				expect.assertions(1);
-				// Act & Assert
-				await expect(
-					blocksInstance.validateBlockHeader(block, blockBytes, expectedReward),
-				).rejects.toThrow('Number of transactions exceeds maximum per block');
-			});
-
-			it('should throw if there are duplicate transaction ids', async () => {
-				// Arrange
-				const duplicateTransaction = new TransferTransaction(
-					randomUtils.transaction(),
-				);
-				const block = newBlock({
-					numberOfTransactions: 1,
-					transactions: [duplicateTransaction, duplicateTransaction],
-				});
-				const blockBytes = getBytes(block);
-				expect.assertions(1);
-				// Act & Assert
-				await expect(
-					blocksInstance.validateBlockHeader(block, blockBytes, expectedReward),
-				).rejects.toThrow(
-					'Included transactions do not match block transactions count',
-				);
-			});
-
-			it('should throw if the calculated payload hash is not equal to payloadHash property in block object', async () => {
-				// Arrange
-				const block = newBlock();
-				const blockBytes = getBytes(block);
-				const blockWithDifferentPayloadhash = {
-					...block,
-					payloadHash: block.payloadHash.replace('0', '1'),
-				};
-				expect.assertions(1);
-				// Act & Assert
-				await expect(
-					blocksInstance.validateBlockHeader(
-						blockWithDifferentPayloadhash,
-						blockBytes,
-						expectedReward,
-					),
-				).rejects.toThrow('Invalid payload hash');
-			});
-
-			it('should throw if the calculated totalAmount is not equal to totalAmount property in block object', async () => {
-				// Arrange
-				const block = newBlock();
-				const blockBytes = getBytes(block);
-				const blockWithDifferentTotalAmount = {
-					...block,
-					totalAmount: new BigNum('12'),
-				};
-				expect.assertions(1);
-				// Act & Assert
-				await expect(
-					blocksInstance.validateBlockHeader(
-						blockWithDifferentTotalAmount,
-						blockBytes,
-						expectedReward,
-					),
-				).rejects.toThrow('Invalid total amount');
-			});
-
-			it('should throw if the calculated totalFee is not equal to totalFee property in block object', async () => {
-				// Arrange
-				const block = newBlock();
-				const blockBytes = getBytes(block);
-				const blockWithDifferentTotalAmount = {
-					...block,
-					totalFee: new BigNum('1'),
-				};
-				expect.assertions(1);
-				// Act & Assert
-				await expect(
-					blocksInstance.validateBlockHeader(
-						blockWithDifferentTotalAmount,
-						blockBytes,
-						expectedReward,
-					),
-				).rejects.toThrow('Invalid total fee');
-			});
-		});
-
-		it('should reassign the id property for block object', async () => {
-			// Arrange
-			const block = newBlock();
-			const blockBytes = getBytes(block);
-			const originalId = block.id;
-			const mutatedId = '123';
-			block.id = mutatedId;
-
-			expect.assertions(1);
-			// Act & Assert
-			await blocksInstance.validateBlockHeader(
-				block,
-				blockBytes,
-				expectedReward,
-			);
-			expect(block.id).toEqual(originalId);
-		});
-
-		describe('validateTransactions', () => {
-			it('should call validateTransactions with expected parameters', async () => {
-				// Arrange
-				const block = newBlock();
-				const blockBytes = getBytes(block);
-				expect.assertions(2);
-				// Act
-				await blocksInstance.validateBlockHeader(
-					block,
-					blockBytes,
-					expectedReward,
-				);
-				expect(transactionsModule.validateTransactions).toHaveBeenCalledWith(
-					exceptions,
-				);
-				expect(validateTransactionsFn).toHaveBeenCalledWith(block.transactions);
-			});
-
-			it('should throw errors of the first invalid Transaction', async () => {
-				// Arrange
-				const transaction = new TransferTransaction(randomUtils.transaction());
-
-				const transactionErrors = [new Error('Invalid signature')];
-				const transactionResponseForInvalidTransaction = {
-					errors: transactionErrors,
-					status: TransactionStatus.FAIL,
-				};
-				validateTransactionsFn.mockReturnValue({
-					transactionsResponses: [transactionResponseForInvalidTransaction],
-				});
-
-				const block = newBlock({ transactions: [transaction] });
-				const blockBytes = getBytes(block);
-				expect.assertions(1);
-				// Act & Assert
-				await expect(
-					blocksInstance.validateBlockHeader(block, blockBytes, expectedReward),
-				).rejects.toEqual(transactionErrors);
-			});
-
-			it('should not throw when there are no errors', async () => {
-				// Arrange
-				const transaction = new TransferTransaction(randomUtils.transaction());
-
-				const transactionResponseForValidTransaction = {
-					errors: [],
-					status: TransactionStatus.OK,
-				};
-				validateTransactionsFn.mockReturnValue({
-					transactionsResponses: [transactionResponseForValidTransaction],
-				});
-
-				const block = newBlock({ transactions: [transaction] });
-				const blockBytes = getBytes(block);
-				expect.assertions(1);
-				// Act & Assert
-				await expect(
-					blocksInstance.validateBlockHeader(block, blockBytes, expectedReward),
-				).resolves.toEqual();
-			});
-		});
-	});
-
-	describe('verify', () => {
-		let checkPersistedTransactionsFn;
-		let stateStoreStub;
-
-		beforeEach(async () => {
-			checkPersistedTransactionsFn = jest.fn().mockResolvedValue({
-				transactionsResponses: [{ status: 0, errors: [new Error('error')] }],
-			});
-
-			transactionsModule.checkPersistedTransactions.mockReturnValue(
-				checkPersistedTransactionsFn,
-			);
-
-			stubs.dependencies.storage.entities.Block.isPersisted.mockResolvedValue(
-				false,
-			);
-			stateStoreStub = jest.fn();
-		});
-
-		it('should throw in case the block id exists in the last n blocks', async () => {
-			// Arrange
-			const block = newBlock();
-
-			const previousLastNBlockIds = blocksInstance._lastNBlockIds;
-			blocksInstance._lastNBlockIds = [];
-			try {
-				// Act
-				await blocksInstance.verify(block, stateStoreStub, {
-					skipExistingCheck: true,
-				});
-			} catch (e) {
-				blocksInstance._lastNBlockIds = previousLastNBlockIds;
-
-				// Assert
-				expect(e.message).toEqual('Block already exists in chain');
-			}
-		});
-
-		it('should throw in case checkPersistedTransactionsFail', async () => {
-			// Arrange
-			const block = newBlock();
-
-			try {
-				// Act
-				await blocksInstance.verify(block, stateStoreStub, {
-					skipExistingCheck: false,
-				});
-			} catch (e) {
-				// Assert
-				expect(e[0].message).toBe('error');
-			}
-		});
-
-		it('should call checkPersistedTransactions with proper arguments', async () => {
-			// Arrange
-			const block = newBlock();
-			const checkPersistedTransactionsFunction = jest.fn().mockResolvedValue({
-				transactionsResponses: [{ status: 1, errors: [] }],
-			});
-
-			transactionsModule.checkPersistedTransactions.mockReturnValue(
-				checkPersistedTransactionsFunction,
-			);
-
-			// Act
-			await blocksInstance.verify(block, stateStoreStub, {
-				skipExistingCheck: false,
-			});
-			// Assert
-			expect(
-				transactionsModule.checkPersistedTransactions,
-			).toHaveBeenCalledWith(blocksInstance.storage);
-			expect(checkPersistedTransactionsFunction).toHaveBeenCalledWith(
-				block.transactions,
-			);
-		});
-	});
-
-	describe('apply', () => {
-		let stateStoreStub;
-		let applyTransactionsFn;
-
-		beforeEach(() => {
-			stateStoreStub = {
-				account: {
-					finalize: jest.fn(),
-				},
-			};
-			applyTransactionsFn = jest.fn().mockResolvedValue({
-				transactionsResponses: [{ status: 1, errors: [] }],
-			});
-			transactionsModule.applyTransactions.mockReturnValue(applyTransactionsFn);
-		});
-
-		it('should not perform any action if transactions is an empty array', async () => {
-			const block = newBlock();
-			block.transactions = []; // Block with empty transactions
-			await blocksInstance.apply(block, stateStoreStub);
-
-			expect(
-				transactionsModule.checkIfTransactionIsInert,
-			).not.toHaveBeenCalled();
-		});
-		it('should not call apply transactions for inert transactions', async () => {
-			// Arrange
-			const block = newBlock();
-			transactionsModule.checkIfTransactionIsInert.mockReturnValue(true);
-
-			block.transactions = [
-				{
-					id: '1234',
-				},
-			];
-
-			try {
-				// Act
-				await blocksInstance.apply(block, stateStoreStub);
-			} catch (e) {
-				// Do nothing
-			}
-
-			// Assert
-			expect(applyTransactionsFn).toHaveBeenCalledWith([], stateStoreStub);
-		});
-		it('should throw the errors for first unappliable transactions', async () => {
-			// Arrange
-			const block = newBlock();
-
-			block.transactions = [
-				{
-					id: '1234',
-				},
-			];
-
-			applyTransactionsFn = jest.fn().mockResolvedValue({
-				transactionsResponses: [{ status: 0, errors: [new Error('anError')] }],
-			});
-			transactionsModule.applyTransactions.mockReturnValue(applyTransactionsFn);
-
-			try {
-				// Act
-				await blocksInstance.apply(block, stateStoreStub);
-			} catch (e) {
-				// Assert
-				expect(e[0].message).toEqual('anError');
-			}
-		});
-		it('should update account state when transactions are appliable', async () => {
-			const block = newBlock();
-
-			block.transactions = [
-				{
-					id: '1234',
-				},
-			];
-			try {
-				await blocksInstance.apply(block, stateStoreStub);
-			} catch (e) {
-				// Do nothing
-			}
-
-			expect(stateStoreStub.account.finalize).toHaveBeenCalled();
-		});
-	});
-
-	describe('applyGenesis', () => {
-		let stateStoreStub;
-		let applyGenesisTransactionsFn;
-
-		beforeEach(() => {
-			stateStoreStub = {
-				account: {
-					finalize: jest.fn(),
-				},
-			};
-			applyGenesisTransactionsFn = jest.fn().mockResolvedValue({});
-			transactionsModule.applyGenesisTransactions.mockReturnValue(
-				applyGenesisTransactionsFn,
-			);
-		});
-
-		it('should call transactionsModule.applyGenesisTransactions by sorting transactions', async () => {
-			await blocksInstance.applyGenesis(newBlock(), stateStoreStub);
-
-			expect(transactionsModule.applyGenesisTransactions).toHaveBeenCalled();
-		});
-
-		it('should account state when transactions are appliable', async () => {
-			await blocksInstance.applyGenesis(newBlock(), stateStoreStub);
-
-			expect(stateStoreStub.account.finalize).toHaveBeenCalled();
-		});
-	});
-
-	describe('undo', () => {
-		let stateStoreStub;
-		let undoTransactionsFn;
-
-		beforeEach(() => {
-			stateStoreStub = {
-				account: {
-					finalize: jest.fn(),
-				},
-				round: {
-					finalize: jest.fn(),
-					setRoundForData: jest.fn(),
-				},
-			};
-			undoTransactionsFn = jest.fn().mockResolvedValue({
-				transactionsResponses: [{ status: 1, errors: [] }],
-			});
-			transactionsModule.undoTransactions.mockReturnValue(undoTransactionsFn);
-
-			stubs.dependencies.storage.entities.Block.get.mockReturnValue([]);
-		});
-
-		it('should not perform any action if transactions is an empty array', async () => {
-			// Arrange
-			const block = newBlock();
-			block.transactions = []; // Empty transactions
-
-			try {
-				// Act
-				await blocksInstance.undo(block, stateStoreStub);
-			} catch (e) {
-				// Do nothing here
-			}
-
-			// Assert
-			expect(transactionsModule.undoTransactions).not.toHaveBeenCalled();
-		});
-
-		it('should not call undoTransactions for inert transactions', async () => {
-			// Arrange
-			const block = newBlock();
-			block.transactions = [
-				{
-					id: '1234',
-				},
-			];
-
-			blocksInstance.exceptions = {
-				...blocksInstance.exceptions,
-				inertTransactions: ['1234'],
-			};
-
-			try {
-				// Act
-				await blocksInstance.undo(block, stateStoreStub);
-			} catch (e) {
-				// Do nothing
-			}
-
-			// Assert
-			expect(undoTransactionsFn).toHaveBeenCalledWith([], stateStoreStub);
-		});
-		it('should throw the errors for the first transaction which fails on undo function', async () => {
-			// Arrange
-			const block = newBlock();
-
-			block.transactions = [
-				{
-					id: '1234',
-				},
-			];
-
-			undoTransactionsFn = jest.fn().mockResolvedValue({
-				transactionsResponses: [{ status: 0, errors: [new Error('anError')] }],
-			});
-			transactionsModule.undoTransactions.mockReturnValue(undoTransactionsFn);
-
-			try {
-				// Act
-				await blocksInstance.undo(block, stateStoreStub);
-			} catch (e) {
-				// Assert
-				expect(e[0].message).toEqual('anError');
-			}
-		});
-
-		it('should throw an error if previous block is null', async () => {
-			try {
-				await blocksInstance.undo(newBlock(), stateStoreStub);
-			} catch (e) {
-				expect(e.message).toEqual('PreviousBlock is null');
-			}
-		});
-
-		it('should update account state when transactions are reverted', async () => {
-			const block = newBlock();
-			block.transactions = [
-				{
-					id: '1234',
-				},
-			];
-
-			try {
-				await blocksInstance.undo(block, stateStoreStub);
-			} catch (e) {
-				// Do nothing
-			}
-
-			expect(stateStoreStub.account.finalize).toHaveBeenCalled();
-=======
-	describe('forkChoice', () => {
-		const defaults = {};
-
-		beforeEach(async () => {
-			defaults.lastBlock = {
-				id: '1',
-				height: 1,
-				version: 2,
-				generatorPublicKey: 'abcdef',
-				prevotedConfirmedUptoHeight: 1,
-				timestamp: blocksInstance.slots.getEpochTime(Date.now()),
-			};
-
-			defaults.newBlock = {
-				id: '2',
-				height: 2,
-				version: 2,
-				generatorPublicKey: 'ghijkl',
-				prevotedConfirmedUptoHeight: 1,
-				timestamp: blocksInstance.slots.getEpochTime(Date.now()),
-			};
-
-			// forkChoiceRule.isValidBlock.mockReturnValue(false);
-			// forkChoiceRule.isIdenticalBlock.mockReturnValue(false);
-			// forkChoiceRule.isDoubleForging.mockReturnValue(false);
-			// forkChoiceRule.isTieBreak.mockReturnValue(false);
-			// forkChoiceRule.isDifferentChain.mockReturnValue(false);
-
-			blocksInstance._lastBlock = defaults.lastBlock;
-		});
-
-		it('should return FORK_STATUS_IDENTICAL_BLOCK if isIdenticalBlock evaluates to true', async () => {
-			const aNewBlock = {
-				...defaults.newBlock,
-				id: defaults.lastBlock.id,
-			};
-
-			expect(blocksInstance.forkChoice(aNewBlock, defaults.lastBlock)).toEqual(
-				forkChoiceRule.FORK_STATUS_IDENTICAL_BLOCK,
-			);
-		});
-
-		it('should return FORK_STATUS_VALID_BLOCK if isValidBlock evaluates to true', async () => {
-			const aNewBlock = {
-				...defaults.newBlock,
-				height: defaults.lastBlock.height + 1,
-				previousBlockId: defaults.lastBlock.id,
-			};
-
-			expect(blocksInstance.forkChoice(aNewBlock, defaults.lastBlock)).toEqual(
-				forkChoiceRule.FORK_STATUS_VALID_BLOCK,
-			);
-		});
-
-		it('should return FORK_STATUS_DOUBLE_FORGING if isDoubleForging evaluates to true', () => {
-			const aNewBlock = {
-				...defaults.newBlock,
-				height: defaults.lastBlock.height,
-				prevotedConfirmedUptoHeight:
-					defaults.lastBlock.prevotedConfirmedUptoHeight,
-				previousBlockId: defaults.lastBlock.previousBlockId,
-				generatorPublicKey: defaults.lastBlock.generatorPublicKey,
-			};
-
-			expect(blocksInstance.forkChoice(aNewBlock, defaults.lastBlock)).toEqual(
-				forkChoiceRule.FORK_STATUS_DOUBLE_FORGING,
-			);
-		});
-
-		it('should return FORK_STATUS_TIE_BREAK if isTieBreak evaluates to true', () => {
-			const aNewBlock = {
-				...defaults.newBlock,
-				height: defaults.lastBlock.height,
-				prevotedConfirmedUptoHeight:
-					defaults.lastBlock.prevotedConfirmedUptoHeight,
-				previousBlockId: defaults.lastBlock.previousBlockId,
-				timestamp: defaults.lastBlock.timestamp + 1000,
-			};
-
-			blocksInstance.slots.getEpochTime = jest.fn(
-				() => defaults.lastBlock.timestamp + 1000,
-			); // It will get assigned to newBlock.receivedAt
-
-			const lastBlock = {
-				...defaults.lastBlock,
-				receivedAt: defaults.lastBlock.timestamp + 1000, // Received late
-			};
-
-			expect(blocksInstance.forkChoice(aNewBlock, lastBlock)).toEqual(
-				forkChoiceRule.FORK_STATUS_TIE_BREAK,
-			);
-		});
-
-		it('should return FORK_STATUS_DIFFERENT_CHAIN if isDifferentChain evaluates to true', () => {
-			const aNewBlock = {
-				...defaults.newBlock,
-				prevotedConfirmedUptoHeight:
-					defaults.lastBlock.prevotedConfirmedUptoHeight,
-				height: defaults.lastBlock.height + 1,
-			};
-
-			expect(blocksInstance.forkChoice(aNewBlock, defaults.lastBlock)).toEqual(
-				forkChoiceRule.FORK_STATUS_DIFFERENT_CHAIN,
-			);
-		});
-
-		it('should return FORK_STATUS_DISCARD if no conditions are met', async () => {
-			const aNewBlock = {
-				...defaults.newBlock,
-				height: defaults.lastBlock.height, // This way, none of the conditions are met
-			};
-
-			const lastBlock = {
-				...defaults.lastBlock,
-				height: 2,
-			};
-
-			expect(blocksInstance.forkChoice(aNewBlock, lastBlock)).toEqual(
-				forkChoiceRule.FORK_STATUS_DISCARD,
-			);
->>>>>>> 9ac6ceb4
-		});
-	});
-
 	describe('save', () => {
 		beforeEach(async () => {
 			stubs.tx.batch.mockImplementation(promises => Promise.all(promises));
