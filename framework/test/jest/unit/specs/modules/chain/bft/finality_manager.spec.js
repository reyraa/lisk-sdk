/*
 * Copyright © 2018 Lisk Foundation
 *
 * See the LICENSE file at the top-level directory of this distribution
 * for licensing information.
 *
 * Unless otherwise agreed in a custom licensing agreement with the Lisk Foundation,
 * no part of this software, including this file, may be copied, modified,
 * propagated, or distributed except according to the terms contained in the
 * LICENSE file.
 *
 * Removal or modification of this copyright notice is prohibited.
 */

'use strict';

const path = require('path');
const fs = require('fs');
const {
	BFTChainDisjointError,
	BFTLowerChainBranchError,
	BFTForkChoiceRuleError,
	BFTInvalidAttributeError,
} = require('../../../../../../../src/modules/chain/bft/errors');
const utils = require('../../../../../../../src/modules/chain/bft/utils');
const {
	FinalityManager,
} = require('../../../../../../../src/modules/chain/bft/finality_manager');

jest.mock('../../../../../../../src/modules/chain/bft/utils');

const {
	BlockHeader: blockHeaderFixture,
} = require('../../../../../../mocha/fixtures/blocks');

const {
	Account: accountFixture,
} = require('../../../../../../mocha/fixtures/accounts');

const generateValidHeaders = count => {
	return [...Array(count)].map((_, index) => {
		return blockHeaderFixture({
			height: index + 1,
			maxHeightPreviouslyForged: index,
		});
	});
};

const loadCSVSimulationData = filePath => {
	const fileContents = fs.readFileSync(filePath);
	const data = fileContents
		.toString()
		.split('\n')
		.map(line => line.toString().split(','));
	const result = [];

	for (let i = 1; i < data.length - 1; i += 2) {
		const preCommits = {};
		const preVotes = {};

		// In CSV votes and commits are mentioned as array
		// In BFT we manage as object so need to convert array to object
		data[i]
			.slice(7)
			.map(Number)
			.forEach((val, index) => {
				if (val !== 0) {
					preCommits[index + 1] = val;
				}
			});

		data[i + 1]
			.slice(7)
			.map(Number)
			.forEach((val, index) => {
				if (val !== 0) {
					preVotes[index + 1] = val;
				}
			});

		result.push({
			delegate: data[i][1],
<<<<<<< HEAD
			maxHeightPreviouslyForged: parseInt(data[i][2]),
			maxHeightPreVoted: parseInt(data[i][3]),
			activeSinceRound: parseInt(data[i][4]),
			height: parseInt(data[i][5]),
			preCommits,
			preVotes,
=======
			maxHeightPreviouslyForged: parseInt(data[i][2], 0),
			activeSinceRound: parseInt(data[i][3], 0),
			height: parseInt(data[i][4], 0),
			preCommits: data[i]
				.slice(6)
				.map(Number)
				.filter(a => a !== 0),
			preVotes: data[i + 1]
				.slice(6)
				.map(Number)
				.filter(a => a !== 0),
>>>>>>> ef40fd1d
		});
	}

	return result;
};

const delegatesMap = {};
const generateHeaderInformation = ({
	blockData,
	threshold,
	activeDelegates,
}) => {
	const delegatePublicKey =
		delegatesMap[blockData.delegate] || accountFixture().publicKey;
	delegatesMap[blockData.delegate] = delegatePublicKey;

	const header = blockHeaderFixture({
		height: blockData.height,
		maxHeightPreviouslyForged: blockData.maxHeightPreviouslyForged,
		delegatePublicKey: delegatesMap[blockData.delegate],
		activeSinceRound: blockData.activeSinceRound,
		prevotedConfirmedUptoHeight: blockData.maxHeightPreVoted,
	});

	// Get key with highest value for pre-commits
	const highestHeightPreCommitted = Object.keys(blockData.preCommits)
		.reverse()
		.find(key => blockData.preCommits[key] >= threshold);
	const finalizedHeight = highestHeightPreCommitted
		? parseInt(highestHeightPreCommitted)
		: 0;

	// Get key with highest value for pre-commits
	const highestHeightPreVoted = Object.keys(blockData.preVotes)
		.reverse()
		.find(key => blockData.preVotes[key] >= threshold);
	const preVotedConfirmedHeight = highestHeightPreVoted
		? parseInt(highestHeightPreVoted)
		: 0;

	// Since BFT only keep track of 5 rounds
	const preVotes = Object.assign({}, blockData.preVotes);
	const preCommits = Object.assign({}, blockData.preCommits);
	Object.keys(preVotes)
		.slice(0, -1 * activeDelegates * 5)
		.forEach(key => {
			delete preVotes[key];
		});

	Object.keys(preCommits)
		.slice(0, -1 * activeDelegates * 5)
		.forEach(key => {
			delete preCommits[key];
		});

	return {
		header,
		finalizedHeight,
		preVotedConfirmedHeight,
		preVotes,
		preCommits,
	};
};

describe('finality_manager', () => {
	describe('FinalityManager', () => {
		let bft;
		const finalizedHeight = 0;
		const activeDelegates = 101;
		const preVoteThreshold = 68;
		const preCommitThreshold = 68;
		const processingThreshold = 302;
		const maxHeaders = 505;

		const scenarios = [
			{
				title: '11 delegates partially switching',
				data: loadCSVSimulationData(
					path.join(__dirname, './scenarios/11_delegates_partial_switching.csv')
				),
				activeDelegates: 11,
			},
			{
				title: '5 delegates completely switched',
				data: loadCSVSimulationData(
					path.join(
						__dirname,
						'./scenarios/5_delegates_switched_completely.csv'
					)
				),
				activeDelegates: 5,
			},
			{
				title: '4 delegates simple',
				data: loadCSVSimulationData(
					path.join(__dirname, './scenarios/4_delegates_simple.csv')
				),
				activeDelegates: 4,
			},
			{
				title: '4 delegates missed slots',
				data: loadCSVSimulationData(
					path.join(__dirname, './scenarios/4_delegates_missed_slots.csv')
				),
				activeDelegates: 4,
			},
			{
				title: '7 delegates partial switch',
				data: loadCSVSimulationData(
					path.join(__dirname, './scenarios/7_delegates_partial_switch.csv')
				),
				activeDelegates: 7,
			},
		];

		beforeEach(async () => {
			bft = new FinalityManager({ finalizedHeight, activeDelegates });
			jest.spyOn(bft.headers, 'top');
		});

		afterEach(() => {
			// TODO: Investigate why jest-config is not clearing the mock for modules
			jest.clearAllMocks();
		});

		describe('constructor', () => {
			it('should initialize the object correctly', async () => {
				expect(bft).toBeInstanceOf(FinalityManager);
				expect(bft.activeDelegates).toEqual(activeDelegates);
				expect(bft.preVoteThreshold).toEqual(preVoteThreshold);
				expect(bft.preCommitThreshold).toEqual(preCommitThreshold);
				expect(bft.processingThreshold).toEqual(processingThreshold);
				expect(bft.maxHeaders).toEqual(maxHeaders);
			});

			it('should throw error if finalizedHeight is not provided', async () => {
				expect(() => new FinalityManager()).toThrow(
					'Must provide finalizedHeight',
				);
			});

			it('should throw error if activeDelegates is not provided', async () => {
				expect(() => new FinalityManager({ finalizedHeight })).toThrow(
					'Must provide activeDelegates',
				);
			});

			it('should throw error if activeDelegates is not positive', async () => {
				expect(
					() => new FinalityManager({ finalizedHeight, activeDelegates: 0 }),
				).toThrow('Must provide a positive activeDelegates');
			});
		});

		describe('verifyBlockHeaders', () => {
			it('should throw error if prevotedConfirmedUptoHeight is not accurate', async () => {
				// Add the header directly to list so verifyBlockHeaders can be validated against it
				generateValidHeaders(bft.processingThreshold + 1).forEach(header => {
					bft.headers.add(header);
				});
				const header = blockHeaderFixture({ prevotedConfirmedUptoHeight: 10 });

				expect(() => bft.verifyBlockHeaders(header)).toThrow(
					BFTInvalidAttributeError,
					'Wrong prevotedConfirmedHeight in blockHeader.',
				);
			});

			it('should not throw error if prevotedConfirmedUptoHeight is accurate', async () => {
				// Add the header directly to list so verifyBlockHeaders can be validated against it
				generateValidHeaders(bft.processingThreshold + 1).forEach(header => {
					bft.headers.add(header);
				});
				const header = blockHeaderFixture({ prevotedConfirmedUptoHeight: 10 });
				bft.prevotedConfirmedHeight = 10;

				expect(() => bft.verifyBlockHeaders(header)).not.toThrow();
			});

			it("should return true if delegate didn't forge any block previously", async () => {
				const header = blockHeaderFixture();
				bft.headers.top.mockReturnValue([]);

				expect(bft.verifyBlockHeaders(header)).toBeTruthy();
			});

			it('should throw error if same delegate forged block on different height', async () => {
				const maxHeightPreviouslyForged = 10;
				const delegateAccount = accountFixture();
				const lastBlock = blockHeaderFixture({
					delegatePublicKey: delegateAccount.publicKey,
					maxHeightPreviouslyForged,
					height: 10,
				});
				const currentBlock = blockHeaderFixture({
					delegatePublicKey: delegateAccount.publicKey,
					maxHeightPreviouslyForged,
					height: 9,
				});

				bft.headers.top.mockReturnValue([lastBlock]);

				expect(() => bft.verifyBlockHeaders(currentBlock)).toThrow(
					BFTForkChoiceRuleError,
				);
			});

			it('should throw error if delegate forged block on same height', async () => {
				const maxHeightPreviouslyForged = 10;
				const delegateAccount = accountFixture();
				const lastBlock = blockHeaderFixture({
					delegatePublicKey: delegateAccount.publicKey,
					maxHeightPreviouslyForged,
					height: 10,
				});
				const currentBlock = blockHeaderFixture({
					delegatePublicKey: delegateAccount.publicKey,
					maxHeightPreviouslyForged,
					height: 10,
				});

				bft.headers.top.mockReturnValue([lastBlock]);

				expect(() => bft.verifyBlockHeaders(currentBlock)).toThrow(
					BFTForkChoiceRuleError,
				);
			});

			it('should throw error if maxHeightPreviouslyForged has wrong value', async () => {
				const delegateAccount = accountFixture();
				const lastBlock = blockHeaderFixture({
					delegatePublicKey: delegateAccount.publicKey,
					height: 10,
				});
				const currentBlock = blockHeaderFixture({
					delegatePublicKey: delegateAccount.publicKey,
					maxHeightPreviouslyForged: 9,
				});

				bft.headers.top.mockReturnValue([lastBlock]);

				expect(() => bft.verifyBlockHeaders(currentBlock)).toThrow(
					BFTChainDisjointError,
				);
			});

			it('should throw error if prevotedConfirmedUptoHeight has wrong value', async () => {
				const delegateAccount = accountFixture();
				const lastBlock = blockHeaderFixture({
					delegatePublicKey: delegateAccount.publicKey,
					prevotedConfirmedUptoHeight: 10,
					height: 9,
				});
				const currentBlock = blockHeaderFixture({
					delegatePublicKey: delegateAccount.publicKey,
					prevotedConfirmedUptoHeight: 9,
					maxHeightPreviouslyForged: 9,
					height: 10,
				});

				bft.headers.top.mockReturnValue([lastBlock]);

				expect(() => bft.verifyBlockHeaders(currentBlock)).toThrow(
					BFTLowerChainBranchError,
				);
			});

			it('should return true if headers are valid', async () => {
				const [lastBlock, currentBlock] = generateValidHeaders(2);
				bft.headers.top.mockReturnValue([lastBlock]);

				expect(bft.verifyBlockHeaders(currentBlock)).toBeTruthy();
			});
		});

		describe('addBlockHeader', () => {
			it('should call validateBlockHeader with the provided header', async () => {
				const header1 = blockHeaderFixture({
					height: 1,
					maxHeightPreviouslyForged: 0,
				});
				// jest.spyOn(bftModule, 'validateBlockHeader');
				bft.addBlockHeader(header1);

				expect(utils.validateBlockHeader).toHaveBeenCalledTimes(1);
				expect(utils.validateBlockHeader).toHaveBeenCalledWith(header1);
			});

			it('should call verifyBlockHeaders with the provided header', async () => {
				const header1 = blockHeaderFixture({
					height: 1,
					maxHeightPreviouslyForged: 0,
				});
				// jest.spyOn(bftModule, 'validateBlockHeader');
				bft.addBlockHeader(header1);

				expect(utils.validateBlockHeader).toHaveBeenCalledTimes(1);
				expect(utils.validateBlockHeader).toHaveBeenCalledWith(header1);
			});

			it('should add headers to list', async () => {
				const header1 = blockHeaderFixture({
					height: 1,
					maxHeightPreviouslyForged: 0,
				});
				const header2 = blockHeaderFixture({
					height: 2,
					maxHeightPreviouslyForged: 1,
				});
				bft.addBlockHeader(header1).addBlockHeader(header2);
				expect(bft.headers.length).toEqual(2);
				expect(bft.headers.items).toEqual([header1, header2]);
			});

			it('should call updatePreVotesPreCommits with the provided header', async () => {
				const header1 = blockHeaderFixture({
					height: 1,
					maxHeightPreviouslyForged: 0,
				});
				jest.spyOn(bft, 'updatePreVotesPreCommits');
				bft.addBlockHeader(header1);

				expect(bft.updatePreVotesPreCommits).toHaveBeenCalledTimes(1);
				expect(bft.updatePreVotesPreCommits).toHaveBeenCalledWith(header1);
			});

<<<<<<< HEAD
			describe('data scenarios', () => {
				scenarios.forEach(scenario => {
					describe(`when ${scenario.title}`, () => {
						const myBft = new FinalityManager({
							finalizedHeight: 0,
							activeDelegates: scenario.activeDelegates,
						});

						scenario.data.forEach(headerData => {
							it(`have accurate information when ${
								headerData.delegate
							} forge block at height = ${headerData.height}`, async () => {
								const blockData = generateHeaderInformation({
									blockData: headerData,
									threshold: myBft.preCommitThreshold,
									activeDelegates: scenario.activeDelegates,
								});
=======
			describe('should have proper preVotes and preCommits', () => {
				describe('11 delegates switched partially on 3rd round', () => {
					const data = loadCSVSimulationData(
						path.join(__dirname, './scenarios/11_delegates.csv'),
					);
					const myBft = new FinalityManager({
						finalizedHeight: 0,
						activeDelegates: 11,
					});

					data.forEach((headerData, index) => {
						it(`have accurate information when ${
							headerData.d
						} forge block at height = ${headerData.height}`, async () => {
							const blockData = generateHeaderInformation(
								headerData,
								myBft.preCommitThreshold,
								data[index - 1],
							);
>>>>>>> ef40fd1d

								myBft.addBlockHeader(blockData.header);

<<<<<<< HEAD
								expect(myBft.preCommits).toEqual(blockData.preCommits);
=======
							expect(Object.values(myBft.preCommits)).toEqual(
								blockData.preCommits,
							);
							expect(Object.values(myBft.preVotes)).toEqual(blockData.preVotes);
>>>>>>> ef40fd1d

								expect(myBft.preVotes).toEqual(blockData.preVotes);

<<<<<<< HEAD
								expect(myBft.finalizedHeight).toEqual(
									blockData.finalizedHeight
								);

								expect(myBft.prevotedConfirmedHeight).toEqual(
									blockData.preVotedConfirmedHeight
								);
							});
=======
							expect(myBft.prevotedConfirmedHeight).toEqual(
								blockData.preVotedConfirmedHeight,
							);
>>>>>>> ef40fd1d
						});
					});
				});
			});
		});

<<<<<<< HEAD
		describe('recompute', () => {
			describe('data scenarios', () => {
				scenarios.forEach(scenario => {
=======
				describe('5 delegates switched completely on 3rd round', () => {
					const data = loadCSVSimulationData(
						path.join(
							__dirname,
							'./scenarios/5_delegates_switched_completely.csv',
						),
					);
>>>>>>> ef40fd1d
					const myBft = new FinalityManager({
						finalizedHeight: 0,
						activeDelegates: scenario.activeDelegates,
					});

<<<<<<< HEAD
					describe(`when ${scenario.title}`, () => {
						it('should have accurate information after recompute', async () => {
							let blockData;

							// Let's first compute in proper way
							scenario.data.forEach(headerData => {
								blockData = generateHeaderInformation({
									blockData: headerData,
									threshold: myBft.preCommitThreshold,
									activeDelegates: scenario.activeDelegates,
								});
								myBft.addBlockHeader(blockData.header);
							});

							// Values should match with expectations
							expect(myBft.preCommits).toEqual(blockData.preCommits);
							expect(myBft.preVotes).toEqual(blockData.preVotes);
							expect(myBft.finalizedHeight).toEqual(blockData.finalizedHeight);
							expect(myBft.prevotedConfirmedHeight).toEqual(
								blockData.preVotedConfirmedHeight
							);

							// Now recompute all information again
							myBft.recompute();
=======
					data.forEach((headerData, index) => {
						it(`have accurate information when ${
							headerData.d
						} forge block at height = ${headerData.height}`, async () => {
							const blockData = generateHeaderInformation(
								headerData,
								myBft.preCommitThreshold,
								data[index - 1],
							);

							myBft.addBlockHeader(blockData.header);

							expect(Object.values(myBft.preCommits)).toEqual(
								blockData.preCommits,
							);
							expect(Object.values(myBft.preVotes)).toEqual(blockData.preVotes);
>>>>>>> ef40fd1d

							// Values should match with expectations
							expect(myBft.finalizedHeight).toEqual(blockData.finalizedHeight);
							expect(myBft.prevotedConfirmedHeight).toEqual(
								blockData.preVotedConfirmedHeight,
							);

							// While re-compute we don't have full list of block headers
							// due to max limit on the block headers we can store (5 rounds).
							// Due to this we don't have pre-votes and pre-commits fo every
							// height we had before re-compute.
							// Although this does not impact the computation of finalizedHeight
							// or preVotedConfirmedHeight
							expect(blockData.preCommits).toEqual(
								expect.objectContaining(myBft.preCommits)
							);
							expect(blockData.preVotes).toEqual(
								expect.objectContaining(myBft.preVotes)
							);
						});
					});
				});
			});
		});
<<<<<<< HEAD
=======

		describe('recompute', () => {
			it('should have accurate information after recompute', async () => {
				// Let's first compute in proper way

				const data = loadCSVSimulationData(
					path.join(__dirname, './scenarios/11_delegates.csv'),
				);
				let blockData;
				const myBft = new FinalityManager({
					finalizedHeight: 0,
					activeDelegates: 11,
				});

				data.forEach((headerData, index) => {
					blockData = generateHeaderInformation(
						headerData,
						myBft.preCommitThreshold,
						data[index - 1],
					);
					myBft.addBlockHeader(blockData.header);
				});

				// Values should match with expectations
				expect(Object.values(myBft.preCommits)).toEqual(blockData.preCommits);
				expect(Object.values(myBft.preVotes)).toEqual(blockData.preVotes);
				expect(myBft.finalizedHeight).toEqual(blockData.finalizedHeight);
				expect(myBft.prevotedConfirmedHeight).toEqual(
					blockData.preVotedConfirmedHeight,
				);

				// Now recompute all information again
				myBft.recompute();

				// Values should match with expectations
				expect(Object.values(myBft.preCommits)).toEqual(blockData.preCommits);
				expect(Object.values(myBft.preVotes)).toEqual(blockData.preVotes);
				expect(myBft.finalizedHeight).toEqual(blockData.finalizedHeight);
				expect(myBft.prevotedConfirmedHeight).toEqual(
					blockData.preVotedConfirmedHeight,
				);
			});
		});
>>>>>>> ef40fd1d
	});
});<|MERGE_RESOLUTION|>--- conflicted
+++ resolved
@@ -80,26 +80,12 @@
 
 		result.push({
 			delegate: data[i][1],
-<<<<<<< HEAD
-			maxHeightPreviouslyForged: parseInt(data[i][2]),
-			maxHeightPreVoted: parseInt(data[i][3]),
-			activeSinceRound: parseInt(data[i][4]),
-			height: parseInt(data[i][5]),
+			maxHeightPreviouslyForged: parseInt(data[i][2], 10),
+			maxHeightPreVoted: parseInt(data[i][3], 10),
+			activeSinceRound: parseInt(data[i][4], 10),
+			height: parseInt(data[i][5], 10),
 			preCommits,
 			preVotes,
-=======
-			maxHeightPreviouslyForged: parseInt(data[i][2], 0),
-			activeSinceRound: parseInt(data[i][3], 0),
-			height: parseInt(data[i][4], 0),
-			preCommits: data[i]
-				.slice(6)
-				.map(Number)
-				.filter(a => a !== 0),
-			preVotes: data[i + 1]
-				.slice(6)
-				.map(Number)
-				.filter(a => a !== 0),
->>>>>>> ef40fd1d
 		});
 	}
 
@@ -129,7 +115,7 @@
 		.reverse()
 		.find(key => blockData.preCommits[key] >= threshold);
 	const finalizedHeight = highestHeightPreCommitted
-		? parseInt(highestHeightPreCommitted)
+		? parseInt(highestHeightPreCommitted, 10)
 		: 0;
 
 	// Get key with highest value for pre-commits
@@ -137,7 +123,7 @@
 		.reverse()
 		.find(key => blockData.preVotes[key] >= threshold);
 	const preVotedConfirmedHeight = highestHeightPreVoted
-		? parseInt(highestHeightPreVoted)
+		? parseInt(highestHeightPreVoted, 10)
 		: 0;
 
 	// Since BFT only keep track of 5 rounds
@@ -178,7 +164,10 @@
 			{
 				title: '11 delegates partially switching',
 				data: loadCSVSimulationData(
-					path.join(__dirname, './scenarios/11_delegates_partial_switching.csv')
+					path.join(
+						__dirname,
+						'./scenarios/11_delegates_partial_switching.csv',
+					),
 				),
 				activeDelegates: 11,
 			},
@@ -187,29 +176,29 @@
 				data: loadCSVSimulationData(
 					path.join(
 						__dirname,
-						'./scenarios/5_delegates_switched_completely.csv'
-					)
+						'./scenarios/5_delegates_switched_completely.csv',
+					),
 				),
 				activeDelegates: 5,
 			},
 			{
 				title: '4 delegates simple',
 				data: loadCSVSimulationData(
-					path.join(__dirname, './scenarios/4_delegates_simple.csv')
+					path.join(__dirname, './scenarios/4_delegates_simple.csv'),
 				),
 				activeDelegates: 4,
 			},
 			{
 				title: '4 delegates missed slots',
 				data: loadCSVSimulationData(
-					path.join(__dirname, './scenarios/4_delegates_missed_slots.csv')
+					path.join(__dirname, './scenarios/4_delegates_missed_slots.csv'),
 				),
 				activeDelegates: 4,
 			},
 			{
 				title: '7 delegates partial switch',
 				data: loadCSVSimulationData(
-					path.join(__dirname, './scenarios/7_delegates_partial_switch.csv')
+					path.join(__dirname, './scenarios/7_delegates_partial_switch.csv'),
 				),
 				activeDelegates: 7,
 			},
@@ -426,7 +415,6 @@
 				expect(bft.updatePreVotesPreCommits).toHaveBeenCalledWith(header1);
 			});
 
-<<<<<<< HEAD
 			describe('data scenarios', () => {
 				scenarios.forEach(scenario => {
 					describe(`when ${scenario.title}`, () => {
@@ -444,80 +432,35 @@
 									threshold: myBft.preCommitThreshold,
 									activeDelegates: scenario.activeDelegates,
 								});
-=======
-			describe('should have proper preVotes and preCommits', () => {
-				describe('11 delegates switched partially on 3rd round', () => {
-					const data = loadCSVSimulationData(
-						path.join(__dirname, './scenarios/11_delegates.csv'),
-					);
-					const myBft = new FinalityManager({
-						finalizedHeight: 0,
-						activeDelegates: 11,
-					});
-
-					data.forEach((headerData, index) => {
-						it(`have accurate information when ${
-							headerData.d
-						} forge block at height = ${headerData.height}`, async () => {
-							const blockData = generateHeaderInformation(
-								headerData,
-								myBft.preCommitThreshold,
-								data[index - 1],
-							);
->>>>>>> ef40fd1d
 
 								myBft.addBlockHeader(blockData.header);
 
-<<<<<<< HEAD
 								expect(myBft.preCommits).toEqual(blockData.preCommits);
-=======
-							expect(Object.values(myBft.preCommits)).toEqual(
-								blockData.preCommits,
-							);
-							expect(Object.values(myBft.preVotes)).toEqual(blockData.preVotes);
->>>>>>> ef40fd1d
 
 								expect(myBft.preVotes).toEqual(blockData.preVotes);
 
-<<<<<<< HEAD
 								expect(myBft.finalizedHeight).toEqual(
-									blockData.finalizedHeight
+									blockData.finalizedHeight,
 								);
 
 								expect(myBft.prevotedConfirmedHeight).toEqual(
-									blockData.preVotedConfirmedHeight
+									blockData.preVotedConfirmedHeight,
 								);
 							});
-=======
-							expect(myBft.prevotedConfirmedHeight).toEqual(
-								blockData.preVotedConfirmedHeight,
-							);
->>>>>>> ef40fd1d
 						});
 					});
 				});
 			});
 		});
 
-<<<<<<< HEAD
 		describe('recompute', () => {
 			describe('data scenarios', () => {
 				scenarios.forEach(scenario => {
-=======
-				describe('5 delegates switched completely on 3rd round', () => {
-					const data = loadCSVSimulationData(
-						path.join(
-							__dirname,
-							'./scenarios/5_delegates_switched_completely.csv',
-						),
-					);
->>>>>>> ef40fd1d
 					const myBft = new FinalityManager({
 						finalizedHeight: 0,
 						activeDelegates: scenario.activeDelegates,
 					});
 
-<<<<<<< HEAD
 					describe(`when ${scenario.title}`, () => {
 						it('should have accurate information after recompute', async () => {
 							let blockData;
@@ -537,29 +480,11 @@
 							expect(myBft.preVotes).toEqual(blockData.preVotes);
 							expect(myBft.finalizedHeight).toEqual(blockData.finalizedHeight);
 							expect(myBft.prevotedConfirmedHeight).toEqual(
-								blockData.preVotedConfirmedHeight
+								blockData.preVotedConfirmedHeight,
 							);
 
 							// Now recompute all information again
 							myBft.recompute();
-=======
-					data.forEach((headerData, index) => {
-						it(`have accurate information when ${
-							headerData.d
-						} forge block at height = ${headerData.height}`, async () => {
-							const blockData = generateHeaderInformation(
-								headerData,
-								myBft.preCommitThreshold,
-								data[index - 1],
-							);
-
-							myBft.addBlockHeader(blockData.header);
-
-							expect(Object.values(myBft.preCommits)).toEqual(
-								blockData.preCommits,
-							);
-							expect(Object.values(myBft.preVotes)).toEqual(blockData.preVotes);
->>>>>>> ef40fd1d
 
 							// Values should match with expectations
 							expect(myBft.finalizedHeight).toEqual(blockData.finalizedHeight);
@@ -574,61 +499,15 @@
 							// Although this does not impact the computation of finalizedHeight
 							// or preVotedConfirmedHeight
 							expect(blockData.preCommits).toEqual(
-								expect.objectContaining(myBft.preCommits)
+								expect.objectContaining(myBft.preCommits),
 							);
 							expect(blockData.preVotes).toEqual(
-								expect.objectContaining(myBft.preVotes)
+								expect.objectContaining(myBft.preVotes),
 							);
 						});
 					});
 				});
 			});
 		});
-<<<<<<< HEAD
-=======
-
-		describe('recompute', () => {
-			it('should have accurate information after recompute', async () => {
-				// Let's first compute in proper way
-
-				const data = loadCSVSimulationData(
-					path.join(__dirname, './scenarios/11_delegates.csv'),
-				);
-				let blockData;
-				const myBft = new FinalityManager({
-					finalizedHeight: 0,
-					activeDelegates: 11,
-				});
-
-				data.forEach((headerData, index) => {
-					blockData = generateHeaderInformation(
-						headerData,
-						myBft.preCommitThreshold,
-						data[index - 1],
-					);
-					myBft.addBlockHeader(blockData.header);
-				});
-
-				// Values should match with expectations
-				expect(Object.values(myBft.preCommits)).toEqual(blockData.preCommits);
-				expect(Object.values(myBft.preVotes)).toEqual(blockData.preVotes);
-				expect(myBft.finalizedHeight).toEqual(blockData.finalizedHeight);
-				expect(myBft.prevotedConfirmedHeight).toEqual(
-					blockData.preVotedConfirmedHeight,
-				);
-
-				// Now recompute all information again
-				myBft.recompute();
-
-				// Values should match with expectations
-				expect(Object.values(myBft.preCommits)).toEqual(blockData.preCommits);
-				expect(Object.values(myBft.preVotes)).toEqual(blockData.preVotes);
-				expect(myBft.finalizedHeight).toEqual(blockData.finalizedHeight);
-				expect(myBft.prevotedConfirmedHeight).toEqual(
-					blockData.preVotedConfirmedHeight,
-				);
-			});
-		});
->>>>>>> ef40fd1d
 	});
 });