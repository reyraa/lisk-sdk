--- conflicted
+++ resolved
@@ -42,17 +42,11 @@
 					update: jest.fn(),
 				},
 				RoundDelegates: {
-<<<<<<< HEAD
 					getActiveDelegatesForRound: jest
 						.fn()
 						.mockReturnValue(delegatePublicKeys),
 					create: jest.fn(),
 					delete: jest.fn(),
-				},
-				Round: {
-=======
-					getRoundDelegates: jest.fn().mockReturnValue(delegatePublicKeys),
->>>>>>> 6ea23a0d
 					summedRound: jest.fn(),
 				},
 			},
