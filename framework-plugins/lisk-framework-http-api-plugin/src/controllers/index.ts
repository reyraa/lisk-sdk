--- conflicted
+++ resolved
@@ -12,14 +12,9 @@
  * Removal or modification of this copyright notice is prohibited.
  */
 
-<<<<<<< HEAD
 import * as transactions from './transactions';
 import * as accounts from './account';
+import * as node from './node';
 
 export * from './hello';
-export { transactions, accounts };
-=======
-export * from './hello';
-export * as accounts from './account';
-export * as node from './node';
->>>>>>> 8cc68bae
+export { transactions, accounts, node };