--- conflicted
+++ resolved
@@ -786,13 +786,10 @@
 				 * @param {function} cb - Callback function
 				 */
 				function(scope, cb) {
-<<<<<<< HEAD
 					if (!appConfig.api.enabled) {
 						return cb();
 					}
 
-					return scope.network.server.listen(
-=======
 					// Security vulnerabilities fixed by Node v8.14.0 - "Slowloris (cve-2018-12122)"
 					scope.network.server.headersTimeout =
 						appConfig.api.options.limits.headersTimeout;
@@ -810,8 +807,7 @@
 						socket.destroy();
 					});
 
-					scope.network.server.listen(
->>>>>>> 7bfbc032
+					return scope.network.server.listen(
 						scope.config.httpPort,
 						scope.config.address,
 						serverListenErr => {
@@ -820,26 +816,22 @@
 							);
 
 							if (!serverListenErr) {
+								// Security vulnerabilities fixed by Node v8.14.0 - "Slowloris (cve-2018-12122)"
+								scope.network.https.headersTimeout =
+									appConfig.api.options.limits.headersTimeout;
+								scope.network.https.setTimeout(
+									appConfig.api.options.limits.serverTimeout
+								);
+								scope.network.https.on('timeout', socket => {
+									scope.logger.info(
+										`Disconnecting idle socket: ${socket.remoteAddress}:${
+											socket.remotePort
+										}`
+									);
+									socket.destroy();
+								});
 								if (scope.config.api.ssl.enabled) {
-<<<<<<< HEAD
 									return scope.network.https.listen(
-=======
-									// Security vulnerabilities fixed by Node v8.14.0 - "Slowloris (cve-2018-12122)"
-									scope.network.https.headersTimeout =
-										appConfig.api.options.limits.headersTimeout;
-									scope.network.https.setTimeout(
-										appConfig.api.options.limits.serverTimeout
-									);
-									scope.network.https.on('timeout', socket => {
-										scope.logger.info(
-											`Disconnecting idle socket: ${socket.remoteAddress}:${
-												socket.remotePort
-											}`
-										);
-										socket.destroy();
-									});
-									scope.network.https.listen(
->>>>>>> 7bfbc032
 										scope.config.api.ssl.options.port,
 										scope.config.api.ssl.options.address,
 										httpsListenErr => {
