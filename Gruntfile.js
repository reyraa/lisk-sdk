--- conflicted
+++ resolved
@@ -46,15 +46,9 @@
 					     + 'npm install && bower install && grunt release && cd ../ && '
 					     + util.format('cp %s/public/wallet.html %s/public/ && ', __dirname, version_dir)
 					     + util.format('cp %s/public/loading.html %s/public/ && ', __dirname, version_dir)
-<<<<<<< HEAD
-					     + util.format('cp -rf %s/public/images %s/public/ && ', __dirname, version_dir)
-					     + util.format('cp -rf %s/public/partials %s/public/ && ', __dirname, version_dir)
-					     + util.format('cp -rf %s/public/static %s/public/ && ', __dirname, version_dir)
-=======
 					     + util.format('cp -Rf %s/public/images %s/public/ && ', __dirname, version_dir)
 					     + util.format('cp -Rf %s/public/partials %s/public/ && ', __dirname, version_dir)
 					     + util.format('cp -RfL %s/public/static %s/public/ && ', __dirname, version_dir)
->>>>>>> 0d6c9476
 					     + util.format('mkdir -p %s/public/node_modules && ', version_dir)
 					     + util.format('cp -Rf %s/public/node_modules/chart.js %s/public/node_modules && ', __dirname, version_dir)
 					     + util.format('cp -Rf %s/public/node_modules/zeroclipboard %s/public/node_modules && ', __dirname, version_dir)
